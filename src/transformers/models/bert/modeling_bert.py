--- conflicted
+++ resolved
@@ -682,19 +682,8 @@
             past_key_value = past_key_values[i] if past_key_values is not None else None
 
             if self.gradient_checkpointing and self.training:
-<<<<<<< HEAD
-                def create_custom_forward(module):
-                    def custom_forward(*inputs):
-                        return module(*inputs, past_key_value, output_attentions)
-
-                    return custom_forward
-
-                layer_outputs = torch.utils.checkpoint.checkpoint(
-                    create_custom_forward(layer_module),
-=======
                 layer_outputs = self._gradient_checkpointing_func(
                     layer_module.__call__,
->>>>>>> 0676d992
                     hidden_states,
                     attention_mask,
                     layer_head_mask,
