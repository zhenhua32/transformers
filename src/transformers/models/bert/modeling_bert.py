--- conflicted
+++ resolved
@@ -209,22 +209,7 @@
         # position_ids (1, len position emb) is contiguous in memory and exported when serialized
         # 位置嵌入的类型
         self.position_embedding_type = getattr(config, "position_embedding_type", "absolute")
-<<<<<<< HEAD
         # 注册 position_ids, 形状是 (1, max_position_embeddings)
-        self.register_buffer("position_ids", torch.arange(config.max_position_embeddings).expand((1, -1)))
-        if version.parse(torch.__version__) > version.parse("1.6.0"):
-            # 注册 token_type_ids
-            self.register_buffer(
-                "token_type_ids",
-                torch.zeros(self.position_ids.size(), dtype=torch.long),
-                persistent=False,
-            )
-
-    def forward(
-        self, input_ids=None, token_type_ids=None, position_ids=None, inputs_embeds=None, past_key_values_length=0
-    ):
-        # 输入的形状
-=======
         self.register_buffer(
             "position_ids", torch.arange(config.max_position_embeddings).expand((1, -1)), persistent=False
         )
@@ -240,7 +225,7 @@
         inputs_embeds: Optional[torch.FloatTensor] = None,
         past_key_values_length: int = 0,
     ) -> torch.Tensor:
->>>>>>> 0afa5071
+        # 输入的形状
         if input_ids is not None:
             input_shape = input_ids.size()
         else:
@@ -319,12 +304,8 @@
         # 是否是解码器
         self.is_decoder = config.is_decoder
 
-<<<<<<< HEAD
-    def transpose_for_scores(self, x):
+    def transpose_for_scores(self, x: torch.Tensor) -> torch.Tensor:
         # 去掉最后一个维度, 替换为 num_attention_heads 和 attention_head_size. 估计是刚好等于 all_head_size, 也就是 hidden_size
-=======
-    def transpose_for_scores(self, x: torch.Tensor) -> torch.Tensor:
->>>>>>> 0afa5071
         new_x_shape = x.size()[:-1] + (self.num_attention_heads, self.attention_head_size)
         x = x.view(new_x_shape)
         # 然后就调换了第二个维度和第三个维度的位置
@@ -681,9 +662,6 @@
         # 交叉注意力
         all_cross_attentions = () if output_attentions and self.config.add_cross_attention else None
 
-<<<<<<< HEAD
-        # 下一个解码器的缓存
-=======
         if self.gradient_checkpointing and self.training:
             if use_cache:
                 logger.warning_once(
@@ -691,7 +669,7 @@
                 )
                 use_cache = False
 
->>>>>>> 0afa5071
+        # 下一个解码器的缓存
         next_decoder_cache = () if use_cache else None
         # 对每一个 BertLayer 层
         for i, layer_module in enumerate(self.layer):
@@ -704,18 +682,6 @@
             past_key_value = past_key_values[i] if past_key_values is not None else None
 
             if self.gradient_checkpointing and self.training:
-<<<<<<< HEAD
-                # 梯度检查点, 且在训练模式下
-                if use_cache:
-                    logger.warning(
-                        "`use_cache=True` is incompatible with gradient checkpointing. Setting `use_cache=False`..."
-                    )
-                    use_cache = False
-
-                # 创建一个自定义的前向传播函数
-=======
-
->>>>>>> 0afa5071
                 def create_custom_forward(module):
                     def custom_forward(*inputs):
                         return module(*inputs, past_key_value, output_attentions)
