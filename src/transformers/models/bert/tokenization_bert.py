# coding=utf-8
# Copyright 2018 The Google AI Language Team Authors and The HuggingFace Inc. team.
#
# Licensed under the Apache License, Version 2.0 (the "License");
# you may not use this file except in compliance with the License.
# You may obtain a copy of the License at
#
#     http://www.apache.org/licenses/LICENSE-2.0
#
# Unless required by applicable law or agreed to in writing, software
# distributed under the License is distributed on an "AS IS" BASIS,
# WITHOUT WARRANTIES OR CONDITIONS OF ANY KIND, either express or implied.
# See the License for the specific language governing permissions and
# limitations under the License.
"""Tokenization classes for Bert."""


import collections
import os
import unicodedata
from typing import List, Optional, Tuple

from ...tokenization_utils import PreTrainedTokenizer, _is_control, _is_punctuation, _is_whitespace
from ...utils import logging


logger = logging.get_logger(__name__)

VOCAB_FILES_NAMES = {"vocab_file": "vocab.txt"}

PRETRAINED_VOCAB_FILES_MAP = {
    "vocab_file": {
        "bert-base-uncased": "https://huggingface.co/bert-base-uncased/resolve/main/vocab.txt",
        "bert-large-uncased": "https://huggingface.co/bert-large-uncased/resolve/main/vocab.txt",
        "bert-base-cased": "https://huggingface.co/bert-base-cased/resolve/main/vocab.txt",
        "bert-large-cased": "https://huggingface.co/bert-large-cased/resolve/main/vocab.txt",
        "bert-base-multilingual-uncased": (
            "https://huggingface.co/bert-base-multilingual-uncased/resolve/main/vocab.txt"
        ),
        "bert-base-multilingual-cased": "https://huggingface.co/bert-base-multilingual-cased/resolve/main/vocab.txt",
        "bert-base-chinese": "https://huggingface.co/bert-base-chinese/resolve/main/vocab.txt",
        "bert-base-german-cased": "https://huggingface.co/bert-base-german-cased/resolve/main/vocab.txt",
        "bert-large-uncased-whole-word-masking": (
            "https://huggingface.co/bert-large-uncased-whole-word-masking/resolve/main/vocab.txt"
        ),
        "bert-large-cased-whole-word-masking": (
            "https://huggingface.co/bert-large-cased-whole-word-masking/resolve/main/vocab.txt"
        ),
        "bert-large-uncased-whole-word-masking-finetuned-squad": (
            "https://huggingface.co/bert-large-uncased-whole-word-masking-finetuned-squad/resolve/main/vocab.txt"
        ),
        "bert-large-cased-whole-word-masking-finetuned-squad": (
            "https://huggingface.co/bert-large-cased-whole-word-masking-finetuned-squad/resolve/main/vocab.txt"
        ),
        "bert-base-cased-finetuned-mrpc": (
            "https://huggingface.co/bert-base-cased-finetuned-mrpc/resolve/main/vocab.txt"
        ),
        "bert-base-german-dbmdz-cased": "https://huggingface.co/bert-base-german-dbmdz-cased/resolve/main/vocab.txt",
        "bert-base-german-dbmdz-uncased": (
            "https://huggingface.co/bert-base-german-dbmdz-uncased/resolve/main/vocab.txt"
        ),
        "TurkuNLP/bert-base-finnish-cased-v1": (
            "https://huggingface.co/TurkuNLP/bert-base-finnish-cased-v1/resolve/main/vocab.txt"
        ),
        "TurkuNLP/bert-base-finnish-uncased-v1": (
            "https://huggingface.co/TurkuNLP/bert-base-finnish-uncased-v1/resolve/main/vocab.txt"
        ),
        "wietsedv/bert-base-dutch-cased": (
            "https://huggingface.co/wietsedv/bert-base-dutch-cased/resolve/main/vocab.txt"
        ),
    }
}

PRETRAINED_POSITIONAL_EMBEDDINGS_SIZES = {
    "bert-base-uncased": 512,
    "bert-large-uncased": 512,
    "bert-base-cased": 512,
    "bert-large-cased": 512,
    "bert-base-multilingual-uncased": 512,
    "bert-base-multilingual-cased": 512,
    "bert-base-chinese": 512,
    "bert-base-german-cased": 512,
    "bert-large-uncased-whole-word-masking": 512,
    "bert-large-cased-whole-word-masking": 512,
    "bert-large-uncased-whole-word-masking-finetuned-squad": 512,
    "bert-large-cased-whole-word-masking-finetuned-squad": 512,
    "bert-base-cased-finetuned-mrpc": 512,
    "bert-base-german-dbmdz-cased": 512,
    "bert-base-german-dbmdz-uncased": 512,
    "TurkuNLP/bert-base-finnish-cased-v1": 512,
    "TurkuNLP/bert-base-finnish-uncased-v1": 512,
    "wietsedv/bert-base-dutch-cased": 512,
}

PRETRAINED_INIT_CONFIGURATION = {
    "bert-base-uncased": {"do_lower_case": True},
    "bert-large-uncased": {"do_lower_case": True},
    "bert-base-cased": {"do_lower_case": False},
    "bert-large-cased": {"do_lower_case": False},
    "bert-base-multilingual-uncased": {"do_lower_case": True},
    "bert-base-multilingual-cased": {"do_lower_case": False},
    "bert-base-chinese": {"do_lower_case": False},
    "bert-base-german-cased": {"do_lower_case": False},
    "bert-large-uncased-whole-word-masking": {"do_lower_case": True},
    "bert-large-cased-whole-word-masking": {"do_lower_case": False},
    "bert-large-uncased-whole-word-masking-finetuned-squad": {"do_lower_case": True},
    "bert-large-cased-whole-word-masking-finetuned-squad": {"do_lower_case": False},
    "bert-base-cased-finetuned-mrpc": {"do_lower_case": False},
    "bert-base-german-dbmdz-cased": {"do_lower_case": False},
    "bert-base-german-dbmdz-uncased": {"do_lower_case": True},
    "TurkuNLP/bert-base-finnish-cased-v1": {"do_lower_case": False},
    "TurkuNLP/bert-base-finnish-uncased-v1": {"do_lower_case": True},
    "wietsedv/bert-base-dutch-cased": {"do_lower_case": False},
}


def load_vocab(vocab_file):
    """加载词汇表. Loads a vocabulary file into a dictionary."""
    vocab = collections.OrderedDict()
    with open(vocab_file, "r", encoding="utf-8") as reader:
        tokens = reader.readlines()
    for index, token in enumerate(tokens):
        token = token.rstrip("\n")
        vocab[token] = index
    return vocab


def whitespace_tokenize(text):
    """空白分词器. Runs basic whitespace cleaning and splitting on a piece of text."""
    text = text.strip()
    if not text:
        return []
    tokens = text.split()
    return tokens


class BertTokenizer(PreTrainedTokenizer):
    r"""
    Construct a BERT tokenizer. Based on WordPiece.

    This tokenizer inherits from [`PreTrainedTokenizer`] which contains most of the main methods. Users should refer to
    this superclass for more information regarding those methods.

    Args:
        vocab_file (`str`):
            File containing the vocabulary.
        do_lower_case (`bool`, *optional*, defaults to `True`):
            Whether or not to lowercase the input when tokenizing.
        do_basic_tokenize (`bool`, *optional*, defaults to `True`):
            Whether or not to do basic tokenization before WordPiece.
        never_split (`Iterable`, *optional*):
            Collection of tokens which will never be split during tokenization. Only has an effect when
            `do_basic_tokenize=True`
        unk_token (`str`, *optional*, defaults to `"[UNK]"`):
            The unknown token. A token that is not in the vocabulary cannot be converted to an ID and is set to be this
            token instead.
        sep_token (`str`, *optional*, defaults to `"[SEP]"`):
            The separator token, which is used when building a sequence from multiple sequences, e.g. two sequences for
            sequence classification or for a text and a question for question answering. It is also used as the last
            token of a sequence built with special tokens.
        pad_token (`str`, *optional*, defaults to `"[PAD]"`):
            The token used for padding, for example when batching sequences of different lengths.
        cls_token (`str`, *optional*, defaults to `"[CLS]"`):
            The classifier token which is used when doing sequence classification (classification of the whole sequence
            instead of per-token classification). It is the first token of the sequence when built with special tokens.
        mask_token (`str`, *optional*, defaults to `"[MASK]"`):
            The token used for masking values. This is the token used when training this model with masked language
            modeling. This is the token which the model will try to predict.
        tokenize_chinese_chars (`bool`, *optional*, defaults to `True`):
            Whether or not to tokenize Chinese characters.

            This should likely be deactivated for Japanese (see this
            [issue](https://github.com/huggingface/transformers/issues/328)).
        strip_accents (`bool`, *optional*):
            Whether or not to strip all accents. If this option is not specified, then it will be determined by the
            value for `lowercase` (as in the original BERT).
    """

    vocab_files_names = VOCAB_FILES_NAMES
    pretrained_vocab_files_map = PRETRAINED_VOCAB_FILES_MAP
    pretrained_init_configuration = PRETRAINED_INIT_CONFIGURATION
    max_model_input_sizes = PRETRAINED_POSITIONAL_EMBEDDINGS_SIZES

    def __init__(
        self,
        vocab_file,
        do_lower_case=True,
        do_basic_tokenize=True,
        never_split=None,
        unk_token="[UNK]",
        sep_token="[SEP]",
        pad_token="[PAD]",
        cls_token="[CLS]",
        mask_token="[MASK]",
        tokenize_chinese_chars=True,
        strip_accents=None,
        **kwargs,
    ):
        super().__init__(
            do_lower_case=do_lower_case,
            do_basic_tokenize=do_basic_tokenize,
            never_split=never_split,
            unk_token=unk_token,
            sep_token=sep_token,
            pad_token=pad_token,
            cls_token=cls_token,
            mask_token=mask_token,
            tokenize_chinese_chars=tokenize_chinese_chars,
            strip_accents=strip_accents,
            **kwargs,
        )

        if not os.path.isfile(vocab_file):
            raise ValueError(
                f"Can't find a vocabulary file at path '{vocab_file}'. To load the vocabulary from a Google pretrained"
                " model use `tokenizer = BertTokenizer.from_pretrained(PRETRAINED_MODEL_NAME)`"
            )
        # 加载词汇表
        self.vocab = load_vocab(vocab_file)
        self.ids_to_tokens = collections.OrderedDict([(ids, tok) for tok, ids in self.vocab.items()])
        self.do_basic_tokenize = do_basic_tokenize
        # 两个分词器
        if do_basic_tokenize:
            self.basic_tokenizer = BasicTokenizer(
                do_lower_case=do_lower_case,
                never_split=never_split,
                tokenize_chinese_chars=tokenize_chinese_chars,
                strip_accents=strip_accents,
            )
        self.wordpiece_tokenizer = WordpieceTokenizer(vocab=self.vocab, unk_token=self.unk_token)

    @property
    def do_lower_case(self):
        return self.basic_tokenizer.do_lower_case

    @property
    def vocab_size(self):
        return len(self.vocab)

    def get_vocab(self):
        return dict(self.vocab, **self.added_tokens_encoder)

    def _tokenize(self, text, split_special_tokens=False):
        split_tokens = []
        if self.do_basic_tokenize:
            for token in self.basic_tokenizer.tokenize(
                text, never_split=self.all_special_tokens if not split_special_tokens else None
            ):
                # If the token is part of the never_split set
                if token in self.basic_tokenizer.never_split:
                    split_tokens.append(token)
                else:
                    split_tokens += self.wordpiece_tokenizer.tokenize(token)
        else:
            split_tokens = self.wordpiece_tokenizer.tokenize(text)
        return split_tokens

    def _convert_token_to_id(self, token):
        """Converts a token (str) in an id using the vocab."""
        return self.vocab.get(token, self.vocab.get(self.unk_token))

    def _convert_id_to_token(self, index):
        """Converts an index (integer) in a token (str) using the vocab."""
        return self.ids_to_tokens.get(index, self.unk_token)

    def convert_tokens_to_string(self, tokens):
        """Converts a sequence of tokens (string) in a single string."""
        out_string = " ".join(tokens).replace(" ##", "").strip()
        return out_string

    def build_inputs_with_special_tokens(
        self, token_ids_0: List[int], token_ids_1: Optional[List[int]] = None
    ) -> List[int]:
        """
        Build model inputs from a sequence or a pair of sequence for sequence classification tasks by concatenating and
        adding special tokens. A BERT sequence has the following format:

        - single sequence: `[CLS] X [SEP]`
        - pair of sequences: `[CLS] A [SEP] B [SEP]`

        Args:
            token_ids_0 (`List[int]`):
                List of IDs to which the special tokens will be added.
            token_ids_1 (`List[int]`, *optional*):
                Optional second list of IDs for sequence pairs.

        Returns:
            `List[int]`: List of [input IDs](../glossary#input-ids) with the appropriate special tokens.
        """
        if token_ids_1 is None:
            return [self.cls_token_id] + token_ids_0 + [self.sep_token_id]
        cls = [self.cls_token_id]
        sep = [self.sep_token_id]
        return cls + token_ids_0 + sep + token_ids_1 + sep

    def get_special_tokens_mask(
        self, token_ids_0: List[int], token_ids_1: Optional[List[int]] = None, already_has_special_tokens: bool = False
    ) -> List[int]:
        """
        Retrieve sequence ids from a token list that has no special tokens added. This method is called when adding
        special tokens using the tokenizer `prepare_for_model` method.

        Args:
            token_ids_0 (`List[int]`):
                List of IDs.
            token_ids_1 (`List[int]`, *optional*):
                Optional second list of IDs for sequence pairs.
            already_has_special_tokens (`bool`, *optional*, defaults to `False`):
                Whether or not the token list is already formatted with special tokens for the model.

        Returns:
            `List[int]`: A list of integers in the range [0, 1]: 1 for a special token, 0 for a sequence token.
        """

        if already_has_special_tokens:
            return super().get_special_tokens_mask(
                token_ids_0=token_ids_0, token_ids_1=token_ids_1, already_has_special_tokens=True
            )

        if token_ids_1 is not None:
            return [1] + ([0] * len(token_ids_0)) + [1] + ([0] * len(token_ids_1)) + [1]
        return [1] + ([0] * len(token_ids_0)) + [1]

    def create_token_type_ids_from_sequences(
        self, token_ids_0: List[int], token_ids_1: Optional[List[int]] = None
    ) -> List[int]:
        """
        Create a mask from the two sequences passed to be used in a sequence-pair classification task. A BERT sequence
        pair mask has the following format:

        ```
        0 0 0 0 0 0 0 0 0 0 0 1 1 1 1 1 1 1 1 1
        | first sequence    | second sequence |
        ```

        If `token_ids_1` is `None`, this method only returns the first portion of the mask (0s).

        Args:
            token_ids_0 (`List[int]`):
                List of IDs.
            token_ids_1 (`List[int]`, *optional*):
                Optional second list of IDs for sequence pairs.

        Returns:
            `List[int]`: List of [token type IDs](../glossary#token-type-ids) according to the given sequence(s).
        """
        sep = [self.sep_token_id]
        cls = [self.cls_token_id]
        if token_ids_1 is None:
            return len(cls + token_ids_0 + sep) * [0]
        return len(cls + token_ids_0 + sep) * [0] + len(token_ids_1 + sep) * [1]

    def save_vocabulary(self, save_directory: str, filename_prefix: Optional[str] = None) -> Tuple[str]:
        index = 0
        if os.path.isdir(save_directory):
            # 创建的词汇表文件名是 vocab.txt 结尾的
            vocab_file = os.path.join(
                save_directory, (filename_prefix + "-" if filename_prefix else "") + VOCAB_FILES_NAMES["vocab_file"]
            )
        else:
            # 或者 save_directory 就是个文件名
            vocab_file = (filename_prefix + "-" if filename_prefix else "") + save_directory
        with open(vocab_file, "w", encoding="utf-8") as writer:
            for token, token_index in sorted(self.vocab.items(), key=lambda kv: kv[1]):
                # 索引不可靠, 可能是缺失了哪个部分, 就是说 self.vocab 可能被人修改了
                if index != token_index:
                    logger.warning(
                        f"Saving vocabulary to {vocab_file}: vocabulary indices are not consecutive."
                        " Please check that the vocabulary is not corrupted!"
                    )
                    # 当索引坏了的时候, 就用 index 重置一下
                    index = token_index
                writer.write(token + "\n")
                index += 1
        return (vocab_file,)


class BasicTokenizer(object):
    """
    基础分词器
    Constructs a BasicTokenizer that will run basic tokenization (punctuation splitting, lower casing, etc.).

    Args:
        do_lower_case (`bool`, *optional*, defaults to `True`):
            Whether or not to lowercase the input when tokenizing.
        never_split (`Iterable`, *optional*):
            Collection of tokens which will never be split during tokenization. Only has an effect when
            `do_basic_tokenize=True`
        tokenize_chinese_chars (`bool`, *optional*, defaults to `True`):
            Whether or not to tokenize Chinese characters.

            This should likely be deactivated for Japanese (see this
            [issue](https://github.com/huggingface/transformers/issues/328)).
        strip_accents (`bool`, *optional*):
            Whether or not to strip all accents. If this option is not specified, then it will be determined by the
            value for `lowercase` (as in the original BERT).
        do_split_on_punc (`bool`, *optional*, defaults to `True`):
            In some instances we want to skip the basic punctuation splitting so that later tokenization can capture
            the full context of the words, such as contractions.
    """

    def __init__(
        self,
        do_lower_case=True,
        never_split=None,
        tokenize_chinese_chars=True,
        strip_accents=None,
        do_split_on_punc=True,
    ):
        if never_split is None:
            never_split = []
        self.do_lower_case = do_lower_case
        self.never_split = set(never_split)
        self.tokenize_chinese_chars = tokenize_chinese_chars
        # strip 重音符号
        self.strip_accents = strip_accents
        self.do_split_on_punc = do_split_on_punc

    def tokenize(self, text, never_split=None):
        """
        Basic Tokenization of a piece of text. For sub-word tokenization, see WordPieceTokenizer.

        Args:
            never_split (`List[str]`, *optional*)
                Kept for backward compatibility purposes. Now implemented directly at the base class level (see
                [`PreTrainedTokenizer.tokenize`]) List of token not to split.
        """
        # union() returns a new set by concatenating the two sets.
        never_split = self.never_split.union(set(never_split)) if never_split else self.never_split
        text = self._clean_text(text)

        # This was added on November 1st, 2018 for the multilingual and Chinese
        # models. This is also applied to the English models now, but it doesn't
        # matter since the English models were not trained on any Chinese data
        # and generally don't have any Chinese data in them (there are Chinese
        # characters in the vocabulary because Wikipedia does have some Chinese
        # words in the English Wikipedia.).
        if self.tokenize_chinese_chars:
            text = self._tokenize_chinese_chars(text)
<<<<<<< HEAD
        # 使用的是空白分词器
        orig_tokens = whitespace_tokenize(text)
=======
        # prevents treating the same character with different unicode codepoints as different characters
        unicode_normalized_text = unicodedata.normalize("NFC", text)
        orig_tokens = whitespace_tokenize(unicode_normalized_text)
>>>>>>> 0afa5071
        split_tokens = []
        for token in orig_tokens:
            if token not in never_split:
                if self.do_lower_case:
                    token = token.lower()
                    # 是否需要去除重音符号
                    if self.strip_accents is not False:
                        token = self._run_strip_accents(token)
                elif self.strip_accents:
                    token = self._run_strip_accents(token)
            # 加入列表
            split_tokens.extend(self._run_split_on_punc(token, never_split))

        # 再来一遍
        output_tokens = whitespace_tokenize(" ".join(split_tokens))
        return output_tokens

    def _run_strip_accents(self, text):
        """去除重音符. Strips accents from a piece of text."""
        text = unicodedata.normalize("NFD", text)
        output = []
        for char in text:
            cat = unicodedata.category(char)
            if cat == "Mn":
                continue
            output.append(char)
        return "".join(output)

    def _run_split_on_punc(self, text, never_split=None):
<<<<<<< HEAD
        """拆分标点符号. Splits punctuation on a piece of text."""
        if never_split is not None and text in never_split:
=======
        """Splits punctuation on a piece of text."""
        if not self.do_split_on_punc or (never_split is not None and text in never_split):
>>>>>>> 0afa5071
            return [text]
        chars = list(text)
        i = 0
        start_new_word = True
        output = []
        while i < len(chars):
            char = chars[i]
            # 如果是标点, 就拆分, 开始新的单词
            if _is_punctuation(char):
                output.append([char])
                start_new_word = True
            else:
                # 加一个新的列表, 用来保存单词
                if start_new_word:
                    output.append([])
                start_new_word = False
                # 加到当前最后一个单词的最后
                output[-1].append(char)
            i += 1

        # 将里面的小数组变成单词
        return ["".join(x) for x in output]

    def _tokenize_chinese_chars(self, text):
        """分割中文字符. 就是在每个中文字符的前后加上空白符. Adds whitespace around any CJK character."""
        output = []
        for char in text:
            cp = ord(char)
            if self._is_chinese_char(cp):
                output.append(" ")
                output.append(char)
                output.append(" ")
            else:
                output.append(char)
        return "".join(output)

    def _is_chinese_char(self, cp):
        """判断是否是中文字符. Checks whether CP is the codepoint of a CJK character."""
        # This defines a "chinese character" as anything in the CJK Unicode block:
        #   https://en.wikipedia.org/wiki/CJK_Unified_Ideographs_(Unicode_block)
        #
        # Note that the CJK Unicode block is NOT all Japanese and Korean characters,
        # despite its name. The modern Korean Hangul alphabet is a different block,
        # as is Japanese Hiragana and Katakana. Those alphabets are used to write
        # space-separated words, so they are not treated specially and handled
        # like the all of the other languages.
        if (
            (cp >= 0x4E00 and cp <= 0x9FFF)
            or (cp >= 0x3400 and cp <= 0x4DBF)  #
            or (cp >= 0x20000 and cp <= 0x2A6DF)  #
            or (cp >= 0x2A700 and cp <= 0x2B73F)  #
            or (cp >= 0x2B740 and cp <= 0x2B81F)  #
            or (cp >= 0x2B820 and cp <= 0x2CEAF)  #
            or (cp >= 0xF900 and cp <= 0xFAFF)
            or (cp >= 0x2F800 and cp <= 0x2FA1F)  #
        ):  #
            return True

        return False

    def _clean_text(self, text):
        """Performs invalid character removal and whitespace cleanup on text."""
        output = []
        for char in text:
            cp = ord(char)
            # 跳过无用的字符
            if cp == 0 or cp == 0xFFFD or _is_control(char):
                continue
            # 统一空白符
            if _is_whitespace(char):
                output.append(" ")
            else:
                output.append(char)
        return "".join(output)


class WordpieceTokenizer(object):
    """Runs WordPiece tokenization."""

    def __init__(self, vocab, unk_token, max_input_chars_per_word=100):
        self.vocab = vocab
        self.unk_token = unk_token
        self.max_input_chars_per_word = max_input_chars_per_word

    def tokenize(self, text):
        """
        Tokenizes a piece of text into its word pieces. This uses a greedy longest-match-first algorithm to perform
        tokenization using the given vocabulary.

        For example, `input = "unaffable"` wil return as output `["un", "##aff", "##able"]`.

        Args:
            text: A single token or whitespace separated tokens. This should have
                already been passed through *BasicTokenizer*.

        Returns:
            A list of wordpiece tokens.
        """

        output_tokens = []
        for token in whitespace_tokenize(text):
            chars = list(token)
            # 超过最大长度的不要
            if len(chars) > self.max_input_chars_per_word:
                output_tokens.append(self.unk_token)
                continue

            is_bad = False
            start = 0
            sub_tokens = []
            while start < len(chars):
                end = len(chars)
                cur_substr = None
                # 因为 end -= 1, 所以是从后面开始的, 即是从最长的可能开始推测
                while start < end:
                    # 当前的部分字符
                    substr = "".join(chars[start:end])
                    # 如果 start 大于 0, 就在前面加上 ##, 表示不是单词的开头, 而是拆分出来的单词
                    if start > 0:
                        substr = "##" + substr
                    # 如果在词汇表中, 可以跳出循环了
                    if substr in self.vocab:
                        cur_substr = substr
                        break
                    end -= 1
                # 没发现可用的, 跳过外层的 while 循环
                if cur_substr is None:
                    is_bad = True
                    break
                # 添加当前发现的部分
                sub_tokens.append(cur_substr)
                start = end

            # 使用未知的 token
            if is_bad:
                output_tokens.append(self.unk_token)
            else:
                # sub_tokens 数组, 也就是可能发现了多个片段
                output_tokens.extend(sub_tokens)
        return output_tokens<|MERGE_RESOLUTION|>--- conflicted
+++ resolved
@@ -437,14 +437,10 @@
         # words in the English Wikipedia.).
         if self.tokenize_chinese_chars:
             text = self._tokenize_chinese_chars(text)
-<<<<<<< HEAD
-        # 使用的是空白分词器
-        orig_tokens = whitespace_tokenize(text)
-=======
         # prevents treating the same character with different unicode codepoints as different characters
         unicode_normalized_text = unicodedata.normalize("NFC", text)
+        # 使用的是空白分词器
         orig_tokens = whitespace_tokenize(unicode_normalized_text)
->>>>>>> 0afa5071
         split_tokens = []
         for token in orig_tokens:
             if token not in never_split:
@@ -474,13 +470,9 @@
         return "".join(output)
 
     def _run_split_on_punc(self, text, never_split=None):
-<<<<<<< HEAD
-        """拆分标点符号. Splits punctuation on a piece of text."""
-        if never_split is not None and text in never_split:
-=======
+        # 拆分标点符号
         """Splits punctuation on a piece of text."""
         if not self.do_split_on_punc or (never_split is not None and text in never_split):
->>>>>>> 0afa5071
             return [text]
         chars = list(text)
         i = 0
