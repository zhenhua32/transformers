# coding=utf-8
# Copyright 2018 The Google AI Language Team Authors and The HuggingFace Inc. team.
# Copyright (c) 2018, NVIDIA CORPORATION.  All rights reserved.
#
# Licensed under the Apache License, Version 2.0 (the "License");
# you may not use this file except in compliance with the License.
# You may obtain a copy of the License at
#
#     http://www.apache.org/licenses/LICENSE-2.0
#
# Unless required by applicable law or agreed to in writing, software
# distributed under the License is distributed on an "AS IS" BASIS,
# WITHOUT WARRANTIES OR CONDITIONS OF ANY KIND, either express or implied.
# See the License for the specific language governing permissions and
# limitations under the License.
""" BERT model configuration"""
from collections import OrderedDict
from typing import Mapping

from ...configuration_utils import PretrainedConfig
from ...onnx import OnnxConfig
from ...utils import logging


logger = logging.get_logger(__name__)

BERT_PRETRAINED_CONFIG_ARCHIVE_MAP = {
    "bert-base-uncased": "https://huggingface.co/bert-base-uncased/resolve/main/config.json",
    "bert-large-uncased": "https://huggingface.co/bert-large-uncased/resolve/main/config.json",
    "bert-base-cased": "https://huggingface.co/bert-base-cased/resolve/main/config.json",
    "bert-large-cased": "https://huggingface.co/bert-large-cased/resolve/main/config.json",
    "bert-base-multilingual-uncased": "https://huggingface.co/bert-base-multilingual-uncased/resolve/main/config.json",
    "bert-base-multilingual-cased": "https://huggingface.co/bert-base-multilingual-cased/resolve/main/config.json",
    "bert-base-chinese": "https://huggingface.co/bert-base-chinese/resolve/main/config.json",
    "bert-base-german-cased": "https://huggingface.co/bert-base-german-cased/resolve/main/config.json",
    "bert-large-uncased-whole-word-masking": (
        "https://huggingface.co/bert-large-uncased-whole-word-masking/resolve/main/config.json"
    ),
    "bert-large-cased-whole-word-masking": (
        "https://huggingface.co/bert-large-cased-whole-word-masking/resolve/main/config.json"
    ),
    "bert-large-uncased-whole-word-masking-finetuned-squad": (
        "https://huggingface.co/bert-large-uncased-whole-word-masking-finetuned-squad/resolve/main/config.json"
    ),
    "bert-large-cased-whole-word-masking-finetuned-squad": (
        "https://huggingface.co/bert-large-cased-whole-word-masking-finetuned-squad/resolve/main/config.json"
    ),
    "bert-base-cased-finetuned-mrpc": "https://huggingface.co/bert-base-cased-finetuned-mrpc/resolve/main/config.json",
    "bert-base-german-dbmdz-cased": "https://huggingface.co/bert-base-german-dbmdz-cased/resolve/main/config.json",
    "bert-base-german-dbmdz-uncased": "https://huggingface.co/bert-base-german-dbmdz-uncased/resolve/main/config.json",
    "cl-tohoku/bert-base-japanese": "https://huggingface.co/cl-tohoku/bert-base-japanese/resolve/main/config.json",
    "cl-tohoku/bert-base-japanese-whole-word-masking": (
        "https://huggingface.co/cl-tohoku/bert-base-japanese-whole-word-masking/resolve/main/config.json"
    ),
    "cl-tohoku/bert-base-japanese-char": (
        "https://huggingface.co/cl-tohoku/bert-base-japanese-char/resolve/main/config.json"
    ),
    "cl-tohoku/bert-base-japanese-char-whole-word-masking": (
        "https://huggingface.co/cl-tohoku/bert-base-japanese-char-whole-word-masking/resolve/main/config.json"
    ),
    "TurkuNLP/bert-base-finnish-cased-v1": (
        "https://huggingface.co/TurkuNLP/bert-base-finnish-cased-v1/resolve/main/config.json"
    ),
    "TurkuNLP/bert-base-finnish-uncased-v1": (
        "https://huggingface.co/TurkuNLP/bert-base-finnish-uncased-v1/resolve/main/config.json"
    ),
    "wietsedv/bert-base-dutch-cased": "https://huggingface.co/wietsedv/bert-base-dutch-cased/resolve/main/config.json",
    # See all BERT models at https://huggingface.co/models?filter=bert
}


class BertConfig(PretrainedConfig):
    r"""
    This is the configuration class to store the configuration of a [`BertModel`] or a [`TFBertModel`]. It is used to
    instantiate a BERT model according to the specified arguments, defining the model architecture. Instantiating a
    configuration with the defaults will yield a similar configuration to that of the BERT
    [bert-base-uncased](https://huggingface.co/bert-base-uncased) architecture.

    Configuration objects inherit from [`PretrainedConfig`] and can be used to control the model outputs. Read the
    documentation from [`PretrainedConfig`] for more information.


    Args:
        vocab_size (`int`, *optional*, defaults to 30522):
            Vocabulary size of the BERT model. Defines the number of different tokens that can be represented by the
            `inputs_ids` passed when calling [`BertModel`] or [`TFBertModel`].
        hidden_size (`int`, *optional*, defaults to 768):
            Dimensionality of the encoder layers and the pooler layer.
        num_hidden_layers (`int`, *optional*, defaults to 12):
            Number of hidden layers in the Transformer encoder.
        num_attention_heads (`int`, *optional*, defaults to 12):
            Number of attention heads for each attention layer in the Transformer encoder.
        intermediate_size (`int`, *optional*, defaults to 3072):
            Dimensionality of the "intermediate" (often named feed-forward) layer in the Transformer encoder.
        hidden_act (`str` or `Callable`, *optional*, defaults to `"gelu"`):
            The non-linear activation function (function or string) in the encoder and pooler. If string, `"gelu"`,
            `"relu"`, `"silu"` and `"gelu_new"` are supported.
        hidden_dropout_prob (`float`, *optional*, defaults to 0.1):
            The dropout probability for all fully connected layers in the embeddings, encoder, and pooler.
        attention_probs_dropout_prob (`float`, *optional*, defaults to 0.1):
            The dropout ratio for the attention probabilities.
        max_position_embeddings (`int`, *optional*, defaults to 512):
            The maximum sequence length that this model might ever be used with. Typically set this to something large
            just in case (e.g., 512 or 1024 or 2048).
        type_vocab_size (`int`, *optional*, defaults to 2):
            The vocabulary size of the `token_type_ids` passed when calling [`BertModel`] or [`TFBertModel`].
        initializer_range (`float`, *optional*, defaults to 0.02):
            The standard deviation of the truncated_normal_initializer for initializing all weight matrices.
        layer_norm_eps (`float`, *optional*, defaults to 1e-12):
            The epsilon used by the layer normalization layers.
        position_embedding_type (`str`, *optional*, defaults to `"absolute"`):
            Type of position embedding. Choose one of `"absolute"`, `"relative_key"`, `"relative_key_query"`. For
            positional embeddings use `"absolute"`. For more information on `"relative_key"`, please refer to
            [Self-Attention with Relative Position Representations (Shaw et al.)](https://arxiv.org/abs/1803.02155).
            For more information on `"relative_key_query"`, please refer to *Method 4* in [Improve Transformer Models
            with Better Relative Position Embeddings (Huang et al.)](https://arxiv.org/abs/2009.13658).
        is_decoder (`bool`, *optional*, defaults to `False`):
            Whether the model is used as a decoder or not. If `False`, the model is used as an encoder.
        use_cache (`bool`, *optional*, defaults to `True`):
            Whether or not the model should return the last key/values attentions (not used by all models). Only
            relevant if `config.is_decoder=True`.
        classifier_dropout (`float`, *optional*):
            The dropout ratio for the classification head.

    Examples:

    ```python
    >>> from transformers import BertConfig, BertModel

    >>> # Initializing a BERT bert-base-uncased style configuration
    >>> configuration = BertConfig()

    >>> # Initializing a model (with random weights) from the bert-base-uncased style configuration
    >>> model = BertModel(configuration)

    >>> # Accessing the model configuration
    >>> configuration = model.config
    ```"""
<<<<<<< HEAD
    # 声明 model_type
=======

>>>>>>> 0676d992
    model_type = "bert"

    def __init__(
        self,
        vocab_size=30522,
        hidden_size=768,
        num_hidden_layers=12,
        num_attention_heads=12,
        intermediate_size=3072,
        hidden_act="gelu",
        hidden_dropout_prob=0.1,
        attention_probs_dropout_prob=0.1,
        max_position_embeddings=512,
        type_vocab_size=2,
        initializer_range=0.02,
        layer_norm_eps=1e-12,
        pad_token_id=0,
        position_embedding_type="absolute",
        use_cache=True,
        classifier_dropout=None,
        **kwargs,
    ):
        super().__init__(pad_token_id=pad_token_id, **kwargs)

        self.vocab_size = vocab_size
        self.hidden_size = hidden_size
        self.num_hidden_layers = num_hidden_layers
        self.num_attention_heads = num_attention_heads
        self.hidden_act = hidden_act
        self.intermediate_size = intermediate_size
        self.hidden_dropout_prob = hidden_dropout_prob
        self.attention_probs_dropout_prob = attention_probs_dropout_prob
        self.max_position_embeddings = max_position_embeddings
        self.type_vocab_size = type_vocab_size
        self.initializer_range = initializer_range
        self.layer_norm_eps = layer_norm_eps
        self.position_embedding_type = position_embedding_type
        self.use_cache = use_cache
        self.classifier_dropout = classifier_dropout


class BertOnnxConfig(OnnxConfig):
    @property
    def inputs(self) -> Mapping[str, Mapping[int, str]]:
        if self.task == "multiple-choice":
            dynamic_axis = {0: "batch", 1: "choice", 2: "sequence"}
        else:
            dynamic_axis = {0: "batch", 1: "sequence"}
        return OrderedDict(
            [
                ("input_ids", dynamic_axis),
                ("attention_mask", dynamic_axis),
                ("token_type_ids", dynamic_axis),
            ]
        )<|MERGE_RESOLUTION|>--- conflicted
+++ resolved
@@ -136,11 +136,8 @@
     >>> # Accessing the model configuration
     >>> configuration = model.config
     ```"""
-<<<<<<< HEAD
+
     # 声明 model_type
-=======
-
->>>>>>> 0676d992
     model_type = "bert"
 
     def __init__(
