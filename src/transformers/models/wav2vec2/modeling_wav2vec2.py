# coding=utf-8
# Copyright 2021 The Fairseq Authors and the HuggingFace Inc. team. All rights reserved.
#
# Licensed under the Apache License, Version 2.0 (the "License");
# you may not use this file except in compliance with the License.
# You may obtain a copy of the License at
#
#     http://www.apache.org/licenses/LICENSE-2.0
#
# Unless required by applicable law or agreed to in writing, software
# distributed under the License is distributed on an "AS IS" BASIS,
# WITHOUT WARRANTIES OR CONDITIONS OF ANY KIND, either express or implied.
# See the License for the specific language governing permissions and
# limitations under the License.
""" PyTorch Wav2Vec2 model. """

import warnings
from dataclasses import dataclass
from typing import Optional, Tuple

import numpy as np
import torch
import torch.nn.functional as F
import torch.utils.checkpoint
from torch import nn

from ...activations import ACT2FN
<<<<<<< HEAD
from ...file_utils import (
    ModelOutput,
    add_start_docstrings,
    add_start_docstrings_to_model_forward,
    replace_return_docstrings,
)
from ...modeling_outputs import BaseModelOutput, CausalLMOutput, MaskedLMOutput
=======
from ...file_utils import add_start_docstrings, add_start_docstrings_to_model_forward, replace_return_docstrings
from ...modeling_outputs import BaseModelOutput, BaseModelOutputWithWavFeatures, CausalLMOutput, MaskedLMOutput
>>>>>>> 4bbe8e60
from ...modeling_utils import PreTrainedModel
from ...utils import logging
from .configuration_wav2vec2 import Wav2Vec2Config


logger = logging.get_logger(__name__)

_CONFIG_FOR_DOC = "Wav2Vec2Config"

WAV_2_VEC_2_PRETRAINED_MODEL_ARCHIVE_LIST = [
    "facebook/wav2vec2-base-960h",
    "facebook/wav2vec2-large-960h",
    "facebook/wav2vec2-large-960h-lv60",
    "facebook/wav2vec2-large-960h-lv60-self",
    # See all Wav2Vec2 models at https://huggingface.co/models?filter=wav2vec2
]


@dataclass
class Wav2VecBaseModelOutput(ModelOutput):
    """
    TODO: docs
    """

    last_hidden_state: torch.FloatTensor = None
    hidden_states: Optional[Tuple[torch.FloatTensor]] = None
    attentions: Optional[Tuple[torch.FloatTensor]] = None
    extracted_features: torch.FloatTensor = None
    mask_time_indices: torch.LongTensor = None


@dataclass
class Wav2VecForPreTrainingOutput(ModelOutput):
    """
    TODO: docs
    """

    logits: torch.FloatTensor = None
    loss: Optional[torch.FloatTensor] = None
    prob_perplexity: Optional[torch.FloatTensor] = None
    hidden_states: Optional[Tuple[torch.FloatTensor]] = None
    attentions: Optional[Tuple[torch.FloatTensor]] = None


def _compute_mask_indices(
    shape: Tuple[int, int],
    mask_prob: float,
    mask_length: int,
    attention_mask: Optional[torch.Tensor] = None,
    min_masks: int = 0,
) -> np.ndarray:
    """
    Computes random mask spans for a given shape

    Args:
        shape: the the shape for which to compute masks.
            should be of size 2 where first element is batch size and 2nd is timesteps
        attention_mask: optional padding mask of the same size as shape, which will prevent masking padded elements
        mask_prob: probability for each token to be chosen as start of the span to be masked. this will be multiplied by
            number of timesteps divided by length of mask span to mask approximately this percentage of all elements.
            however due to overlaps, the actual number will be smaller (unless no_overlap is True)
        mask_length: size of the mask
        min_masks: minimum number of masked spans

    Adapted from `fairseq's data_utils.py
    <https://github.com/pytorch/fairseq/blob/e0788f7007a8473a76db573985031f3c94201e79/fairseq/data/data_utils.py#L376>`__.
    """
    bsz, all_sz = shape
    mask = np.full((bsz, all_sz), False)

    all_num_mask = int(
        # add a random number for probabilistic rounding
        mask_prob * all_sz / float(mask_length)
        + np.random.rand()
    )

    all_num_mask = max(min_masks, all_num_mask)

    mask_idcs = []
    padding_mask = attention_mask.ne(1) if attention_mask is not None else None
    for i in range(bsz):
        if padding_mask is not None:
            sz = all_sz - padding_mask[i].long().sum().item()
            num_mask = int(
                # add a random number for probabilistic rounding
                mask_prob * sz / float(mask_length)
                + np.random.rand()
            )
            num_mask = max(min_masks, num_mask)
        else:
            sz = all_sz
            num_mask = all_num_mask

        lengths = np.full(num_mask, mask_length)

        if sum(lengths) == 0:
            lengths[0] = min(mask_length, sz - 1)

        min_len = min(lengths)
        if sz - min_len <= num_mask:
            min_len = sz - num_mask - 1

        mask_idc = np.random.choice(sz - min_len, num_mask, replace=False)
        mask_idc = np.asarray([mask_idc[j] + offset for j in range(len(mask_idc)) for offset in range(lengths[j])])
        mask_idcs.append(np.unique(mask_idc[mask_idc < sz]))

    min_len = min([len(m) for m in mask_idcs])
    for i, mask_idc in enumerate(mask_idcs):
        if len(mask_idc) > min_len:
            mask_idc = np.random.choice(mask_idc, min_len, replace=False)
        mask[i, mask_idc] = True

    return mask


class Wav2Vec2NoLayerNormConvLayer(nn.Module):
    def __init__(self, config, layer_id=0):
        super().__init__()
        self.in_conv_dim = config.conv_dim[layer_id] if layer_id > 0 else 1
        self.out_conv_dim = config.conv_dim[layer_id]

        self.conv = nn.Conv1d(
            self.in_conv_dim,
            self.out_conv_dim,
            kernel_size=config.conv_kernel[layer_id],
            stride=config.conv_stride[layer_id],
            bias=config.conv_bias,
        )
        self.activation = ACT2FN[config.feat_extract_activation]

    def forward(self, hidden_states):
        hidden_states = self.conv(hidden_states)
        hidden_states = self.activation(hidden_states)
        return hidden_states


class Wav2Vec2LayerNormConvLayer(nn.Module):
    def __init__(self, config, layer_id=0):
        super().__init__()
        self.in_conv_dim = config.conv_dim[layer_id] if layer_id > 0 else 1
        self.out_conv_dim = config.conv_dim[layer_id]

        self.conv = nn.Conv1d(
            self.in_conv_dim,
            self.out_conv_dim,
            kernel_size=config.conv_kernel[layer_id],
            stride=config.conv_stride[layer_id],
            bias=config.conv_bias,
        )
        self.layer_norm = nn.LayerNorm(self.out_conv_dim, elementwise_affine=True)
        self.activation = ACT2FN[config.feat_extract_activation]

    def forward(self, hidden_states):
        hidden_states = self.conv(hidden_states)

        hidden_states = hidden_states.transpose(-2, -1)
        hidden_states = self.layer_norm(hidden_states)
        hidden_states = hidden_states.transpose(-2, -1)

        hidden_states = self.activation(hidden_states)
        return hidden_states


class Wav2Vec2GroupNormConvLayer(nn.Module):
    def __init__(self, config, layer_id=0):
        super().__init__()
        self.in_conv_dim = config.conv_dim[layer_id] if layer_id > 0 else 1
        self.out_conv_dim = config.conv_dim[layer_id]

        self.conv = nn.Conv1d(
            self.in_conv_dim,
            self.out_conv_dim,
            kernel_size=config.conv_kernel[layer_id],
            stride=config.conv_stride[layer_id],
            bias=config.conv_bias,
        )
        self.activation = ACT2FN[config.feat_extract_activation]

        self.layer_norm = nn.GroupNorm(num_groups=self.out_conv_dim, num_channels=self.out_conv_dim, affine=True)

    def forward(self, hidden_states):
        hidden_states = self.conv(hidden_states)
        hidden_states = self.layer_norm(hidden_states)
        hidden_states = self.activation(hidden_states)
        return hidden_states


class Wav2Vec2PositionalConvEmbedding(nn.Module):
    def __init__(self, config):
        super().__init__()
        self.conv = nn.Conv1d(
            config.hidden_size,
            config.hidden_size,
            kernel_size=config.num_conv_pos_embeddings,
            padding=config.num_conv_pos_embeddings // 2,
            groups=config.num_conv_pos_embedding_groups,
        )
        self.conv = nn.utils.weight_norm(self.conv, name="weight", dim=2)
        self.padding = Wav2Vec2SamePadLayer(config.num_conv_pos_embeddings)
        self.activation = ACT2FN[config.feat_extract_activation]

    def forward(self, hidden_states):
        hidden_states = hidden_states.transpose(1, 2)

        hidden_states = self.conv(hidden_states)
        hidden_states = self.padding(hidden_states)
        hidden_states = self.activation(hidden_states)

        hidden_states = hidden_states.transpose(1, 2)
        return hidden_states


class Wav2Vec2SamePadLayer(nn.Module):
    def __init__(self, num_conv_pos_embeddings):
        super().__init__()
        self.num_pad_remove = 1 if num_conv_pos_embeddings % 2 == 0 else 0

    def forward(self, hidden_states):
        if self.num_pad_remove > 0:
            hidden_states = hidden_states[:, :, : -self.num_pad_remove]
        return hidden_states


class Wav2Vec2FeatureExtractor(nn.Module):
    """Construct the featurs from raw audio waveform"""

    def __init__(self, config):
        super().__init__()

        if config.feat_extract_norm == "group":
            conv_layers = [Wav2Vec2GroupNormConvLayer(config, layer_id=0)] + [
                Wav2Vec2NoLayerNormConvLayer(config, layer_id=i + 1) for i in range(config.num_feat_extract_layers - 1)
            ]
        elif config.feat_extract_norm == "layer":
            conv_layers = [
                Wav2Vec2LayerNormConvLayer(config, layer_id=i) for i in range(config.num_feat_extract_layers)
            ]
        else:
            raise ValueError(
                f"`config.feat_extract_norm` is {config.feat_extract_norm}, but has to be one of ['group', 'layer']"
            )
        self.conv_layers = nn.ModuleList(conv_layers)

    def _freeze_parameters(self):
        for param in self.parameters():
            param.requires_grad = False

    def forward(self, input_values):
        hidden_states = input_values[:, None]
        for conv_layer in self.conv_layers:
            hidden_states = conv_layer(hidden_states)

        return hidden_states


class Wav2Vec2FeatureProjection(nn.Module):
    def __init__(self, config):
        super().__init__()
        self.projection = nn.Linear(config.conv_dim[-1], config.hidden_size)
        self.dropout = nn.Dropout(config.feat_proj_dropout)

    def forward(self, hidden_states):
<<<<<<< HEAD
        # non-projected hidden states are needed for quantization
        hidden_states = self.layer_norm(hidden_states)
        projected_hidden_states = self.projection(hidden_states)
        projected_hidden_states = self.dropout(projected_hidden_states)
        return projected_hidden_states, hidden_states
=======
        hidden_states = self.projection(hidden_states)
        hidden_states = self.dropout(hidden_states)
        return hidden_states
>>>>>>> 4bbe8e60


# Copied from transformers.models.bart.modeling_bart.BartAttention with Bart->Wav2Vec2
class Wav2Vec2Attention(nn.Module):
    """Multi-headed attention from 'Attention Is All You Need' paper"""

    def __init__(
        self,
        embed_dim: int,
        num_heads: int,
        dropout: float = 0.0,
        is_decoder: bool = False,
        bias: bool = True,
    ):
        super().__init__()
        self.embed_dim = embed_dim
        self.num_heads = num_heads
        self.dropout = dropout
        self.head_dim = embed_dim // num_heads
        assert (
            self.head_dim * num_heads == self.embed_dim
        ), f"embed_dim must be divisible by num_heads (got `embed_dim`: {self.embed_dim} and `num_heads`: {num_heads})."
        self.scaling = self.head_dim ** -0.5
        self.is_decoder = is_decoder

        self.k_proj = nn.Linear(embed_dim, embed_dim, bias=bias)
        self.v_proj = nn.Linear(embed_dim, embed_dim, bias=bias)
        self.q_proj = nn.Linear(embed_dim, embed_dim, bias=bias)
        self.out_proj = nn.Linear(embed_dim, embed_dim, bias=bias)

    def _shape(self, tensor: torch.Tensor, seq_len: int, bsz: int):
        return tensor.view(bsz, seq_len, self.num_heads, self.head_dim).transpose(1, 2).contiguous()

    def forward(
        self,
        hidden_states: torch.Tensor,
        key_value_states: Optional[torch.Tensor] = None,
        past_key_value: Optional[Tuple[torch.Tensor]] = None,
        attention_mask: Optional[torch.Tensor] = None,
        layer_head_mask: Optional[torch.Tensor] = None,
        output_attentions: bool = False,
    ) -> Tuple[torch.Tensor, Optional[torch.Tensor], Optional[Tuple[torch.Tensor]]]:
        """Input shape: Batch x Time x Channel"""

        # if key_value_states are provided this layer is used as a cross-attention layer
        # for the decoder
        is_cross_attention = key_value_states is not None
        bsz, tgt_len, embed_dim = hidden_states.size()

        # get query proj
        query_states = self.q_proj(hidden_states) * self.scaling
        # get key, value proj
        if is_cross_attention and past_key_value is not None:
            # reuse k,v, cross_attentions
            key_states = past_key_value[0]
            value_states = past_key_value[1]
        elif is_cross_attention:
            # cross_attentions
            key_states = self._shape(self.k_proj(key_value_states), -1, bsz)
            value_states = self._shape(self.v_proj(key_value_states), -1, bsz)
        elif past_key_value is not None:
            # reuse k, v, self_attention
            key_states = self._shape(self.k_proj(hidden_states), -1, bsz)
            value_states = self._shape(self.v_proj(hidden_states), -1, bsz)
            key_states = torch.cat([past_key_value[0], key_states], dim=2)
            value_states = torch.cat([past_key_value[1], value_states], dim=2)
        else:
            # self_attention
            key_states = self._shape(self.k_proj(hidden_states), -1, bsz)
            value_states = self._shape(self.v_proj(hidden_states), -1, bsz)

        if self.is_decoder:
            # if cross_attention save Tuple(torch.Tensor, torch.Tensor) of all cross attention key/value_states.
            # Further calls to cross_attention layer can then reuse all cross-attention
            # key/value_states (first "if" case)
            # if uni-directional self-attention (decoder) save Tuple(torch.Tensor, torch.Tensor) of
            # all previous decoder key/value_states. Further calls to uni-directional self-attention
            # can concat previous decoder key/value_states to current projected key/value_states (third "elif" case)
            # if encoder bi-directional self-attention `past_key_value` is always `None`
            past_key_value = (key_states, value_states)

        proj_shape = (bsz * self.num_heads, -1, self.head_dim)
        query_states = self._shape(query_states, tgt_len, bsz).view(*proj_shape)
        key_states = key_states.view(*proj_shape)
        value_states = value_states.view(*proj_shape)

        src_len = key_states.size(1)
        attn_weights = torch.bmm(query_states, key_states.transpose(1, 2))

        if attn_weights.size() != (bsz * self.num_heads, tgt_len, src_len):
            raise ValueError(
                f"Attention weights should be of size {(bsz * self.num_heads, tgt_len, src_len)}, but is {attn_weights.size()}"
            )

        if attention_mask is not None:
            if attention_mask.size() != (bsz, 1, tgt_len, src_len):
                raise ValueError(
                    f"Attention mask should be of size {(bsz, 1, tgt_len, src_len)}, but is {attention_mask.size()}"
                )
            attn_weights = attn_weights.view(bsz, self.num_heads, tgt_len, src_len) + attention_mask
            attn_weights = attn_weights.view(bsz * self.num_heads, tgt_len, src_len)

        attn_weights = F.softmax(attn_weights, dim=-1)

        if layer_head_mask is not None:
            if layer_head_mask.size() != (self.num_heads,):
                raise ValueError(
                    f"Head mask for a single layer should be of size {(self.num_heads,)}, but is {layer_head_mask.size()}"
                )
            attn_weights = layer_head_mask.view(1, -1, 1, 1) * attn_weights.view(bsz, self.num_heads, tgt_len, src_len)
            attn_weights = attn_weights.view(bsz * self.num_heads, tgt_len, src_len)

        if output_attentions:
            # this operation is a bit awkward, but it's required to
            # make sure that attn_weights keeps its gradient.
            # In order to do so, attn_weights have to be reshaped
            # twice and have to be reused in the following
            attn_weights_reshaped = attn_weights.view(bsz, self.num_heads, tgt_len, src_len)
            attn_weights = attn_weights_reshaped.view(bsz * self.num_heads, tgt_len, src_len)
        else:
            attn_weights_reshaped = None

        attn_probs = F.dropout(attn_weights, p=self.dropout, training=self.training)

        attn_output = torch.bmm(attn_probs, value_states)

        if attn_output.size() != (bsz * self.num_heads, tgt_len, self.head_dim):
            raise ValueError(
                f"`attn_output` should be of size {(bsz, self.num_heads, tgt_len, self.head_dim)}, but is {attn_output.size()}"
            )

        attn_output = attn_output.view(bsz, self.num_heads, tgt_len, self.head_dim)
        attn_output = attn_output.transpose(1, 2)
        attn_output = attn_output.reshape(bsz, tgt_len, embed_dim)

        attn_output = self.out_proj(attn_output)

        return attn_output, attn_weights_reshaped, past_key_value


class Wav2Vec2FeedForward(nn.Module):
    def __init__(self, config):
        super().__init__()
        self.intermediate_dropout = nn.Dropout(config.activation_dropout)

        self.intermediate_dense = nn.Linear(config.hidden_size, config.intermediate_size)
        if isinstance(config.hidden_act, str):
            self.intermediate_act_fn = ACT2FN[config.hidden_act]
        else:
            self.intermediate_act_fn = config.hidden_act

        self.output_dense = nn.Linear(config.intermediate_size, config.hidden_size)
        self.output_dropout = nn.Dropout(config.hidden_dropout)

    def forward(self, hidden_states):
        hidden_states = self.intermediate_dense(hidden_states)
        hidden_states = self.intermediate_act_fn(hidden_states)
        hidden_states = self.intermediate_dropout(hidden_states)

        hidden_states = self.output_dense(hidden_states)
        hidden_states = self.output_dropout(hidden_states)
        return hidden_states


class Wav2Vec2Output(nn.Module):
    def __init__(self, config):
        super().__init__()

    def forward(self, hidden_states, input_tensor):
        return hidden_states


class Wav2Vec2EncoderLayer(nn.Module):
    def __init__(self, config):
        super().__init__()
        self.attention = Wav2Vec2Attention(
            embed_dim=config.hidden_size,
            num_heads=config.num_attention_heads,
            dropout=config.attention_dropout,
            is_decoder=False,
        )
        self.dropout = nn.Dropout(config.hidden_dropout)
        self.layer_norm = nn.LayerNorm(config.hidden_size, eps=config.layer_norm_eps)
        self.feed_forward = Wav2Vec2FeedForward(config)
        self.final_layer_norm = nn.LayerNorm(config.hidden_size, eps=config.layer_norm_eps)

    def forward(self, hidden_states, attention_mask=None, output_attentions=False):
        attn_residual = hidden_states
        hidden_states, attn_weights, _ = self.attention(
            hidden_states, attention_mask=attention_mask, output_attentions=output_attentions
        )
        hidden_states = self.dropout(hidden_states)
        hidden_states = attn_residual + hidden_states

        hidden_states = self.layer_norm(hidden_states)
        hidden_states = hidden_states + self.feed_forward(hidden_states)
        hidden_states = self.final_layer_norm(hidden_states)

        outputs = (hidden_states,)

        if output_attentions:
            outputs += (attn_weights,)

        return outputs


class Wav2Vec2EncoderLayerStableLayerNorm(nn.Module):
    def __init__(self, config):
        super().__init__()
        self.attention = Wav2Vec2Attention(
            embed_dim=config.hidden_size,
            num_heads=config.num_attention_heads,
            dropout=config.attention_dropout,
            is_decoder=False,
        )
        self.dropout = nn.Dropout(config.hidden_dropout)
        self.layer_norm = nn.LayerNorm(config.hidden_size, eps=config.layer_norm_eps)
        self.feed_forward = Wav2Vec2FeedForward(config)
        self.final_layer_norm = nn.LayerNorm(config.hidden_size, eps=config.layer_norm_eps)

    def forward(self, hidden_states, attention_mask=None, output_attentions=False):
        attn_residual = hidden_states
        hidden_states = self.layer_norm(hidden_states)
        hidden_states, attn_weights, _ = self.attention(
            hidden_states, attention_mask=attention_mask, output_attentions=output_attentions
        )
        hidden_states = self.dropout(hidden_states)
        hidden_states = attn_residual + hidden_states
        hidden_states = hidden_states + self.feed_forward(self.final_layer_norm(hidden_states))

        outputs = (hidden_states,)

        if output_attentions:
            outputs += (attn_weights,)

        return outputs


class Wav2Vec2Encoder(nn.Module):
    def __init__(self, config):
        super().__init__()
        self.config = config
        self.pos_conv_embed = Wav2Vec2PositionalConvEmbedding(config)
        self.layer_norm = nn.LayerNorm(config.hidden_size, eps=config.layer_norm_eps)
        self.dropout = nn.Dropout(config.hidden_dropout)
        self.layers = nn.ModuleList([Wav2Vec2EncoderLayer(config) for _ in range(config.num_hidden_layers)])

    def forward(
        self,
        hidden_states,
        attention_mask=None,
        output_attentions=False,
        output_hidden_states=False,
        return_dict=True,
    ):
        all_hidden_states = () if output_hidden_states else None
        all_self_attentions = () if output_attentions else None

        if attention_mask is not None:
            # make sure padded tokens output 0
            hidden_states[~attention_mask] = 0.0

            # extend attention_mask
            attention_mask = (1.0 - attention_mask[:, None, None, :].to(dtype=hidden_states.dtype)) * -10000.0
            attention_mask = attention_mask.expand(
                attention_mask.shape[0], 1, attention_mask.shape[-1], attention_mask.shape[-1]
            )

        position_embeddings = self.pos_conv_embed(hidden_states)
        hidden_states = hidden_states + position_embeddings
        hidden_states = self.layer_norm(hidden_states)
        hidden_states = self.dropout(hidden_states)

        for layer in self.layers:
            if output_hidden_states:
                all_hidden_states = all_hidden_states + (hidden_states,)

            # add LayerDrop (see https://arxiv.org/abs/1909.11556 for description)
            dropout_probability = np.random.uniform(0, 1)
            if self.training and (dropout_probability < self.config.layerdrop):  # skip the layer
                layer_outputs = (None, None)
            else:
                if getattr(self.config, "gradient_checkpointing", False) and self.training:
                    # create gradient checkpointing function
                    def create_custom_forward(module):
                        def custom_forward(*inputs):
                            return module(*inputs, output_attentions)

                        return custom_forward

                    layer_outputs = torch.utils.checkpoint.checkpoint(
                        create_custom_forward(layer),
                        hidden_states,
                        attention_mask,
                    )
                else:
                    layer_outputs = layer(
                        hidden_states, attention_mask=attention_mask, output_attentions=output_attentions
                    )
                hidden_states = layer_outputs[0]

            if output_attentions:
                all_self_attentions = all_self_attentions + (layer_outputs[1],)

        if output_hidden_states:
            all_hidden_states = all_hidden_states + (hidden_states,)

        if not return_dict:
            return tuple(v for v in [hidden_states, all_hidden_states, all_self_attentions] if v is not None)
        return BaseModelOutput(
            last_hidden_state=hidden_states,
            hidden_states=all_hidden_states,
            attentions=all_self_attentions,
        )


class Wav2Vec2EncoderStableLayerNorm(nn.Module):
    def __init__(self, config):
        super().__init__()
        self.config = config
        self.pos_conv_embed = Wav2Vec2PositionalConvEmbedding(config)
        self.layer_norm = nn.LayerNorm(config.hidden_size, eps=config.layer_norm_eps)
        self.dropout = nn.Dropout(config.hidden_dropout)
        self.layers = nn.ModuleList(
            [Wav2Vec2EncoderLayerStableLayerNorm(config) for _ in range(config.num_hidden_layers)]
        )

    def forward(
        self,
        hidden_states,
        attention_mask=None,
        output_attentions=False,
        output_hidden_states=False,
        return_dict=True,
    ):
        all_hidden_states = () if output_hidden_states else None
        all_self_attentions = () if output_attentions else None

        if attention_mask is not None:
            # make sure padded tokens are not attended to
            hidden_states[~attention_mask] = 0

            # extend attention_mask
            attention_mask = (1.0 - attention_mask[:, None, None, :].to(dtype=hidden_states.dtype)) * -10000.0
            attention_mask = attention_mask.expand(
                attention_mask.shape[0], 1, attention_mask.shape[-1], attention_mask.shape[-1]
            )

        position_embeddings = self.pos_conv_embed(hidden_states)
        hidden_states = hidden_states + position_embeddings
        hidden_states = self.dropout(hidden_states)

        for layer in self.layers:
            if output_hidden_states:
                all_hidden_states = all_hidden_states + (hidden_states,)

            # add LayerDrop (see https://arxiv.org/abs/1909.11556 for description)
            dropout_probability = np.random.uniform(0, 1)
            if self.training and (dropout_probability < self.config.layerdrop):  # skip the layer
                layer_outputs = (None, None)
            else:
                if getattr(self.config, "gradient_checkpointing", False) and self.training:
                    # create gradient checkpointing function
                    def create_custom_forward(module):
                        def custom_forward(*inputs):
                            return module(*inputs, output_attentions)

                        return custom_forward

                    layer_outputs = torch.utils.checkpoint.checkpoint(
                        create_custom_forward(layer),
                        hidden_states,
                        attention_mask,
                    )
                else:
                    layer_outputs = layer(
                        hidden_states, attention_mask=attention_mask, output_attentions=output_attentions
                    )
                hidden_states = layer_outputs[0]

            if output_attentions:
                all_self_attentions = all_self_attentions + (layer_outputs[1],)

        hidden_states = self.layer_norm(hidden_states)

        if output_hidden_states:
            all_hidden_states = all_hidden_states + (hidden_states,)

        if not return_dict:
            return tuple(v for v in [hidden_states, all_hidden_states, all_self_attentions] if v is not None)
        return BaseModelOutput(
            last_hidden_state=hidden_states,
            hidden_states=all_hidden_states,
            attentions=all_self_attentions,
        )


class GumbelVectorQuantizer(nn.Module):
    def __init__(
        self,
<<<<<<< HEAD
        input_dim,
        num_vars,
        temperature,
        num_groups,
        vq_dim,
=======
        dim,
        num_vars,
        temp,
        groups,
        combine_groups,
        vq_dim,
        time_first,
        activation=nn.GELU(),
        weight_proj_depth=1,
        weight_proj_factor=1,
>>>>>>> 4bbe8e60
    ):
        """
        Vector quantization using gumbel softmax

        Args:
<<<<<<< HEAD
            input_dim: input dimension (channels)
            num_vars: number of quantized vectors per group
            temperature: temperature for training. this should be a tuple of 3 elements: (start, stop, decay factor)
            num_groups: number of codebooks (groups) for vector quantization
            vq_dim: dimensionality of the resulting quantized vector
        """
        super().__init__()

        self.num_groups = num_groups
        self.input_dim = input_dim
        self.num_vars = num_vars

        assert (
            vq_dim % num_groups == 0
        ), f"vq_dim {vq_dim} must be divisible by num_groups {num_groups} for concatenation"

        var_dim = vq_dim // num_groups

        # storage for codebook variables (codewords)
        self.vars = nn.Parameter(torch.FloatTensor(1, num_groups * num_vars, var_dim))
        nn.init.uniform_(self.vars)

        self.weight_proj = nn.Linear(self.input_dim, num_groups * num_vars)
        nn.init.normal_(self.weight_proj.weight, mean=0, std=1)
        nn.init.zeros_(self.weight_proj.bias)

        assert len(temperature) == 3, f"{temperature}, {len(temperature)}"

        self.max_temp, self.min_temp, self.temp_decay = temperature
        self.curr_temp = self.max_temp

    def update_temperature(self, num_updates):
        self.curr_temp = max(self.max_temp * self.temp_decay ** num_updates, self.min_temp)

        return self.curr_temp

    def forward(self, x):
        num_vars = self.num_vars * self.num_groups
=======
            dim: input dimension (channels)
            num_vars: number of quantized vectors per group
            temp: temperature for training. this should be a tuple of 3 elements: (start, stop, decay factor)
            groups: number of groups for vector quantization
            combine_groups: whether to use the vectors for all groups
            vq_dim: dimensionality of the resulting quantized vector
            time_first: if true, expect input in BxTxC format, otherwise in BxCxT
            activation: what activation to use (should be a module). this is only used if weight_proj_depth is > 1
            weight_proj_depth: number of layers (with activation in between) to project input before computing logits
            weight_proj_factor: this is used only if weight_proj_depth is > 1. scales the inner dimensionality of
                                projections by this factor
        """
        super().__init__()

        self.groups = groups
        self.combine_groups = combine_groups
        self.input_dim = dim
        self.num_vars = num_vars
        self.time_first = time_first

        assert vq_dim % groups == 0, f"dim {vq_dim} must be divisible by groups {groups} for concatenation"

        var_dim = vq_dim // groups
        num_groups = groups if not combine_groups else 1

        self.vars = nn.Parameter(torch.FloatTensor(1, num_groups * num_vars, var_dim))
        nn.init.uniform_(self.vars)

        if weight_proj_depth > 1:

            def block(input_dim, output_dim):
                return nn.Sequential(nn.Linear(input_dim, output_dim), activation)

            inner_dim = self.input_dim * weight_proj_factor
            self.weight_proj = nn.Sequential(
                *[block(self.input_dim if i == 0 else inner_dim, inner_dim) for i in range(weight_proj_depth - 1)],
                nn.Linear(inner_dim, groups * num_vars),
            )
        else:
            self.weight_proj = nn.Linear(self.input_dim, groups * num_vars)
            nn.init.normal_(self.weight_proj.weight, mean=0, std=1)
            nn.init.zeros_(self.weight_proj.bias)

        if isinstance(temp, str):
            import ast

            temp = ast.literal_eval(temp)
        assert len(temp) == 3, f"{temp}, {len(temp)}"

        self.max_temp, self.min_temp, self.temp_decay = temp
        self.curr_temp = self.max_temp
        self.codebook_indices = None

    def set_num_updates(self, num_updates):
        self.curr_temp = max(self.max_temp * self.temp_decay ** num_updates, self.min_temp)

    def get_codebook_indices(self):
        if self.codebook_indices is None:
            from itertools import product

            p = [range(self.num_vars)] * self.groups
            inds = list(product(*p))
            self.codebook_indices = torch.tensor(inds, dtype=torch.long, device=self.vars.device).flatten()

            if not self.combine_groups:
                self.codebook_indices = self.codebook_indices.view(self.num_vars ** self.groups, -1)
                for b in range(1, self.groups):
                    self.codebook_indices[:, b] += self.num_vars * b
                self.codebook_indices = self.codebook_indices.flatten()
        return self.codebook_indices

    def codebook(self):
        indices = self.get_codebook_indices()
        return self.vars.squeeze(0).index_select(0, indices).view(self.num_vars ** self.groups, -1)

    def sample_from_codebook(self, b, n):
        indices = self.get_codebook_indices()
        indices = indices.view(-1, self.groups)
        cb_size = indices.size(0)
        assert n < cb_size, f"sample size {n} is greater than size of codebook {cb_size}"
        sample_idx = torch.randint(low=0, high=cb_size, size=(b * n,))
        indices = indices[sample_idx]

        z = self.vars.squeeze(0).index_select(0, indices.flatten()).view(b, n, -1)
        return z

    def to_codebook_index(self, indices):
        res = indices.new_full(indices.shape[:-1], 0)
        for i in range(self.groups):
            exponent = self.groups - i - 1
            res += indices[..., i] * (self.num_vars ** exponent)
        return res

    def forward_idx(self, x):
        res = self.forward(x, produce_targets=True)
        return res["x"], res["targets"]

    def forward(self, x, produce_targets=False):

        num_vars = self.num_vars * self.groups

        if not self.time_first:
            x = x.transpose(1, 2)
>>>>>>> 4bbe8e60

        bsz, tsz, fsz = x.shape
        x = x.reshape(-1, fsz)
        x = self.weight_proj(x)
<<<<<<< HEAD
        x = x.view(bsz * tsz * self.num_groups, -1)

        # argmax to one-hot codeword probabilities
        _, k = x.max(-1)
        hard_x = x.new_zeros(*x.shape).scatter_(-1, k.view(-1, 1), 1.0).view(bsz * tsz, self.num_groups, -1)
        hard_probs = torch.mean(hard_x.float(), dim=0)
        code_perplexity = torch.exp(-torch.sum(hard_probs * torch.log(hard_probs + 1e-7), dim=-1)).sum()

        avg_probs = torch.softmax(x.view(bsz * tsz, self.num_groups, -1).float(), dim=-1).mean(dim=0)
        prob_perplexity = torch.exp(-torch.sum(avg_probs * torch.log(avg_probs + 1e-7), dim=-1)).sum()

        if self.training:
            codeword_probs = F.gumbel_softmax(x.float(), tau=0.00001, hard=True).type_as(x)
        else:
            codeword_probs = hard_x

        codeword_probs = codeword_probs.view(bsz * tsz, -1)

        x = codeword_probs.unsqueeze(-1) * self.vars
        x = x.view(bsz * tsz, self.num_groups, self.num_vars, -1)
        x = x.sum(-2)
        x = x.view(bsz, tsz, -1)

        return x, num_vars, code_perplexity, prob_perplexity
=======
        x = x.view(bsz * tsz * self.groups, -1)

        _, k = x.max(-1)
        hard_x = x.new_zeros(*x.shape).scatter_(-1, k.view(-1, 1), 1.0).view(bsz * tsz, self.groups, -1)
        hard_probs = torch.mean(hard_x.float(), dim=0)
        code_perplexity = torch.exp(-torch.sum(hard_probs * torch.log(hard_probs + 1e-7), dim=-1)).sum()
        print(f"Code perplexity: {code_perplexity}")

        avg_probs = torch.softmax(x.view(bsz * tsz, self.groups, -1).float(), dim=-1).mean(dim=0)
        prob_perplexity = torch.exp(-torch.sum(avg_probs * torch.log(avg_probs + 1e-7), dim=-1)).sum()
        print(f"Prob perplexity: {prob_perplexity}")

        temp = self.curr_temp
        print(f"Current temp: {temp}")

        if self.training:
            x = F.gumbel_softmax(x.float(), tau=self.curr_temp, hard=True).type_as(x)
        else:
            x = hard_x

        x = x.view(bsz * tsz, -1)

        vars = self.vars
        if self.combine_groups:
            vars = vars.repeat(1, self.groups, 1)

        if produce_targets:
            targets = x.view(bsz * tsz * self.groups, -1).argmax(dim=-1).view(bsz, tsz, self.groups).detach()
            print(f"VQ targets shape: {targets.shape}")

        x = x.unsqueeze(-1) * vars
        x = x.view(bsz * tsz, self.groups, self.num_vars, -1)
        x = x.sum(-2)
        x = x.view(bsz, tsz, -1)

        if not self.time_first:
            x = x.transpose(1, 2)  # BTC -> BCT

        return x, num_vars, prob_perplexity
>>>>>>> 4bbe8e60


class Wav2Vec2Quantizer(nn.Module):
    def __init__(self, config: Wav2Vec2Config):
        super().__init__()
        self.config = config

<<<<<<< HEAD
        final_dim = config.vq_final_dim
        vq_dim = config.vq_latent_dim
        self.quantizer = GumbelVectorQuantizer(
            input_dim=config.conv_dim[-1],
            num_vars=config.num_latent_vars,
            temperature=config.gumbel_softmax_temperature,
            num_groups=config.num_latent_groups,
            vq_dim=vq_dim,
=======
        final_dim = config.final_dim if config.final_dim > 0 else config.conv_dim[-1]
        vq_dim = config.latent_dim if config.latent_dim > 0 else final_dim
        self.quantizer = GumbelVectorQuantizer(
            dim=config.conv_dim[-1],
            num_vars=config.num_latent_vars,
            temp=config.latent_temp,
            groups=config.num_latent_groups,
            combine_groups=False,
            vq_dim=vq_dim,
            time_first=True,
>>>>>>> 4bbe8e60
        )
        self.project_q = nn.Linear(vq_dim, final_dim)
        self.final_proj = nn.Linear(config.hidden_size, final_dim)

        self.num_negatives = config.num_negatives
<<<<<<< HEAD

    def forward(self, extractor_hidden_states, transformer_hidden_states, mask_time_indices=None):
        if mask_time_indices is not None:
            # quantize only the masked timeframes
            extractor_hidden_states = extractor_hidden_states[mask_time_indices].view(
                extractor_hidden_states.size(0), -1, extractor_hidden_states.size(-1)
            )
            transformer_hidden_states = transformer_hidden_states[mask_time_indices].view(
                transformer_hidden_states.size(0), -1, transformer_hidden_states.size(-1)
            )

        quantized_states, num_vars, _, prob_perplexity = self.quantizer(extractor_hidden_states)
        quantized_states = self.project_q(quantized_states)

        negatives, _ = self.sample_negatives(quantized_states)
=======
        self.cross_sample_negatives = config.cross_sample_negatives

    def forward(self, extractor_hidden_states, transformer_hidden_states, mask_time_indices=None):
        if mask_time_indices is not None:
            # quantize only hidden states in places of masks
            extractor_hidden_states = extractor_hidden_states[mask_time_indices].view(
                extractor_hidden_states.size(0), -1, extractor_hidden_states.size(-1)
            )

        quantized_states, num_vars, prob_perplexity = self.quantizer(extractor_hidden_states, produce_targets=False)
        quantized_states = self.project_q(quantized_states)

        negatives, _ = self.sample_negatives(quantized_states, quantized_states.size(1))
>>>>>>> 4bbe8e60
        negatives = self.project_q(negatives)
        transformer_hidden_states = self.final_proj(transformer_hidden_states)

        return transformer_hidden_states, quantized_states, negatives, num_vars, prob_perplexity

<<<<<<< HEAD
    def sample_negatives(self, y):
        bsz, tsz, fsz = y.shape
        y = y.view(-1, fsz)  # BTC => (BxT)C

        with torch.no_grad():
            assert tsz > 1, f"{bsz,tsz,fsz}"
            # get `num_negatives` random vector indices from the same utterance
            neg_idxs = torch.randint(low=0, high=tsz - 1, size=(bsz, self.num_negatives * tsz))
            # generate indices of the positive vectors themselves, repeat them `num_negatives` times
            same_idx = torch.arange(tsz).unsqueeze(-1).expand(-1, self.num_negatives).flatten()
            # avoid sampling the same positive vector, but keep the distribution uniform
            neg_idxs[neg_idxs >= same_idx] += 1

        # correct for batch size to index flattened features
        for i in range(1, bsz):
            neg_idxs[i] += i * tsz

        negs = y[neg_idxs.view(-1)]
        negs = negs.view(bsz, tsz, self.num_negatives, fsz).permute(2, 0, 1, 3)  # to NxBxTxC
=======
    def sample_negatives(self, y, num, padding_count=None):

        if self.num_negatives == 0 and self.cross_sample_negatives == 0:
            return y.new(0)

        bsz, tsz, fsz = y.shape
        y = y.view(-1, fsz)  # BTC => (BxT)C

        # FIXME: what happens if padding_count is specified?
        cross_high = tsz * bsz
        high = tsz - (padding_count or 0)
        with torch.no_grad():
            assert high > 1, f"{bsz, tsz, fsz}"

            if self.num_negatives > 0:
                tszs = torch.arange(num).unsqueeze(-1).expand(-1, self.num_negatives).flatten()

                neg_idxs = torch.randint(low=0, high=high - 1, size=(bsz, self.num_negatives * num))
                neg_idxs[neg_idxs >= tszs] += 1

            if self.cross_sample_negatives > 0:
                tszs = torch.arange(num).unsqueeze(-1).expand(-1, self.cross_sample_negatives).flatten()

                cross_neg_idxs = torch.randint(
                    low=0,
                    high=cross_high - 1,
                    size=(bsz, self.cross_sample_negatives * num),
                )
                cross_neg_idxs[cross_neg_idxs >= tszs] += 1

        if self.num_negatives > 0:
            for i in range(1, bsz):
                neg_idxs[i] += i * high
        else:
            neg_idxs = cross_neg_idxs

        if self.cross_sample_negatives > 0 and self.num_negatives > 0:
            neg_idxs = torch.cat([neg_idxs, cross_neg_idxs], dim=1)

        negs = y[neg_idxs.view(-1)]
        negs = negs.view(bsz, num, self.num_negatives + self.cross_sample_negatives, fsz).permute(
            2, 0, 1, 3
        )  # to NxBxTxC
>>>>>>> 4bbe8e60
        return negs, neg_idxs


class Wav2Vec2PreTrainedModel(PreTrainedModel):
    """
    An abstract class to handle weights initialization and a simple interface for downloading and loading pretrained
    models.
    """

    config_class = Wav2Vec2Config
    base_model_prefix = "wav2vec2"
    _keys_to_ignore_on_load_missing = [r"position_ids"]

    def _init_weights(self, module):
        """Initialize the weights"""
        if isinstance(module, nn.Linear):
            # Slightly different from the TF version which uses truncated_normal for initialization
            # cf https://github.com/pytorch/pytorch/pull/5617
            module.weight.data.normal_(mean=0.0, std=self.config.initializer_range)
        elif isinstance(module, (nn.LayerNorm, nn.GroupNorm)):
            module.bias.data.zero_()
            module.weight.data.fill_(1.0)
        elif isinstance(module, nn.Conv1d):
            torch.nn.init.kaiming_normal_(module.weight.data)
        if isinstance(module, (nn.Linear, nn.Conv1d)) and module.bias is not None:
            module.bias.data.zero_()

    def _get_feat_extract_output_lengths(self, input_lengths: torch.LongTensor):
        """
        Computes the output length of the convolutional layers
        """

        def _conv_out_length(input_length, kernel_size, stride):
            # 1D convolutional layer output length formula taken
            # from https://pytorch.org/docs/stable/generated/torch.nn.Conv1d.html
            return (input_length - kernel_size) // stride + 1

        for kernel_size, stride in zip(self.config.conv_kernel, self.config.conv_stride):
            input_lengths = _conv_out_length(input_lengths, kernel_size, stride)

        return input_lengths.to(torch.long)


WAV_2_VEC_2_START_DOCSTRING = r"""
    Wav2Vec2 was proposed in `wav2vec 2.0: A Framework for Self-Supervised Learning of Speech Representations
    <https://arxiv.org/abs/2006.11477>`__ by Alexei Baevski, Henry Zhou, Abdelrahman Mohamed, Michael Auli.

    This model inherits from :class:`~transformers.PreTrainedModel`. Check the superclass documentation for the generic
    methods the library implements for all its model (such as downloading or saving etc.).

    This model is a PyTorch `torch.nn.Module <https://pytorch.org/docs/stable/nn.html#torch.nn.Module>`_ sub-class. Use
    it as a regular PyTorch Module and refer to the PyTorch documentation for all matter related to general usage and
    behavior.

    Parameters:
        config (:class:`~transformers.Wav2Vec2Config`): Model configuration class with all the parameters of the model.
            Initializing with a config file does not load the weights associated with the model, only the
            configuration. Check out the :meth:`~transformers.PreTrainedModel.from_pretrained` method to load the model
            weights.
"""


WAV_2_VEC_2_INPUTS_DOCSTRING = r"""
    Args:
        input_values (:obj:`torch.FloatTensor` of shape :obj:`(batch_size, sequence_length)`):
            Float values of input raw speech waveform. Values can be obtained by loading a `.flac` or `.wav` audio file
            into an array of type `List[float]` or a `numpy.ndarray`, *e.g.* via the soundfile library (`pip install
            soundfile`). To prepare the array into `input_values`, the :class:`~transformers.Wav2Vec2Processor` should
            be used for padding and conversion into a tensor of type `torch.FloatTensor`. See
            :meth:`transformers.Wav2Vec2Processor.__call__` for details.
        attention_mask (:obj:`torch.LongTensor` of shape :obj:`(batch_size, sequence_length)`, `optional`):
            Mask to avoid performing convolution and attention on padding token indices. Mask values selected in ``[0,
            1]``:

            - 1 for tokens that are **not masked**,
            - 0 for tokens that are **masked**.

            `What are attention masks? <../glossary.html#attention-mask>`__

            .. warning::
                :obj:`attention_mask` should only be passed if the corresponding processor has
                ``config.return_attention_mask == True``. For all models whose processor has
                ``config.return_attention_mask == False``, such as `wav2vec2-base
                <https://huggingface.co/facebook/wav2vec2-base-960h>`__, :obj:`attention_mask` should **not** be passed
                to avoid degraded performance when doing batched inference. For such models :obj:`input_values` should
                simply be padded with 0 and passed without :obj:`attention_mask`. Be aware that these models also yield
                slightly different results depending on whether :obj:`input_values` is padded or not.

        output_attentions (:obj:`bool`, `optional`):
            Whether or not to return the attentions tensors of all attention layers. See ``attentions`` under returned
            tensors for more detail.
        output_hidden_states (:obj:`bool`, `optional`):
            Whether or not to return the hidden states of all layers. See ``hidden_states`` under returned tensors for
            more detail.
        return_dict (:obj:`bool`, `optional`):
            Whether or not to return a :class:`~transformers.file_utils.ModelOutput` instead of a plain tuple.
"""


@add_start_docstrings(
    "The bare Wav2Vec2 Model transformer outputting raw hidden-states without any specific head on top.",
    WAV_2_VEC_2_START_DOCSTRING,
)
class Wav2Vec2Model(Wav2Vec2PreTrainedModel):
    def __init__(self, config: Wav2Vec2Config):
        super().__init__(config)
        self.config = config
        self.feature_extractor = Wav2Vec2FeatureExtractor(config)
        self.layer_norm = nn.LayerNorm(config.conv_dim[-1], eps=config.layer_norm_eps)
        self.feature_projection = Wav2Vec2FeatureProjection(config)

        self.masked_spec_embed = nn.Parameter(torch.FloatTensor(config.hidden_size).uniform_())

        if config.do_stable_layer_norm:
            self.encoder = Wav2Vec2EncoderStableLayerNorm(config)
        else:
            self.encoder = Wav2Vec2Encoder(config)

        self.init_weights()

    @add_start_docstrings_to_model_forward(WAV_2_VEC_2_INPUTS_DOCSTRING)
    @replace_return_docstrings(output_type=BaseModelOutput, config_class=_CONFIG_FOR_DOC)
    def forward(
        self,
        input_values,
        attention_mask=None,
        output_attentions=None,
        output_hidden_states=None,
        return_dict=None,
    ):
        """

        Returns:

        Example::

            >>> from transformers import Wav2Vec2Processor, Wav2Vec2Model
            >>> from datasets import load_dataset
            >>> import soundfile as sf

            >>> processor = Wav2Vec2Processor.from_pretrained("facebook/wav2vec2-base-960h")
            >>> model = Wav2Vec2Model.from_pretrained("facebook/wav2vec2-base-960h")

            >>> def map_to_array(batch):
            >>>     speech, _ = sf.read(batch["file"])
            >>>     batch["speech"] = speech
            >>>     return batch

            >>> ds = load_dataset("patrickvonplaten/librispeech_asr_dummy", "clean", split="validation")
            >>> ds = ds.map(map_to_array)

            >>> input_values = processor(ds["speech"][0], return_tensors="pt").input_values  # Batch size 1
            >>> hidden_states = model(input_values).last_hidden_state
        """
        output_attentions = output_attentions if output_attentions is not None else self.config.output_attentions
        output_hidden_states = (
            output_hidden_states if output_hidden_states is not None else self.config.output_hidden_states
        )
        return_dict = return_dict if return_dict is not None else self.config.use_return_dict

        hidden_states = self.feature_extractor(input_values)
        features_pen = hidden_states.float().pow(2).mean()
        hidden_states = hidden_states.transpose(1, 2)
        hidden_states = self.layer_norm(hidden_states)
        unmasked_features = hidden_states.clone()

        if attention_mask is not None:
            # compute real output lengths according to convolution formula
            output_lengths = self._get_feat_extract_output_lengths(attention_mask.sum(-1))

            attention_mask = torch.zeros(
                hidden_states.shape[:2], dtype=hidden_states.dtype, device=hidden_states.device
            )

            # these two operations makes sure that all values
            # before the output lengths indices are attended to
            attention_mask[
                (torch.arange(attention_mask.shape[0], device=hidden_states.device), output_lengths - 1)
            ] = 1
            attention_mask = attention_mask.flip([-1]).cumsum(-1).flip([-1]).bool()

        hidden_states, unmasked_features = self.feature_projection(hidden_states)

        mask_time_indices = None
        if self.config.apply_spec_augment and self.training:
            batch_size, sequence_length, hidden_size = hidden_states.size()

            # apply SpecAugment along time axis
            if self.config.mask_time_prob > 0:
                mask_time_indices = _compute_mask_indices(
                    (batch_size, sequence_length),
                    self.config.mask_time_prob,
                    self.config.mask_time_length,
                    attention_mask=attention_mask,
                    min_masks=2,
                )
                mask_time_indices = torch.from_numpy(mask_time_indices).to(hidden_states.device)
                hidden_states[mask_time_indices] = self.masked_spec_embed.to(hidden_states.dtype)

            # apply SpecAugment along feature axis
            if self.config.mask_feature_prob > 0:
                mask_feature_indices = _compute_mask_indices(
                    (batch_size, hidden_size),
                    self.config.mask_feature_prob,
                    self.config.mask_feature_length,
                )
                mask_feature_indices = torch.from_numpy(mask_feature_indices).to(hidden_states.device)
                hidden_states[mask_feature_indices[:, None].expand(-1, sequence_length, -1)] = 0

        encoder_outputs = self.encoder(
            hidden_states,
            attention_mask=attention_mask,
            output_attentions=output_attentions,
            output_hidden_states=output_hidden_states,
            return_dict=return_dict,
        )

        hidden_states = encoder_outputs[0]

        if not return_dict:
            return (hidden_states,) + encoder_outputs[1:]

<<<<<<< HEAD
        return Wav2VecBaseModelOutput(
            last_hidden_state=hidden_states,
            hidden_states=encoder_outputs.hidden_states,
            attentions=encoder_outputs.attentions,
            extracted_features=unmasked_features,
            mask_time_indices=mask_time_indices,
=======
        return BaseModelOutputWithWavFeatures(
            last_hidden_state=hidden_states,
            hidden_states=encoder_outputs.hidden_states,
            attentions=encoder_outputs.attentions,
            mask_time_indices=mask_time_indices,
            wav_features=unmasked_features,
            features_pen=features_pen,
>>>>>>> 4bbe8e60
        )


@add_start_docstrings("""Wav2Vec2 Model with a `VQ` head on top. """, WAV_2_VEC_2_START_DOCSTRING)
class Wav2Vec2ForPreTraining(Wav2Vec2PreTrainedModel):
<<<<<<< HEAD
    def __init__(self, config: Wav2Vec2Config):
        super().__init__(config)
        self.wav2vec2 = Wav2Vec2Model(config)
        self.dropout_features = nn.Dropout(config.feat_quantizer_dropout)
        self.quantizer = Wav2Vec2Quantizer(config)

        self.init_weights()

    def update_gumbel_temperature(self, num_updates):
        """
        Updates the Gumbel softmax temperature at a given number of batch updates
        """
        return self.quantizer.quantizer.update_temperature(num_updates)

    def freeze_feature_extractor(self):
        """
        Calling this function will disable the gradient computation for the feature extractor so that its parameters
        will not be updated during training.
        """
        self.wav2vec2.feature_extractor._freeze_parameters()
=======
    def __init__(self, config):
        super().__init__(config)
        self.wav2vec2 = Wav2Vec2Model(config)
        self.dropout_features = nn.Dropout(config.feat_quantizer_dropout)

        self.quantizer = Wav2Vec2Quantizer(config)

        self.logit_temp = config.logit_temp

        self.init_weights()
>>>>>>> 4bbe8e60

    @add_start_docstrings_to_model_forward(WAV_2_VEC_2_INPUTS_DOCSTRING)
    @replace_return_docstrings(output_type=BaseModelOutput, config_class=_CONFIG_FOR_DOC)
    def forward(
        self,
        input_values,
        attention_mask=None,
        output_attentions=None,
        output_hidden_states=None,
        return_dict=None,
<<<<<<< HEAD
=======
        labels=None,
>>>>>>> 4bbe8e60
    ):
        r"""
        TODO: docs

        Returns:

        Example::

        """

        return_dict = return_dict if return_dict is not None else self.config.use_return_dict

        encoder_outputs = self.wav2vec2(
            input_values,
<<<<<<< HEAD
            attention_mask=attention_mask,
=======
>>>>>>> 4bbe8e60
            output_attentions=output_attentions,
            output_hidden_states=output_hidden_states,
            return_dict=return_dict,
        )
<<<<<<< HEAD
        extractor_features = encoder_outputs.extracted_features
        extractor_features = self.dropout_features(extractor_features)
        transformer_features = encoder_outputs.last_hidden_state

        quantized_extractor_features, transformer_features, negatives, num_vars, prob_perplexity = self.quantizer(
            extractor_features, transformer_features, encoder_outputs.mask_time_indices
        )

        # if a negative vector is identical to the positive (i.e. when codebook utilization is low),
        # its cosine similarity will be masked
        neg_is_pos = (quantized_extractor_features == negatives).all(-1)

        quantized_extractor_features = quantized_extractor_features.unsqueeze(0)
        target_states = torch.cat([quantized_extractor_features, negatives], dim=0)
        logits = torch.cosine_similarity(transformer_features.float(), target_states.float(), dim=-1).type_as(
            target_states
        )
        logits = logits / self.config.contrastive_logit_temperature
=======
        extractor_features = encoder_outputs.wav_features
        extractor_features = self.dropout_features(extractor_features)
        transformer_features = encoder_outputs.last_hidden_state

        quantized_extractor_states, transformer_states, negatives, num_vars, prob_perplexity = self.quantizer(
            extractor_features, transformer_features, encoder_outputs.mask_time_indices
        )

        # contrastive target
        neg_is_pos = (quantized_extractor_states == negatives).all(-1)
        quantized_extractor_states = quantized_extractor_states.unsqueeze(0)
        target_states = torch.cat([quantized_extractor_states, negatives], dim=0)
        logits = torch.cosine_similarity(transformer_states.float(), target_states.float(), dim=-1).type_as(
            target_states
        )
        logits = logits / self.logit_temp
>>>>>>> 4bbe8e60
        if neg_is_pos.any():
            logits[1:][neg_is_pos] = float("-inf")

        preds = logits.transpose(0, 2)
        preds = preds.reshape(-1, preds.size(-1))
<<<<<<< HEAD
        # the goal is to maximize the cosine similarities at index `0` (the positives),
        # the other indices 1..num_negatives+1 are for the sampled negative vectors
        target = logits.new_zeros(logits.size(1) * logits.size(2), dtype=torch.long)
        contrastive_loss = F.cross_entropy(
=======
        # the goal is to maximize cosine similarities at index `0` (the positives),
        # the other indices 1..num_negatives+1 are for the sampled negative vectors
        target = logits.new_zeros(logits.size(1) * logits.size(2), dtype=torch.long)
        loss = F.cross_entropy(
>>>>>>> 4bbe8e60
            preds.float(),
            target,
            reduction="sum",
        )
<<<<<<< HEAD
        # maximize the codebook perplexity
        diversity_loss = (num_vars - prob_perplexity) / num_vars
        # sample_size = encoder_outputs.mask_time_indices.sum()
        # diversity_loss *= sample_size
        loss = contrastive_loss + self.config.diversity_loss_weight * diversity_loss
=======
        # reduce soft code perplexity
        loss += self.config.additional_losses_weights[0] * ((num_vars - prob_perplexity) / num_vars)
        # TODO: find out if this penalty is needed
        loss += self.config.additional_losses_weights[1] * encoder_outputs.features_pen
>>>>>>> 4bbe8e60

        if not return_dict:
            output = (logits,) + encoder_outputs[1:]
            return output

<<<<<<< HEAD
        return Wav2VecForPreTrainingOutput(
            logits=logits,
            loss=loss,
            prob_perplexity=prob_perplexity,
=======
        # TODO: change to smth like VectorQuantizationOutput
        return CausalLMOutput(
            loss=loss,
            logits=logits,
>>>>>>> 4bbe8e60
            hidden_states=encoder_outputs.hidden_states,
            attentions=encoder_outputs.attentions,
        )


@add_start_docstrings("""Wav2Vec2 Model with a `language modeling` head on top. """, WAV_2_VEC_2_START_DOCSTRING)
class Wav2Vec2ForMaskedLM(Wav2Vec2PreTrainedModel):
    def __init__(self, config):
        super().__init__(config)

        warnings.warn(
            "The class `Wav2Vec2ForMaskedLM` is deprecated. Please use `Wav2Vec2ForCTC` instead.", FutureWarning
        )

        self.wav2vec2 = Wav2Vec2Model(config)
        self.dropout = nn.Dropout(config.final_dropout)
        self.lm_head = nn.Linear(config.hidden_size, config.vocab_size)

        self.init_weights()

    @add_start_docstrings_to_model_forward(WAV_2_VEC_2_INPUTS_DOCSTRING)
    @replace_return_docstrings(output_type=BaseModelOutput, config_class=_CONFIG_FOR_DOC)
    def forward(
        self,
        input_values,
        attention_mask=None,
        output_attentions=None,
        output_hidden_states=None,
        return_dict=None,
        labels=None,
    ):
        r"""
        labels (:obj:`torch.LongTensor` of shape :obj:`(batch_size, sequence_length, hidden_size)`, `optional`):
            TODO(PVP): Fill out when adding training

        Returns:

        Example::

            >>> from transformers import Wav2Vec2Processor, Wav2Vec2Model
            >>> from datasets import load_dataset
            >>> import soundfile as sf

            >>> processor = Wav2Vec2Processor.from_pretrained("facebook/wav2vec2-base-960h")
            >>> model = Wav2Vec2ForMaskedLM.from_pretrained("facebook/wav2vec2-base-960h")

            >>> def map_to_array(batch):
            >>>     speech, _ = sf.read(batch["file"])
            >>>     batch["speech"] = speech
            >>>     return batch

            >>> ds = load_dataset("patrickvonplaten/librispeech_asr_dummy", "clean", split="validation")
            >>> ds = ds.map(map_to_array)

            >>> input_values = processor(ds["speech"][0], return_tensors="pt").input_values  # Batch size 1
            >>> logits = model(input_values).logits

            >>> predicted_ids = torch.argmax(logits, input_dim=-1)
            >>> transcription = processor.decode(predicted_ids[0])
        """

        return_dict = return_dict if return_dict is not None else self.config.use_return_dict

        outputs = self.wav2vec2(
            input_values,
            output_attentions=output_attentions,
            output_hidden_states=output_hidden_states,
            return_dict=return_dict,
        )

        hidden_states = outputs[0]
        hidden_states = self.dropout(hidden_states)
        logits = self.lm_head(hidden_states)

        if not return_dict:
            output = (logits,) + outputs[1:]
            return output

        return MaskedLMOutput(logits=logits, hidden_states=outputs.hidden_states, attentions=outputs.attentions)


@add_start_docstrings(
    """Wav2Vec2 Model with a `language modeling` head on top for Connectionist Temporal Classification (CTC). """,
    WAV_2_VEC_2_START_DOCSTRING,
)
class Wav2Vec2ForCTC(Wav2Vec2PreTrainedModel):
    def __init__(self, config):
        super().__init__(config)

        self.wav2vec2 = Wav2Vec2Model(config)
        self.dropout = nn.Dropout(config.final_dropout)
        self.lm_head = nn.Linear(config.hidden_size, config.vocab_size)

        self.init_weights()

    def freeze_feature_extractor(self):
        """
        Calling this function will disable the gradient computation for the feature extractor so that its parameter
        will not be updated during training.
        """
        self.wav2vec2.feature_extractor._freeze_parameters()

    @add_start_docstrings_to_model_forward(WAV_2_VEC_2_INPUTS_DOCSTRING)
    @replace_return_docstrings(output_type=BaseModelOutput, config_class=_CONFIG_FOR_DOC)
    def forward(
        self,
        input_values,
        attention_mask=None,
        output_attentions=None,
        output_hidden_states=None,
        return_dict=None,
        labels=None,
    ):
        r"""
        labels (:obj:`torch.LongTensor` of shape :obj:`(batch_size, target_length)`, `optional`):
            Labels for connectionist temporal classification. Note that ``target_length`` has to be smaller or equal to
            the sequence length of the output logits. Indices are selected in ``[-100, 0, ..., config.vocab_size -
            1]``. All labels set to ``-100`` are ignored (masked), the loss is only computed for labels in ``[0, ...,
            config.vocab_size - 1]``.

        Returns:

        Example::

            >>> import torch
            >>> from transformers import Wav2Vec2Processor, Wav2Vec2ForCTC
            >>> from datasets import load_dataset
            >>> import soundfile as sf

            >>> processor = Wav2Vec2Processor.from_pretrained("facebook/wav2vec2-base-960h")
            >>> model = Wav2Vec2ForCTC.from_pretrained("facebook/wav2vec2-base-960h")

            >>> def map_to_array(batch):
            >>>     speech, _ = sf.read(batch["file"])
            >>>     batch["speech"] = speech
            >>>     return batch

            >>> ds = load_dataset("patrickvonplaten/librispeech_asr_dummy", "clean", split="validation")
            >>> ds = ds.map(map_to_array)

            >>> input_values = processor(ds["speech"][0], return_tensors="pt").input_values  # Batch size 1
            >>> logits = model(input_values).logits
            >>> predicted_ids = torch.argmax(logits, input_dim=-1)

            >>> transcription = processor.decode(predicted_ids[0])

            >>> # compute loss
            >>> target_transcription = "A MAN SAID TO THE UNIVERSE SIR I EXIST"

            >>> # wrap processor as target processor to encode labels
            >>> with processor.as_target_processor():
            >>>     labels = processor(transcription, return_tensors="pt").input_ids

            >>> loss = model(input_values, labels=labels).loss
        """

        return_dict = return_dict if return_dict is not None else self.config.use_return_dict

        outputs = self.wav2vec2(
            input_values,
            attention_mask=attention_mask,
            output_attentions=output_attentions,
            output_hidden_states=output_hidden_states,
            return_dict=return_dict,
        )

        hidden_states = outputs[0]
        hidden_states = self.dropout(hidden_states)

        logits = self.lm_head(hidden_states)

        loss = None
        if labels is not None:

            # retrieve loss input_lengths from attention_mask
            attention_mask = (
                attention_mask if attention_mask is not None else torch.ones_like(input_values, dtype=torch.long)
            )
            input_lengths = self._get_feat_extract_output_lengths(attention_mask.sum(-1))

            # assuming that padded tokens are filled with -100
            # when not being attended to
            labels_mask = labels >= 0
            target_lengths = labels_mask.sum(-1)
            flattened_targets = labels.masked_select(labels_mask)

            log_probs = F.log_softmax(logits, dim=-1).transpose(0, 1)

            with torch.backends.cudnn.flags(enabled=False):
                loss = F.ctc_loss(
                    log_probs,
                    flattened_targets,
                    input_lengths,
                    target_lengths,
                    blank=self.config.pad_token_id,
                    reduction=self.config.ctc_loss_reduction,
                    zero_infinity=self.config.ctc_zero_infinity,
                )

        if not return_dict:
            output = (logits,) + outputs[1:]
            return ((loss,) + output) if loss is not None else output

        return CausalLMOutput(
            loss=loss, logits=logits, hidden_states=outputs.hidden_states, attentions=outputs.attentions
        )<|MERGE_RESOLUTION|>--- conflicted
+++ resolved
@@ -25,7 +25,6 @@
 from torch import nn
 
 from ...activations import ACT2FN
-<<<<<<< HEAD
 from ...file_utils import (
     ModelOutput,
     add_start_docstrings,
@@ -33,10 +32,6 @@
     replace_return_docstrings,
 )
 from ...modeling_outputs import BaseModelOutput, CausalLMOutput, MaskedLMOutput
-=======
-from ...file_utils import add_start_docstrings, add_start_docstrings_to_model_forward, replace_return_docstrings
-from ...modeling_outputs import BaseModelOutput, BaseModelOutputWithWavFeatures, CausalLMOutput, MaskedLMOutput
->>>>>>> 4bbe8e60
 from ...modeling_utils import PreTrainedModel
 from ...utils import logging
 from .configuration_wav2vec2 import Wav2Vec2Config
@@ -295,21 +290,16 @@
 class Wav2Vec2FeatureProjection(nn.Module):
     def __init__(self, config):
         super().__init__()
+        self.layer_norm = nn.LayerNorm(config.conv_dim[-1], eps=config.layer_norm_eps)
         self.projection = nn.Linear(config.conv_dim[-1], config.hidden_size)
         self.dropout = nn.Dropout(config.feat_proj_dropout)
 
     def forward(self, hidden_states):
-<<<<<<< HEAD
         # non-projected hidden states are needed for quantization
         hidden_states = self.layer_norm(hidden_states)
         projected_hidden_states = self.projection(hidden_states)
         projected_hidden_states = self.dropout(projected_hidden_states)
         return projected_hidden_states, hidden_states
-=======
-        hidden_states = self.projection(hidden_states)
-        hidden_states = self.dropout(hidden_states)
-        return hidden_states
->>>>>>> 4bbe8e60
 
 
 # Copied from transformers.models.bart.modeling_bart.BartAttention with Bart->Wav2Vec2
@@ -710,30 +700,16 @@
 class GumbelVectorQuantizer(nn.Module):
     def __init__(
         self,
-<<<<<<< HEAD
         input_dim,
         num_vars,
         temperature,
         num_groups,
         vq_dim,
-=======
-        dim,
-        num_vars,
-        temp,
-        groups,
-        combine_groups,
-        vq_dim,
-        time_first,
-        activation=nn.GELU(),
-        weight_proj_depth=1,
-        weight_proj_factor=1,
->>>>>>> 4bbe8e60
     ):
         """
         Vector quantization using gumbel softmax
 
         Args:
-<<<<<<< HEAD
             input_dim: input dimension (channels)
             num_vars: number of quantized vectors per group
             temperature: temperature for training. this should be a tuple of 3 elements: (start, stop, decay factor)
@@ -772,116 +748,10 @@
 
     def forward(self, x):
         num_vars = self.num_vars * self.num_groups
-=======
-            dim: input dimension (channels)
-            num_vars: number of quantized vectors per group
-            temp: temperature for training. this should be a tuple of 3 elements: (start, stop, decay factor)
-            groups: number of groups for vector quantization
-            combine_groups: whether to use the vectors for all groups
-            vq_dim: dimensionality of the resulting quantized vector
-            time_first: if true, expect input in BxTxC format, otherwise in BxCxT
-            activation: what activation to use (should be a module). this is only used if weight_proj_depth is > 1
-            weight_proj_depth: number of layers (with activation in between) to project input before computing logits
-            weight_proj_factor: this is used only if weight_proj_depth is > 1. scales the inner dimensionality of
-                                projections by this factor
-        """
-        super().__init__()
-
-        self.groups = groups
-        self.combine_groups = combine_groups
-        self.input_dim = dim
-        self.num_vars = num_vars
-        self.time_first = time_first
-
-        assert vq_dim % groups == 0, f"dim {vq_dim} must be divisible by groups {groups} for concatenation"
-
-        var_dim = vq_dim // groups
-        num_groups = groups if not combine_groups else 1
-
-        self.vars = nn.Parameter(torch.FloatTensor(1, num_groups * num_vars, var_dim))
-        nn.init.uniform_(self.vars)
-
-        if weight_proj_depth > 1:
-
-            def block(input_dim, output_dim):
-                return nn.Sequential(nn.Linear(input_dim, output_dim), activation)
-
-            inner_dim = self.input_dim * weight_proj_factor
-            self.weight_proj = nn.Sequential(
-                *[block(self.input_dim if i == 0 else inner_dim, inner_dim) for i in range(weight_proj_depth - 1)],
-                nn.Linear(inner_dim, groups * num_vars),
-            )
-        else:
-            self.weight_proj = nn.Linear(self.input_dim, groups * num_vars)
-            nn.init.normal_(self.weight_proj.weight, mean=0, std=1)
-            nn.init.zeros_(self.weight_proj.bias)
-
-        if isinstance(temp, str):
-            import ast
-
-            temp = ast.literal_eval(temp)
-        assert len(temp) == 3, f"{temp}, {len(temp)}"
-
-        self.max_temp, self.min_temp, self.temp_decay = temp
-        self.curr_temp = self.max_temp
-        self.codebook_indices = None
-
-    def set_num_updates(self, num_updates):
-        self.curr_temp = max(self.max_temp * self.temp_decay ** num_updates, self.min_temp)
-
-    def get_codebook_indices(self):
-        if self.codebook_indices is None:
-            from itertools import product
-
-            p = [range(self.num_vars)] * self.groups
-            inds = list(product(*p))
-            self.codebook_indices = torch.tensor(inds, dtype=torch.long, device=self.vars.device).flatten()
-
-            if not self.combine_groups:
-                self.codebook_indices = self.codebook_indices.view(self.num_vars ** self.groups, -1)
-                for b in range(1, self.groups):
-                    self.codebook_indices[:, b] += self.num_vars * b
-                self.codebook_indices = self.codebook_indices.flatten()
-        return self.codebook_indices
-
-    def codebook(self):
-        indices = self.get_codebook_indices()
-        return self.vars.squeeze(0).index_select(0, indices).view(self.num_vars ** self.groups, -1)
-
-    def sample_from_codebook(self, b, n):
-        indices = self.get_codebook_indices()
-        indices = indices.view(-1, self.groups)
-        cb_size = indices.size(0)
-        assert n < cb_size, f"sample size {n} is greater than size of codebook {cb_size}"
-        sample_idx = torch.randint(low=0, high=cb_size, size=(b * n,))
-        indices = indices[sample_idx]
-
-        z = self.vars.squeeze(0).index_select(0, indices.flatten()).view(b, n, -1)
-        return z
-
-    def to_codebook_index(self, indices):
-        res = indices.new_full(indices.shape[:-1], 0)
-        for i in range(self.groups):
-            exponent = self.groups - i - 1
-            res += indices[..., i] * (self.num_vars ** exponent)
-        return res
-
-    def forward_idx(self, x):
-        res = self.forward(x, produce_targets=True)
-        return res["x"], res["targets"]
-
-    def forward(self, x, produce_targets=False):
-
-        num_vars = self.num_vars * self.groups
-
-        if not self.time_first:
-            x = x.transpose(1, 2)
->>>>>>> 4bbe8e60
 
         bsz, tsz, fsz = x.shape
         x = x.reshape(-1, fsz)
         x = self.weight_proj(x)
-<<<<<<< HEAD
         x = x.view(bsz * tsz * self.num_groups, -1)
 
         # argmax to one-hot codeword probabilities
@@ -906,47 +776,6 @@
         x = x.view(bsz, tsz, -1)
 
         return x, num_vars, code_perplexity, prob_perplexity
-=======
-        x = x.view(bsz * tsz * self.groups, -1)
-
-        _, k = x.max(-1)
-        hard_x = x.new_zeros(*x.shape).scatter_(-1, k.view(-1, 1), 1.0).view(bsz * tsz, self.groups, -1)
-        hard_probs = torch.mean(hard_x.float(), dim=0)
-        code_perplexity = torch.exp(-torch.sum(hard_probs * torch.log(hard_probs + 1e-7), dim=-1)).sum()
-        print(f"Code perplexity: {code_perplexity}")
-
-        avg_probs = torch.softmax(x.view(bsz * tsz, self.groups, -1).float(), dim=-1).mean(dim=0)
-        prob_perplexity = torch.exp(-torch.sum(avg_probs * torch.log(avg_probs + 1e-7), dim=-1)).sum()
-        print(f"Prob perplexity: {prob_perplexity}")
-
-        temp = self.curr_temp
-        print(f"Current temp: {temp}")
-
-        if self.training:
-            x = F.gumbel_softmax(x.float(), tau=self.curr_temp, hard=True).type_as(x)
-        else:
-            x = hard_x
-
-        x = x.view(bsz * tsz, -1)
-
-        vars = self.vars
-        if self.combine_groups:
-            vars = vars.repeat(1, self.groups, 1)
-
-        if produce_targets:
-            targets = x.view(bsz * tsz * self.groups, -1).argmax(dim=-1).view(bsz, tsz, self.groups).detach()
-            print(f"VQ targets shape: {targets.shape}")
-
-        x = x.unsqueeze(-1) * vars
-        x = x.view(bsz * tsz, self.groups, self.num_vars, -1)
-        x = x.sum(-2)
-        x = x.view(bsz, tsz, -1)
-
-        if not self.time_first:
-            x = x.transpose(1, 2)  # BTC -> BCT
-
-        return x, num_vars, prob_perplexity
->>>>>>> 4bbe8e60
 
 
 class Wav2Vec2Quantizer(nn.Module):
@@ -954,7 +783,6 @@
         super().__init__()
         self.config = config
 
-<<<<<<< HEAD
         final_dim = config.vq_final_dim
         vq_dim = config.vq_latent_dim
         self.quantizer = GumbelVectorQuantizer(
@@ -963,24 +791,11 @@
             temperature=config.gumbel_softmax_temperature,
             num_groups=config.num_latent_groups,
             vq_dim=vq_dim,
-=======
-        final_dim = config.final_dim if config.final_dim > 0 else config.conv_dim[-1]
-        vq_dim = config.latent_dim if config.latent_dim > 0 else final_dim
-        self.quantizer = GumbelVectorQuantizer(
-            dim=config.conv_dim[-1],
-            num_vars=config.num_latent_vars,
-            temp=config.latent_temp,
-            groups=config.num_latent_groups,
-            combine_groups=False,
-            vq_dim=vq_dim,
-            time_first=True,
->>>>>>> 4bbe8e60
         )
         self.project_q = nn.Linear(vq_dim, final_dim)
         self.final_proj = nn.Linear(config.hidden_size, final_dim)
 
         self.num_negatives = config.num_negatives
-<<<<<<< HEAD
 
     def forward(self, extractor_hidden_states, transformer_hidden_states, mask_time_indices=None):
         if mask_time_indices is not None:
@@ -996,27 +811,11 @@
         quantized_states = self.project_q(quantized_states)
 
         negatives, _ = self.sample_negatives(quantized_states)
-=======
-        self.cross_sample_negatives = config.cross_sample_negatives
-
-    def forward(self, extractor_hidden_states, transformer_hidden_states, mask_time_indices=None):
-        if mask_time_indices is not None:
-            # quantize only hidden states in places of masks
-            extractor_hidden_states = extractor_hidden_states[mask_time_indices].view(
-                extractor_hidden_states.size(0), -1, extractor_hidden_states.size(-1)
-            )
-
-        quantized_states, num_vars, prob_perplexity = self.quantizer(extractor_hidden_states, produce_targets=False)
-        quantized_states = self.project_q(quantized_states)
-
-        negatives, _ = self.sample_negatives(quantized_states, quantized_states.size(1))
->>>>>>> 4bbe8e60
         negatives = self.project_q(negatives)
         transformer_hidden_states = self.final_proj(transformer_hidden_states)
 
         return transformer_hidden_states, quantized_states, negatives, num_vars, prob_perplexity
 
-<<<<<<< HEAD
     def sample_negatives(self, y):
         bsz, tsz, fsz = y.shape
         y = y.view(-1, fsz)  # BTC => (BxT)C
@@ -1036,51 +835,6 @@
 
         negs = y[neg_idxs.view(-1)]
         negs = negs.view(bsz, tsz, self.num_negatives, fsz).permute(2, 0, 1, 3)  # to NxBxTxC
-=======
-    def sample_negatives(self, y, num, padding_count=None):
-
-        if self.num_negatives == 0 and self.cross_sample_negatives == 0:
-            return y.new(0)
-
-        bsz, tsz, fsz = y.shape
-        y = y.view(-1, fsz)  # BTC => (BxT)C
-
-        # FIXME: what happens if padding_count is specified?
-        cross_high = tsz * bsz
-        high = tsz - (padding_count or 0)
-        with torch.no_grad():
-            assert high > 1, f"{bsz, tsz, fsz}"
-
-            if self.num_negatives > 0:
-                tszs = torch.arange(num).unsqueeze(-1).expand(-1, self.num_negatives).flatten()
-
-                neg_idxs = torch.randint(low=0, high=high - 1, size=(bsz, self.num_negatives * num))
-                neg_idxs[neg_idxs >= tszs] += 1
-
-            if self.cross_sample_negatives > 0:
-                tszs = torch.arange(num).unsqueeze(-1).expand(-1, self.cross_sample_negatives).flatten()
-
-                cross_neg_idxs = torch.randint(
-                    low=0,
-                    high=cross_high - 1,
-                    size=(bsz, self.cross_sample_negatives * num),
-                )
-                cross_neg_idxs[cross_neg_idxs >= tszs] += 1
-
-        if self.num_negatives > 0:
-            for i in range(1, bsz):
-                neg_idxs[i] += i * high
-        else:
-            neg_idxs = cross_neg_idxs
-
-        if self.cross_sample_negatives > 0 and self.num_negatives > 0:
-            neg_idxs = torch.cat([neg_idxs, cross_neg_idxs], dim=1)
-
-        negs = y[neg_idxs.view(-1)]
-        negs = negs.view(bsz, num, self.num_negatives + self.cross_sample_negatives, fsz).permute(
-            2, 0, 1, 3
-        )  # to NxBxTxC
->>>>>>> 4bbe8e60
         return negs, neg_idxs
 
 
@@ -1189,7 +943,6 @@
         super().__init__(config)
         self.config = config
         self.feature_extractor = Wav2Vec2FeatureExtractor(config)
-        self.layer_norm = nn.LayerNorm(config.conv_dim[-1], eps=config.layer_norm_eps)
         self.feature_projection = Wav2Vec2FeatureProjection(config)
 
         self.masked_spec_embed = nn.Parameter(torch.FloatTensor(config.hidden_size).uniform_())
@@ -1242,10 +995,7 @@
         return_dict = return_dict if return_dict is not None else self.config.use_return_dict
 
         hidden_states = self.feature_extractor(input_values)
-        features_pen = hidden_states.float().pow(2).mean()
         hidden_states = hidden_states.transpose(1, 2)
-        hidden_states = self.layer_norm(hidden_states)
-        unmasked_features = hidden_states.clone()
 
         if attention_mask is not None:
             # compute real output lengths according to convolution formula
@@ -1303,28 +1053,17 @@
         if not return_dict:
             return (hidden_states,) + encoder_outputs[1:]
 
-<<<<<<< HEAD
         return Wav2VecBaseModelOutput(
             last_hidden_state=hidden_states,
             hidden_states=encoder_outputs.hidden_states,
             attentions=encoder_outputs.attentions,
             extracted_features=unmasked_features,
             mask_time_indices=mask_time_indices,
-=======
-        return BaseModelOutputWithWavFeatures(
-            last_hidden_state=hidden_states,
-            hidden_states=encoder_outputs.hidden_states,
-            attentions=encoder_outputs.attentions,
-            mask_time_indices=mask_time_indices,
-            wav_features=unmasked_features,
-            features_pen=features_pen,
->>>>>>> 4bbe8e60
         )
 
 
 @add_start_docstrings("""Wav2Vec2 Model with a `VQ` head on top. """, WAV_2_VEC_2_START_DOCSTRING)
 class Wav2Vec2ForPreTraining(Wav2Vec2PreTrainedModel):
-<<<<<<< HEAD
     def __init__(self, config: Wav2Vec2Config):
         super().__init__(config)
         self.wav2vec2 = Wav2Vec2Model(config)
@@ -1345,18 +1084,6 @@
         will not be updated during training.
         """
         self.wav2vec2.feature_extractor._freeze_parameters()
-=======
-    def __init__(self, config):
-        super().__init__(config)
-        self.wav2vec2 = Wav2Vec2Model(config)
-        self.dropout_features = nn.Dropout(config.feat_quantizer_dropout)
-
-        self.quantizer = Wav2Vec2Quantizer(config)
-
-        self.logit_temp = config.logit_temp
-
-        self.init_weights()
->>>>>>> 4bbe8e60
 
     @add_start_docstrings_to_model_forward(WAV_2_VEC_2_INPUTS_DOCSTRING)
     @replace_return_docstrings(output_type=BaseModelOutput, config_class=_CONFIG_FOR_DOC)
@@ -1367,10 +1094,6 @@
         output_attentions=None,
         output_hidden_states=None,
         return_dict=None,
-<<<<<<< HEAD
-=======
-        labels=None,
->>>>>>> 4bbe8e60
     ):
         r"""
         TODO: docs
@@ -1385,15 +1108,11 @@
 
         encoder_outputs = self.wav2vec2(
             input_values,
-<<<<<<< HEAD
             attention_mask=attention_mask,
-=======
->>>>>>> 4bbe8e60
             output_attentions=output_attentions,
             output_hidden_states=output_hidden_states,
             return_dict=return_dict,
         )
-<<<<<<< HEAD
         extractor_features = encoder_outputs.extracted_features
         extractor_features = self.dropout_features(extractor_features)
         transformer_features = encoder_outputs.last_hidden_state
@@ -1412,72 +1131,33 @@
             target_states
         )
         logits = logits / self.config.contrastive_logit_temperature
-=======
-        extractor_features = encoder_outputs.wav_features
-        extractor_features = self.dropout_features(extractor_features)
-        transformer_features = encoder_outputs.last_hidden_state
-
-        quantized_extractor_states, transformer_states, negatives, num_vars, prob_perplexity = self.quantizer(
-            extractor_features, transformer_features, encoder_outputs.mask_time_indices
-        )
-
-        # contrastive target
-        neg_is_pos = (quantized_extractor_states == negatives).all(-1)
-        quantized_extractor_states = quantized_extractor_states.unsqueeze(0)
-        target_states = torch.cat([quantized_extractor_states, negatives], dim=0)
-        logits = torch.cosine_similarity(transformer_states.float(), target_states.float(), dim=-1).type_as(
-            target_states
-        )
-        logits = logits / self.logit_temp
->>>>>>> 4bbe8e60
         if neg_is_pos.any():
             logits[1:][neg_is_pos] = float("-inf")
 
         preds = logits.transpose(0, 2)
         preds = preds.reshape(-1, preds.size(-1))
-<<<<<<< HEAD
         # the goal is to maximize the cosine similarities at index `0` (the positives),
         # the other indices 1..num_negatives+1 are for the sampled negative vectors
         target = logits.new_zeros(logits.size(1) * logits.size(2), dtype=torch.long)
         contrastive_loss = F.cross_entropy(
-=======
-        # the goal is to maximize cosine similarities at index `0` (the positives),
-        # the other indices 1..num_negatives+1 are for the sampled negative vectors
-        target = logits.new_zeros(logits.size(1) * logits.size(2), dtype=torch.long)
-        loss = F.cross_entropy(
->>>>>>> 4bbe8e60
             preds.float(),
             target,
             reduction="sum",
         )
-<<<<<<< HEAD
         # maximize the codebook perplexity
         diversity_loss = (num_vars - prob_perplexity) / num_vars
         # sample_size = encoder_outputs.mask_time_indices.sum()
         # diversity_loss *= sample_size
         loss = contrastive_loss + self.config.diversity_loss_weight * diversity_loss
-=======
-        # reduce soft code perplexity
-        loss += self.config.additional_losses_weights[0] * ((num_vars - prob_perplexity) / num_vars)
-        # TODO: find out if this penalty is needed
-        loss += self.config.additional_losses_weights[1] * encoder_outputs.features_pen
->>>>>>> 4bbe8e60
 
         if not return_dict:
             output = (logits,) + encoder_outputs[1:]
             return output
 
-<<<<<<< HEAD
         return Wav2VecForPreTrainingOutput(
             logits=logits,
             loss=loss,
             prob_perplexity=prob_perplexity,
-=======
-        # TODO: change to smth like VectorQuantizationOutput
-        return CausalLMOutput(
-            loss=loss,
-            logits=logits,
->>>>>>> 4bbe8e60
             hidden_states=encoder_outputs.hidden_states,
             attentions=encoder_outputs.attentions,
         )
@@ -1535,7 +1215,7 @@
             >>> input_values = processor(ds["speech"][0], return_tensors="pt").input_values  # Batch size 1
             >>> logits = model(input_values).logits
 
-            >>> predicted_ids = torch.argmax(logits, input_dim=-1)
+            >>> predicted_ids = torch.argmax(logits, dim=-1)
             >>> transcription = processor.decode(predicted_ids[0])
         """
 
@@ -1620,7 +1300,7 @@
 
             >>> input_values = processor(ds["speech"][0], return_tensors="pt").input_values  # Batch size 1
             >>> logits = model(input_values).logits
-            >>> predicted_ids = torch.argmax(logits, input_dim=-1)
+            >>> predicted_ids = torch.argmax(logits, dim=-1)
 
             >>> transcription = processor.decode(predicted_ids[0])
 
