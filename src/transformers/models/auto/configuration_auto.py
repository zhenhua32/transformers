# coding=utf-8
# Copyright 2018 The HuggingFace Inc. team.
#
# Licensed under the Apache License, Version 2.0 (the "License");
# you may not use this file except in compliance with the License.
# You may obtain a copy of the License at
#
#     http://www.apache.org/licenses/LICENSE-2.0
#
# Unless required by applicable law or agreed to in writing, software
# distributed under the License is distributed on an "AS IS" BASIS,
# WITHOUT WARRANTIES OR CONDITIONS OF ANY KIND, either express or implied.
# See the License for the specific language governing permissions and
# limitations under the License.
""" Auto Config class."""
import importlib
import os
import re
import warnings
from collections import OrderedDict
from typing import List, Union

from ...configuration_utils import PretrainedConfig
from ...dynamic_module_utils import get_class_from_dynamic_module, resolve_trust_remote_code
from ...utils import CONFIG_NAME, logging


logger = logging.get_logger(__name__)

# key 是 model_type, value 是配置类的字符串名字
CONFIG_MAPPING_NAMES = OrderedDict(
    [
        # Add configs here
        ("albert", "AlbertConfig"),
        ("align", "AlignConfig"),
        ("altclip", "AltCLIPConfig"),
        ("audio-spectrogram-transformer", "ASTConfig"),
        ("autoformer", "AutoformerConfig"),
        ("bark", "BarkConfig"),
        ("bart", "BartConfig"),
        ("beit", "BeitConfig"),
        ("bert", "BertConfig"),
        ("bert-generation", "BertGenerationConfig"),
        ("big_bird", "BigBirdConfig"),
        ("bigbird_pegasus", "BigBirdPegasusConfig"),
        ("biogpt", "BioGptConfig"),
        ("bit", "BitConfig"),
        ("blenderbot", "BlenderbotConfig"),
        ("blenderbot-small", "BlenderbotSmallConfig"),
        ("blip", "BlipConfig"),
        ("blip-2", "Blip2Config"),
        ("bloom", "BloomConfig"),
        ("bridgetower", "BridgeTowerConfig"),
        ("bros", "BrosConfig"),
        ("camembert", "CamembertConfig"),
        ("canine", "CanineConfig"),
        ("chinese_clip", "ChineseCLIPConfig"),
        ("clap", "ClapConfig"),
        ("clip", "CLIPConfig"),
        ("clip_vision_model", "CLIPVisionConfig"),
        ("clipseg", "CLIPSegConfig"),
        ("clvp", "ClvpConfig"),
        ("code_llama", "LlamaConfig"),
        ("codegen", "CodeGenConfig"),
        ("conditional_detr", "ConditionalDetrConfig"),
        ("convbert", "ConvBertConfig"),
        ("convnext", "ConvNextConfig"),
        ("convnextv2", "ConvNextV2Config"),
        ("cpmant", "CpmAntConfig"),
        ("ctrl", "CTRLConfig"),
        ("cvt", "CvtConfig"),
        ("data2vec-audio", "Data2VecAudioConfig"),
        ("data2vec-text", "Data2VecTextConfig"),
        ("data2vec-vision", "Data2VecVisionConfig"),
        ("deberta", "DebertaConfig"),
        ("deberta-v2", "DebertaV2Config"),
        ("decision_transformer", "DecisionTransformerConfig"),
        ("deformable_detr", "DeformableDetrConfig"),
        ("deit", "DeiTConfig"),
        ("depth_anything", "DepthAnythingConfig"),
        ("deta", "DetaConfig"),
        ("detr", "DetrConfig"),
        ("dinat", "DinatConfig"),
        ("dinov2", "Dinov2Config"),
        ("distilbert", "DistilBertConfig"),
        ("donut-swin", "DonutSwinConfig"),
        ("dpr", "DPRConfig"),
        ("dpt", "DPTConfig"),
        ("efficientformer", "EfficientFormerConfig"),
        ("efficientnet", "EfficientNetConfig"),
        ("electra", "ElectraConfig"),
        ("encodec", "EncodecConfig"),
        ("encoder-decoder", "EncoderDecoderConfig"),
        ("ernie", "ErnieConfig"),
        ("ernie_m", "ErnieMConfig"),
        ("esm", "EsmConfig"),
        ("falcon", "FalconConfig"),
        ("fastspeech2_conformer", "FastSpeech2ConformerConfig"),
        ("flaubert", "FlaubertConfig"),
        ("flava", "FlavaConfig"),
        ("fnet", "FNetConfig"),
        ("focalnet", "FocalNetConfig"),
        ("fsmt", "FSMTConfig"),
        ("funnel", "FunnelConfig"),
        ("fuyu", "FuyuConfig"),
        ("git", "GitConfig"),
        ("glpn", "GLPNConfig"),
        ("gpt-sw3", "GPT2Config"),
        ("gpt2", "GPT2Config"),
        ("gpt_bigcode", "GPTBigCodeConfig"),
        ("gpt_neo", "GPTNeoConfig"),
        ("gpt_neox", "GPTNeoXConfig"),
        ("gpt_neox_japanese", "GPTNeoXJapaneseConfig"),
        ("gptj", "GPTJConfig"),
        ("gptsan-japanese", "GPTSanJapaneseConfig"),
        ("graphormer", "GraphormerConfig"),
        ("groupvit", "GroupViTConfig"),
        ("hubert", "HubertConfig"),
        ("ibert", "IBertConfig"),
        ("idefics", "IdeficsConfig"),
        ("imagegpt", "ImageGPTConfig"),
        ("informer", "InformerConfig"),
        ("instructblip", "InstructBlipConfig"),
        ("jukebox", "JukeboxConfig"),
        ("kosmos-2", "Kosmos2Config"),
        ("layoutlm", "LayoutLMConfig"),
        ("layoutlmv2", "LayoutLMv2Config"),
        ("layoutlmv3", "LayoutLMv3Config"),
        ("led", "LEDConfig"),
        ("levit", "LevitConfig"),
        ("lilt", "LiltConfig"),
        ("llama", "LlamaConfig"),
        ("llava", "LlavaConfig"),
        ("longformer", "LongformerConfig"),
        ("longt5", "LongT5Config"),
        ("luke", "LukeConfig"),
        ("lxmert", "LxmertConfig"),
        ("m2m_100", "M2M100Config"),
        ("marian", "MarianConfig"),
        ("markuplm", "MarkupLMConfig"),
        ("mask2former", "Mask2FormerConfig"),
        ("maskformer", "MaskFormerConfig"),
        ("maskformer-swin", "MaskFormerSwinConfig"),
        ("mbart", "MBartConfig"),
        ("mctct", "MCTCTConfig"),
        ("mega", "MegaConfig"),
        ("megatron-bert", "MegatronBertConfig"),
        ("mgp-str", "MgpstrConfig"),
        ("mistral", "MistralConfig"),
        ("mixtral", "MixtralConfig"),
        ("mobilebert", "MobileBertConfig"),
        ("mobilenet_v1", "MobileNetV1Config"),
        ("mobilenet_v2", "MobileNetV2Config"),
        ("mobilevit", "MobileViTConfig"),
        ("mobilevitv2", "MobileViTV2Config"),
        ("mpnet", "MPNetConfig"),
        ("mpt", "MptConfig"),
        ("mra", "MraConfig"),
        ("mt5", "MT5Config"),
        ("musicgen", "MusicgenConfig"),
        ("mvp", "MvpConfig"),
        ("nat", "NatConfig"),
        ("nezha", "NezhaConfig"),
        ("nllb-moe", "NllbMoeConfig"),
        ("nougat", "VisionEncoderDecoderConfig"),
        ("nystromformer", "NystromformerConfig"),
        ("oneformer", "OneFormerConfig"),
        ("open-llama", "OpenLlamaConfig"),
        ("openai-gpt", "OpenAIGPTConfig"),
        ("opt", "OPTConfig"),
        ("owlv2", "Owlv2Config"),
        ("owlvit", "OwlViTConfig"),
        ("patchtsmixer", "PatchTSMixerConfig"),
        ("patchtst", "PatchTSTConfig"),
        ("pegasus", "PegasusConfig"),
        ("pegasus_x", "PegasusXConfig"),
        ("perceiver", "PerceiverConfig"),
        ("persimmon", "PersimmonConfig"),
        ("phi", "PhiConfig"),
        ("pix2struct", "Pix2StructConfig"),
        ("plbart", "PLBartConfig"),
        ("poolformer", "PoolFormerConfig"),
        ("pop2piano", "Pop2PianoConfig"),
        ("prophetnet", "ProphetNetConfig"),
        ("pvt", "PvtConfig"),
        ("qdqbert", "QDQBertConfig"),
        ("qwen2", "Qwen2Config"),
        ("rag", "RagConfig"),
        ("realm", "RealmConfig"),
        ("reformer", "ReformerConfig"),
        ("regnet", "RegNetConfig"),
        ("rembert", "RemBertConfig"),
        ("resnet", "ResNetConfig"),
        ("retribert", "RetriBertConfig"),
        ("roberta", "RobertaConfig"),
        ("roberta-prelayernorm", "RobertaPreLayerNormConfig"),
        ("roc_bert", "RoCBertConfig"),
        ("roformer", "RoFormerConfig"),
        ("rwkv", "RwkvConfig"),
        ("sam", "SamConfig"),
        ("seamless_m4t", "SeamlessM4TConfig"),
        ("seamless_m4t_v2", "SeamlessM4Tv2Config"),
        ("segformer", "SegformerConfig"),
        ("sew", "SEWConfig"),
        ("sew-d", "SEWDConfig"),
        ("siglip", "SiglipConfig"),
        ("siglip_vision_model", "SiglipVisionConfig"),
        ("speech-encoder-decoder", "SpeechEncoderDecoderConfig"),
        ("speech_to_text", "Speech2TextConfig"),
        ("speech_to_text_2", "Speech2Text2Config"),
        ("speecht5", "SpeechT5Config"),
        ("splinter", "SplinterConfig"),
        ("squeezebert", "SqueezeBertConfig"),
        ("stablelm", "StableLmConfig"),
        ("swiftformer", "SwiftFormerConfig"),
        ("swin", "SwinConfig"),
        ("swin2sr", "Swin2SRConfig"),
        ("swinv2", "Swinv2Config"),
        ("switch_transformers", "SwitchTransformersConfig"),
        ("t5", "T5Config"),
        ("table-transformer", "TableTransformerConfig"),
        ("tapas", "TapasConfig"),
        ("time_series_transformer", "TimeSeriesTransformerConfig"),
        ("timesformer", "TimesformerConfig"),
        ("timm_backbone", "TimmBackboneConfig"),
        ("trajectory_transformer", "TrajectoryTransformerConfig"),
        ("transfo-xl", "TransfoXLConfig"),
        ("trocr", "TrOCRConfig"),
        ("tvlt", "TvltConfig"),
        ("tvp", "TvpConfig"),
        ("umt5", "UMT5Config"),
        ("unispeech", "UniSpeechConfig"),
        ("unispeech-sat", "UniSpeechSatConfig"),
        ("univnet", "UnivNetConfig"),
        ("upernet", "UperNetConfig"),
        ("van", "VanConfig"),
        ("videomae", "VideoMAEConfig"),
        ("vilt", "ViltConfig"),
        ("vipllava", "VipLlavaConfig"),
        ("vision-encoder-decoder", "VisionEncoderDecoderConfig"),
        ("vision-text-dual-encoder", "VisionTextDualEncoderConfig"),
        ("visual_bert", "VisualBertConfig"),
        ("vit", "ViTConfig"),
        ("vit_hybrid", "ViTHybridConfig"),
        ("vit_mae", "ViTMAEConfig"),
        ("vit_msn", "ViTMSNConfig"),
        ("vitdet", "VitDetConfig"),
        ("vitmatte", "VitMatteConfig"),
        ("vits", "VitsConfig"),
        ("vivit", "VivitConfig"),
        ("wav2vec2", "Wav2Vec2Config"),
        ("wav2vec2-bert", "Wav2Vec2BertConfig"),
        ("wav2vec2-conformer", "Wav2Vec2ConformerConfig"),
        ("wavlm", "WavLMConfig"),
        ("whisper", "WhisperConfig"),
        ("xclip", "XCLIPConfig"),
        ("xglm", "XGLMConfig"),
        ("xlm", "XLMConfig"),
        ("xlm-prophetnet", "XLMProphetNetConfig"),
        ("xlm-roberta", "XLMRobertaConfig"),
        ("xlm-roberta-xl", "XLMRobertaXLConfig"),
        ("xlnet", "XLNetConfig"),
        ("xmod", "XmodConfig"),
        ("yolos", "YolosConfig"),
        ("yoso", "YosoConfig"),
    ]
)

CONFIG_ARCHIVE_MAP_MAPPING_NAMES = OrderedDict(
    [
        # Add archive maps here)
        ("albert", "ALBERT_PRETRAINED_CONFIG_ARCHIVE_MAP"),
        ("align", "ALIGN_PRETRAINED_CONFIG_ARCHIVE_MAP"),
        ("altclip", "ALTCLIP_PRETRAINED_CONFIG_ARCHIVE_MAP"),
        ("audio-spectrogram-transformer", "AUDIO_SPECTROGRAM_TRANSFORMER_PRETRAINED_CONFIG_ARCHIVE_MAP"),
        ("autoformer", "AUTOFORMER_PRETRAINED_CONFIG_ARCHIVE_MAP"),
        ("bark", "BARK_PRETRAINED_CONFIG_ARCHIVE_MAP"),
        ("bart", "BART_PRETRAINED_CONFIG_ARCHIVE_MAP"),
        ("beit", "BEIT_PRETRAINED_CONFIG_ARCHIVE_MAP"),
        ("bert", "BERT_PRETRAINED_CONFIG_ARCHIVE_MAP"),
        ("big_bird", "BIG_BIRD_PRETRAINED_CONFIG_ARCHIVE_MAP"),
        ("bigbird_pegasus", "BIGBIRD_PEGASUS_PRETRAINED_CONFIG_ARCHIVE_MAP"),
        ("biogpt", "BIOGPT_PRETRAINED_CONFIG_ARCHIVE_MAP"),
        ("bit", "BIT_PRETRAINED_CONFIG_ARCHIVE_MAP"),
        ("blenderbot", "BLENDERBOT_PRETRAINED_CONFIG_ARCHIVE_MAP"),
        ("blenderbot-small", "BLENDERBOT_SMALL_PRETRAINED_CONFIG_ARCHIVE_MAP"),
        ("blip", "BLIP_PRETRAINED_CONFIG_ARCHIVE_MAP"),
        ("blip-2", "BLIP_2_PRETRAINED_CONFIG_ARCHIVE_MAP"),
        ("bloom", "BLOOM_PRETRAINED_CONFIG_ARCHIVE_MAP"),
        ("bridgetower", "BRIDGETOWER_PRETRAINED_CONFIG_ARCHIVE_MAP"),
        ("bros", "BROS_PRETRAINED_CONFIG_ARCHIVE_MAP"),
        ("camembert", "CAMEMBERT_PRETRAINED_CONFIG_ARCHIVE_MAP"),
        ("canine", "CANINE_PRETRAINED_CONFIG_ARCHIVE_MAP"),
        ("chinese_clip", "CHINESE_CLIP_PRETRAINED_CONFIG_ARCHIVE_MAP"),
        ("clap", "CLAP_PRETRAINED_MODEL_ARCHIVE_LIST"),
        ("clip", "CLIP_PRETRAINED_CONFIG_ARCHIVE_MAP"),
        ("clipseg", "CLIPSEG_PRETRAINED_CONFIG_ARCHIVE_MAP"),
        ("clvp", "CLVP_PRETRAINED_CONFIG_ARCHIVE_MAP"),
        ("codegen", "CODEGEN_PRETRAINED_CONFIG_ARCHIVE_MAP"),
        ("conditional_detr", "CONDITIONAL_DETR_PRETRAINED_CONFIG_ARCHIVE_MAP"),
        ("convbert", "CONVBERT_PRETRAINED_CONFIG_ARCHIVE_MAP"),
        ("convnext", "CONVNEXT_PRETRAINED_CONFIG_ARCHIVE_MAP"),
        ("convnextv2", "CONVNEXTV2_PRETRAINED_CONFIG_ARCHIVE_MAP"),
        ("cpmant", "CPMANT_PRETRAINED_CONFIG_ARCHIVE_MAP"),
        ("ctrl", "CTRL_PRETRAINED_CONFIG_ARCHIVE_MAP"),
        ("cvt", "CVT_PRETRAINED_CONFIG_ARCHIVE_MAP"),
        ("data2vec-audio", "DATA2VEC_AUDIO_PRETRAINED_CONFIG_ARCHIVE_MAP"),
        ("data2vec-text", "DATA2VEC_TEXT_PRETRAINED_CONFIG_ARCHIVE_MAP"),
        ("data2vec-vision", "DATA2VEC_VISION_PRETRAINED_CONFIG_ARCHIVE_MAP"),
        ("deberta", "DEBERTA_PRETRAINED_CONFIG_ARCHIVE_MAP"),
        ("deberta-v2", "DEBERTA_V2_PRETRAINED_CONFIG_ARCHIVE_MAP"),
        ("deformable_detr", "DEFORMABLE_DETR_PRETRAINED_CONFIG_ARCHIVE_MAP"),
        ("deit", "DEIT_PRETRAINED_CONFIG_ARCHIVE_MAP"),
        ("depth_anything", "DEPTH_ANYTHING_PRETRAINED_CONFIG_ARCHIVE_MAP"),
        ("deta", "DETA_PRETRAINED_CONFIG_ARCHIVE_MAP"),
        ("detr", "DETR_PRETRAINED_CONFIG_ARCHIVE_MAP"),
        ("dinat", "DINAT_PRETRAINED_CONFIG_ARCHIVE_MAP"),
        ("dinov2", "DINOV2_PRETRAINED_CONFIG_ARCHIVE_MAP"),
        ("distilbert", "DISTILBERT_PRETRAINED_CONFIG_ARCHIVE_MAP"),
        ("donut-swin", "DONUT_SWIN_PRETRAINED_CONFIG_ARCHIVE_MAP"),
        ("dpr", "DPR_PRETRAINED_CONFIG_ARCHIVE_MAP"),
        ("dpt", "DPT_PRETRAINED_CONFIG_ARCHIVE_MAP"),
        ("efficientformer", "EFFICIENTFORMER_PRETRAINED_CONFIG_ARCHIVE_MAP"),
        ("efficientnet", "EFFICIENTNET_PRETRAINED_CONFIG_ARCHIVE_MAP"),
        ("electra", "ELECTRA_PRETRAINED_CONFIG_ARCHIVE_MAP"),
        ("encodec", "ENCODEC_PRETRAINED_CONFIG_ARCHIVE_MAP"),
        ("ernie", "ERNIE_PRETRAINED_CONFIG_ARCHIVE_MAP"),
        ("ernie_m", "ERNIE_M_PRETRAINED_CONFIG_ARCHIVE_MAP"),
        ("esm", "ESM_PRETRAINED_CONFIG_ARCHIVE_MAP"),
        ("falcon", "FALCON_PRETRAINED_CONFIG_ARCHIVE_MAP"),
        ("fastspeech2_conformer", "FASTSPEECH2_CONFORMER_PRETRAINED_CONFIG_ARCHIVE_MAP"),
        ("flaubert", "FLAUBERT_PRETRAINED_CONFIG_ARCHIVE_MAP"),
        ("flava", "FLAVA_PRETRAINED_CONFIG_ARCHIVE_MAP"),
        ("fnet", "FNET_PRETRAINED_CONFIG_ARCHIVE_MAP"),
        ("focalnet", "FOCALNET_PRETRAINED_CONFIG_ARCHIVE_MAP"),
        ("fsmt", "FSMT_PRETRAINED_CONFIG_ARCHIVE_MAP"),
        ("funnel", "FUNNEL_PRETRAINED_CONFIG_ARCHIVE_MAP"),
        ("fuyu", "FUYU_PRETRAINED_CONFIG_ARCHIVE_MAP"),
        ("git", "GIT_PRETRAINED_CONFIG_ARCHIVE_MAP"),
        ("glpn", "GLPN_PRETRAINED_CONFIG_ARCHIVE_MAP"),
        ("gpt2", "GPT2_PRETRAINED_CONFIG_ARCHIVE_MAP"),
        ("gpt_bigcode", "GPT_BIGCODE_PRETRAINED_CONFIG_ARCHIVE_MAP"),
        ("gpt_neo", "GPT_NEO_PRETRAINED_CONFIG_ARCHIVE_MAP"),
        ("gpt_neox", "GPT_NEOX_PRETRAINED_CONFIG_ARCHIVE_MAP"),
        ("gpt_neox_japanese", "GPT_NEOX_JAPANESE_PRETRAINED_CONFIG_ARCHIVE_MAP"),
        ("gptj", "GPTJ_PRETRAINED_CONFIG_ARCHIVE_MAP"),
        ("gptsan-japanese", "GPTSAN_JAPANESE_PRETRAINED_CONFIG_ARCHIVE_MAP"),
        ("graphormer", "GRAPHORMER_PRETRAINED_CONFIG_ARCHIVE_MAP"),
        ("groupvit", "GROUPVIT_PRETRAINED_CONFIG_ARCHIVE_MAP"),
        ("hubert", "HUBERT_PRETRAINED_CONFIG_ARCHIVE_MAP"),
        ("ibert", "IBERT_PRETRAINED_CONFIG_ARCHIVE_MAP"),
        ("idefics", "IDEFICS_PRETRAINED_CONFIG_ARCHIVE_MAP"),
        ("imagegpt", "IMAGEGPT_PRETRAINED_CONFIG_ARCHIVE_MAP"),
        ("informer", "INFORMER_PRETRAINED_CONFIG_ARCHIVE_MAP"),
        ("instructblip", "INSTRUCTBLIP_PRETRAINED_CONFIG_ARCHIVE_MAP"),
        ("jukebox", "JUKEBOX_PRETRAINED_CONFIG_ARCHIVE_MAP"),
        ("kosmos-2", "KOSMOS2_PRETRAINED_CONFIG_ARCHIVE_MAP"),
        ("layoutlm", "LAYOUTLM_PRETRAINED_CONFIG_ARCHIVE_MAP"),
        ("layoutlmv2", "LAYOUTLMV2_PRETRAINED_CONFIG_ARCHIVE_MAP"),
        ("layoutlmv3", "LAYOUTLMV3_PRETRAINED_CONFIG_ARCHIVE_MAP"),
        ("led", "LED_PRETRAINED_CONFIG_ARCHIVE_MAP"),
        ("levit", "LEVIT_PRETRAINED_CONFIG_ARCHIVE_MAP"),
        ("lilt", "LILT_PRETRAINED_CONFIG_ARCHIVE_MAP"),
        ("llama", "LLAMA_PRETRAINED_CONFIG_ARCHIVE_MAP"),
        ("llava", "LLAVA_PRETRAINED_CONFIG_ARCHIVE_MAP"),
        ("longformer", "LONGFORMER_PRETRAINED_CONFIG_ARCHIVE_MAP"),
        ("longt5", "LONGT5_PRETRAINED_CONFIG_ARCHIVE_MAP"),
        ("luke", "LUKE_PRETRAINED_CONFIG_ARCHIVE_MAP"),
        ("lxmert", "LXMERT_PRETRAINED_CONFIG_ARCHIVE_MAP"),
        ("m2m_100", "M2M_100_PRETRAINED_CONFIG_ARCHIVE_MAP"),
        ("markuplm", "MARKUPLM_PRETRAINED_CONFIG_ARCHIVE_MAP"),
        ("mask2former", "MASK2FORMER_PRETRAINED_CONFIG_ARCHIVE_MAP"),
        ("maskformer", "MASKFORMER_PRETRAINED_CONFIG_ARCHIVE_MAP"),
        ("mbart", "MBART_PRETRAINED_CONFIG_ARCHIVE_MAP"),
        ("mctct", "MCTCT_PRETRAINED_CONFIG_ARCHIVE_MAP"),
        ("mega", "MEGA_PRETRAINED_CONFIG_ARCHIVE_MAP"),
        ("megatron-bert", "MEGATRON_BERT_PRETRAINED_CONFIG_ARCHIVE_MAP"),
        ("mgp-str", "MGP_STR_PRETRAINED_CONFIG_ARCHIVE_MAP"),
        ("mistral", "MISTRAL_PRETRAINED_CONFIG_ARCHIVE_MAP"),
        ("mixtral", "MIXTRAL_PRETRAINED_CONFIG_ARCHIVE_MAP"),
        ("mobilenet_v1", "MOBILENET_V1_PRETRAINED_CONFIG_ARCHIVE_MAP"),
        ("mobilenet_v2", "MOBILENET_V2_PRETRAINED_CONFIG_ARCHIVE_MAP"),
        ("mobilevit", "MOBILEVIT_PRETRAINED_CONFIG_ARCHIVE_MAP"),
        ("mobilevitv2", "MOBILEVITV2_PRETRAINED_CONFIG_ARCHIVE_MAP"),
        ("mpnet", "MPNET_PRETRAINED_CONFIG_ARCHIVE_MAP"),
        ("mpt", "MPT_PRETRAINED_CONFIG_ARCHIVE_MAP"),
        ("mra", "MRA_PRETRAINED_CONFIG_ARCHIVE_MAP"),
        ("musicgen", "MUSICGEN_PRETRAINED_CONFIG_ARCHIVE_MAP"),
        ("mvp", "MVP_PRETRAINED_CONFIG_ARCHIVE_MAP"),
        ("nat", "NAT_PRETRAINED_CONFIG_ARCHIVE_MAP"),
        ("nezha", "NEZHA_PRETRAINED_CONFIG_ARCHIVE_MAP"),
        ("nllb-moe", "NLLB_MOE_PRETRAINED_CONFIG_ARCHIVE_MAP"),
        ("nystromformer", "NYSTROMFORMER_PRETRAINED_CONFIG_ARCHIVE_MAP"),
        ("oneformer", "ONEFORMER_PRETRAINED_CONFIG_ARCHIVE_MAP"),
        ("open-llama", "OPEN_LLAMA_PRETRAINED_CONFIG_ARCHIVE_MAP"),
        ("openai-gpt", "OPENAI_GPT_PRETRAINED_CONFIG_ARCHIVE_MAP"),
        ("opt", "OPT_PRETRAINED_CONFIG_ARCHIVE_MAP"),
        ("owlv2", "OWLV2_PRETRAINED_CONFIG_ARCHIVE_MAP"),
        ("owlvit", "OWLVIT_PRETRAINED_CONFIG_ARCHIVE_MAP"),
        ("patchtsmixer", "PATCHTSMIXER_PRETRAINED_CONFIG_ARCHIVE_MAP"),
        ("patchtst", "PATCHTST_PRETRAINED_CONFIG_ARCHIVE_MAP"),
        ("pegasus", "PEGASUS_PRETRAINED_CONFIG_ARCHIVE_MAP"),
        ("pegasus_x", "PEGASUS_X_PRETRAINED_CONFIG_ARCHIVE_MAP"),
        ("perceiver", "PERCEIVER_PRETRAINED_CONFIG_ARCHIVE_MAP"),
        ("persimmon", "PERSIMMON_PRETRAINED_CONFIG_ARCHIVE_MAP"),
        ("phi", "PHI_PRETRAINED_CONFIG_ARCHIVE_MAP"),
        ("pix2struct", "PIX2STRUCT_PRETRAINED_CONFIG_ARCHIVE_MAP"),
        ("plbart", "PLBART_PRETRAINED_CONFIG_ARCHIVE_MAP"),
        ("poolformer", "POOLFORMER_PRETRAINED_CONFIG_ARCHIVE_MAP"),
        ("pop2piano", "POP2PIANO_PRETRAINED_CONFIG_ARCHIVE_MAP"),
        ("prophetnet", "PROPHETNET_PRETRAINED_CONFIG_ARCHIVE_MAP"),
        ("pvt", "PVT_PRETRAINED_CONFIG_ARCHIVE_MAP"),
        ("qdqbert", "QDQBERT_PRETRAINED_CONFIG_ARCHIVE_MAP"),
        ("qwen2", "QWEN2_PRETRAINED_CONFIG_ARCHIVE_MAP"),
        ("realm", "REALM_PRETRAINED_CONFIG_ARCHIVE_MAP"),
        ("regnet", "REGNET_PRETRAINED_CONFIG_ARCHIVE_MAP"),
        ("rembert", "REMBERT_PRETRAINED_CONFIG_ARCHIVE_MAP"),
        ("resnet", "RESNET_PRETRAINED_CONFIG_ARCHIVE_MAP"),
        ("retribert", "RETRIBERT_PRETRAINED_CONFIG_ARCHIVE_MAP"),
        ("roberta", "ROBERTA_PRETRAINED_CONFIG_ARCHIVE_MAP"),
        ("roberta-prelayernorm", "ROBERTA_PRELAYERNORM_PRETRAINED_CONFIG_ARCHIVE_MAP"),
        ("roc_bert", "ROC_BERT_PRETRAINED_CONFIG_ARCHIVE_MAP"),
        ("roformer", "ROFORMER_PRETRAINED_CONFIG_ARCHIVE_MAP"),
        ("rwkv", "RWKV_PRETRAINED_CONFIG_ARCHIVE_MAP"),
        ("sam", "SAM_PRETRAINED_CONFIG_ARCHIVE_MAP"),
        ("seamless_m4t", "SEAMLESS_M4T_PRETRAINED_CONFIG_ARCHIVE_MAP"),
        ("seamless_m4t_v2", "SEAMLESS_M4T_V2_PRETRAINED_CONFIG_ARCHIVE_MAP"),
        ("segformer", "SEGFORMER_PRETRAINED_CONFIG_ARCHIVE_MAP"),
        ("sew", "SEW_PRETRAINED_CONFIG_ARCHIVE_MAP"),
        ("sew-d", "SEW_D_PRETRAINED_CONFIG_ARCHIVE_MAP"),
        ("siglip", "SIGLIP_PRETRAINED_CONFIG_ARCHIVE_MAP"),
        ("speech_to_text", "SPEECH_TO_TEXT_PRETRAINED_CONFIG_ARCHIVE_MAP"),
        ("speech_to_text_2", "SPEECH_TO_TEXT_2_PRETRAINED_CONFIG_ARCHIVE_MAP"),
        ("speecht5", "SPEECHT5_PRETRAINED_CONFIG_ARCHIVE_MAP"),
        ("splinter", "SPLINTER_PRETRAINED_CONFIG_ARCHIVE_MAP"),
        ("squeezebert", "SQUEEZEBERT_PRETRAINED_CONFIG_ARCHIVE_MAP"),
        ("stablelm", "STABLELM_PRETRAINED_CONFIG_ARCHIVE_MAP"),
        ("swiftformer", "SWIFTFORMER_PRETRAINED_CONFIG_ARCHIVE_MAP"),
        ("swin", "SWIN_PRETRAINED_CONFIG_ARCHIVE_MAP"),
        ("swin2sr", "SWIN2SR_PRETRAINED_CONFIG_ARCHIVE_MAP"),
        ("swinv2", "SWINV2_PRETRAINED_CONFIG_ARCHIVE_MAP"),
        ("switch_transformers", "SWITCH_TRANSFORMERS_PRETRAINED_CONFIG_ARCHIVE_MAP"),
        ("t5", "T5_PRETRAINED_CONFIG_ARCHIVE_MAP"),
        ("table-transformer", "TABLE_TRANSFORMER_PRETRAINED_CONFIG_ARCHIVE_MAP"),
        ("tapas", "TAPAS_PRETRAINED_CONFIG_ARCHIVE_MAP"),
        ("time_series_transformer", "TIME_SERIES_TRANSFORMER_PRETRAINED_CONFIG_ARCHIVE_MAP"),
        ("timesformer", "TIMESFORMER_PRETRAINED_CONFIG_ARCHIVE_MAP"),
        ("transfo-xl", "TRANSFO_XL_PRETRAINED_CONFIG_ARCHIVE_MAP"),
        ("tvlt", "TVLT_PRETRAINED_CONFIG_ARCHIVE_MAP"),
        ("tvp", "TVP_PRETRAINED_CONFIG_ARCHIVE_MAP"),
        ("unispeech", "UNISPEECH_PRETRAINED_CONFIG_ARCHIVE_MAP"),
        ("unispeech-sat", "UNISPEECH_SAT_PRETRAINED_CONFIG_ARCHIVE_MAP"),
        ("univnet", "UNIVNET_PRETRAINED_CONFIG_ARCHIVE_MAP"),
        ("van", "VAN_PRETRAINED_CONFIG_ARCHIVE_MAP"),
        ("videomae", "VIDEOMAE_PRETRAINED_CONFIG_ARCHIVE_MAP"),
        ("vilt", "VILT_PRETRAINED_CONFIG_ARCHIVE_MAP"),
        ("vipllava", "VIPLLAVA_PRETRAINED_CONFIG_ARCHIVE_MAP"),
        ("visual_bert", "VISUAL_BERT_PRETRAINED_CONFIG_ARCHIVE_MAP"),
        ("vit", "VIT_PRETRAINED_CONFIG_ARCHIVE_MAP"),
        ("vit_hybrid", "VIT_HYBRID_PRETRAINED_CONFIG_ARCHIVE_MAP"),
        ("vit_mae", "VIT_MAE_PRETRAINED_CONFIG_ARCHIVE_MAP"),
        ("vit_msn", "VIT_MSN_PRETRAINED_CONFIG_ARCHIVE_MAP"),
        ("vitdet", "VITDET_PRETRAINED_CONFIG_ARCHIVE_MAP"),
        ("vitmatte", "VITMATTE_PRETRAINED_CONFIG_ARCHIVE_MAP"),
        ("vits", "VITS_PRETRAINED_CONFIG_ARCHIVE_MAP"),
        ("vivit", "VIVIT_PRETRAINED_CONFIG_ARCHIVE_MAP"),
        ("wav2vec2", "WAV_2_VEC_2_PRETRAINED_CONFIG_ARCHIVE_MAP"),
        ("wav2vec2-bert", "WAV2VEC2_BERT_PRETRAINED_CONFIG_ARCHIVE_MAP"),
        ("wav2vec2-conformer", "WAV2VEC2_CONFORMER_PRETRAINED_CONFIG_ARCHIVE_MAP"),
        ("whisper", "WHISPER_PRETRAINED_CONFIG_ARCHIVE_MAP"),
        ("xclip", "XCLIP_PRETRAINED_CONFIG_ARCHIVE_MAP"),
        ("xglm", "XGLM_PRETRAINED_CONFIG_ARCHIVE_MAP"),
        ("xlm", "XLM_PRETRAINED_CONFIG_ARCHIVE_MAP"),
        ("xlm-prophetnet", "XLM_PROPHETNET_PRETRAINED_CONFIG_ARCHIVE_MAP"),
        ("xlm-roberta", "XLM_ROBERTA_PRETRAINED_CONFIG_ARCHIVE_MAP"),
        ("xlnet", "XLNET_PRETRAINED_CONFIG_ARCHIVE_MAP"),
        ("xmod", "XMOD_PRETRAINED_CONFIG_ARCHIVE_MAP"),
        ("yolos", "YOLOS_PRETRAINED_CONFIG_ARCHIVE_MAP"),
        ("yoso", "YOSO_PRETRAINED_CONFIG_ARCHIVE_MAP"),
    ]
)

MODEL_NAMES_MAPPING = OrderedDict(
    [
        # Add full (and cased) model names here
        ("albert", "ALBERT"),
        ("align", "ALIGN"),
        ("altclip", "AltCLIP"),
        ("audio-spectrogram-transformer", "Audio Spectrogram Transformer"),
        ("autoformer", "Autoformer"),
        ("bark", "Bark"),
        ("bart", "BART"),
        ("barthez", "BARThez"),
        ("bartpho", "BARTpho"),
        ("beit", "BEiT"),
        ("bert", "BERT"),
        ("bert-generation", "Bert Generation"),
        ("bert-japanese", "BertJapanese"),
        ("bertweet", "BERTweet"),
        ("big_bird", "BigBird"),
        ("bigbird_pegasus", "BigBird-Pegasus"),
        ("biogpt", "BioGpt"),
        ("bit", "BiT"),
        ("blenderbot", "Blenderbot"),
        ("blenderbot-small", "BlenderbotSmall"),
        ("blip", "BLIP"),
        ("blip-2", "BLIP-2"),
        ("bloom", "BLOOM"),
        ("bort", "BORT"),
        ("bridgetower", "BridgeTower"),
        ("bros", "BROS"),
        ("byt5", "ByT5"),
        ("camembert", "CamemBERT"),
        ("canine", "CANINE"),
        ("chinese_clip", "Chinese-CLIP"),
        ("clap", "CLAP"),
        ("clip", "CLIP"),
        ("clip_vision_model", "CLIPVisionModel"),
        ("clipseg", "CLIPSeg"),
        ("clvp", "CLVP"),
        ("code_llama", "CodeLlama"),
        ("codegen", "CodeGen"),
        ("conditional_detr", "Conditional DETR"),
        ("convbert", "ConvBERT"),
        ("convnext", "ConvNeXT"),
        ("convnextv2", "ConvNeXTV2"),
        ("cpm", "CPM"),
        ("cpmant", "CPM-Ant"),
        ("ctrl", "CTRL"),
        ("cvt", "CvT"),
        ("data2vec-audio", "Data2VecAudio"),
        ("data2vec-text", "Data2VecText"),
        ("data2vec-vision", "Data2VecVision"),
        ("deberta", "DeBERTa"),
        ("deberta-v2", "DeBERTa-v2"),
        ("decision_transformer", "Decision Transformer"),
        ("deformable_detr", "Deformable DETR"),
        ("deit", "DeiT"),
        ("deplot", "DePlot"),
        ("depth_anything", "Depth Anything"),
        ("deta", "DETA"),
        ("detr", "DETR"),
        ("dialogpt", "DialoGPT"),
        ("dinat", "DiNAT"),
        ("dinov2", "DINOv2"),
        ("distilbert", "DistilBERT"),
        ("dit", "DiT"),
        ("donut-swin", "DonutSwin"),
        ("dpr", "DPR"),
        ("dpt", "DPT"),
        ("efficientformer", "EfficientFormer"),
        ("efficientnet", "EfficientNet"),
        ("electra", "ELECTRA"),
        ("encodec", "EnCodec"),
        ("encoder-decoder", "Encoder decoder"),
        ("ernie", "ERNIE"),
        ("ernie_m", "ErnieM"),
        ("esm", "ESM"),
        ("falcon", "Falcon"),
        ("fastspeech2_conformer", "FastSpeech2Conformer"),
        ("flan-t5", "FLAN-T5"),
        ("flan-ul2", "FLAN-UL2"),
        ("flaubert", "FlauBERT"),
        ("flava", "FLAVA"),
        ("fnet", "FNet"),
        ("focalnet", "FocalNet"),
        ("fsmt", "FairSeq Machine-Translation"),
        ("funnel", "Funnel Transformer"),
        ("fuyu", "Fuyu"),
        ("git", "GIT"),
        ("glpn", "GLPN"),
        ("gpt-sw3", "GPT-Sw3"),
        ("gpt2", "OpenAI GPT-2"),
        ("gpt_bigcode", "GPTBigCode"),
        ("gpt_neo", "GPT Neo"),
        ("gpt_neox", "GPT NeoX"),
        ("gpt_neox_japanese", "GPT NeoX Japanese"),
        ("gptj", "GPT-J"),
        ("gptsan-japanese", "GPTSAN-japanese"),
        ("graphormer", "Graphormer"),
        ("groupvit", "GroupViT"),
        ("herbert", "HerBERT"),
        ("hubert", "Hubert"),
        ("ibert", "I-BERT"),
        ("idefics", "IDEFICS"),
        ("imagegpt", "ImageGPT"),
        ("informer", "Informer"),
        ("instructblip", "InstructBLIP"),
        ("jukebox", "Jukebox"),
        ("kosmos-2", "KOSMOS-2"),
        ("layoutlm", "LayoutLM"),
        ("layoutlmv2", "LayoutLMv2"),
        ("layoutlmv3", "LayoutLMv3"),
        ("layoutxlm", "LayoutXLM"),
        ("led", "LED"),
        ("levit", "LeViT"),
        ("lilt", "LiLT"),
        ("llama", "LLaMA"),
        ("llama2", "Llama2"),
        ("llava", "LLaVa"),
        ("longformer", "Longformer"),
        ("longt5", "LongT5"),
        ("luke", "LUKE"),
        ("lxmert", "LXMERT"),
        ("m2m_100", "M2M100"),
        ("madlad-400", "MADLAD-400"),
        ("marian", "Marian"),
        ("markuplm", "MarkupLM"),
        ("mask2former", "Mask2Former"),
        ("maskformer", "MaskFormer"),
        ("maskformer-swin", "MaskFormerSwin"),
        ("matcha", "MatCha"),
        ("mbart", "mBART"),
        ("mbart50", "mBART-50"),
        ("mctct", "M-CTC-T"),
        ("mega", "MEGA"),
        ("megatron-bert", "Megatron-BERT"),
        ("megatron_gpt2", "Megatron-GPT2"),
        ("mgp-str", "MGP-STR"),
        ("mistral", "Mistral"),
        ("mixtral", "Mixtral"),
        ("mluke", "mLUKE"),
        ("mms", "MMS"),
        ("mobilebert", "MobileBERT"),
        ("mobilenet_v1", "MobileNetV1"),
        ("mobilenet_v2", "MobileNetV2"),
        ("mobilevit", "MobileViT"),
        ("mobilevitv2", "MobileViTV2"),
        ("mpnet", "MPNet"),
        ("mpt", "MPT"),
        ("mra", "MRA"),
        ("mt5", "MT5"),
        ("musicgen", "MusicGen"),
        ("mvp", "MVP"),
        ("nat", "NAT"),
        ("nezha", "Nezha"),
        ("nllb", "NLLB"),
        ("nllb-moe", "NLLB-MOE"),
        ("nougat", "Nougat"),
        ("nystromformer", "Nyströmformer"),
        ("oneformer", "OneFormer"),
        ("open-llama", "OpenLlama"),
        ("openai-gpt", "OpenAI GPT"),
        ("opt", "OPT"),
        ("owlv2", "OWLv2"),
        ("owlvit", "OWL-ViT"),
        ("patchtsmixer", "PatchTSMixer"),
        ("patchtst", "PatchTST"),
        ("pegasus", "Pegasus"),
        ("pegasus_x", "PEGASUS-X"),
        ("perceiver", "Perceiver"),
        ("persimmon", "Persimmon"),
        ("phi", "Phi"),
        ("phobert", "PhoBERT"),
        ("pix2struct", "Pix2Struct"),
        ("plbart", "PLBart"),
        ("poolformer", "PoolFormer"),
        ("pop2piano", "Pop2Piano"),
        ("prophetnet", "ProphetNet"),
        ("pvt", "PVT"),
        ("qdqbert", "QDQBert"),
        ("qwen2", "Qwen2"),
        ("rag", "RAG"),
        ("realm", "REALM"),
        ("reformer", "Reformer"),
        ("regnet", "RegNet"),
        ("rembert", "RemBERT"),
        ("resnet", "ResNet"),
        ("retribert", "RetriBERT"),
        ("roberta", "RoBERTa"),
        ("roberta-prelayernorm", "RoBERTa-PreLayerNorm"),
        ("roc_bert", "RoCBert"),
        ("roformer", "RoFormer"),
        ("rwkv", "RWKV"),
        ("sam", "SAM"),
        ("seamless_m4t", "SeamlessM4T"),
        ("seamless_m4t_v2", "SeamlessM4Tv2"),
        ("segformer", "SegFormer"),
        ("sew", "SEW"),
        ("sew-d", "SEW-D"),
        ("siglip", "SigLIP"),
        ("siglip_vision_model", "SiglipVisionModel"),
        ("speech-encoder-decoder", "Speech Encoder decoder"),
        ("speech_to_text", "Speech2Text"),
        ("speech_to_text_2", "Speech2Text2"),
        ("speecht5", "SpeechT5"),
        ("splinter", "Splinter"),
        ("squeezebert", "SqueezeBERT"),
        ("stablelm", "StableLm"),
        ("swiftformer", "SwiftFormer"),
        ("swin", "Swin Transformer"),
        ("swin2sr", "Swin2SR"),
        ("swinv2", "Swin Transformer V2"),
        ("switch_transformers", "SwitchTransformers"),
        ("t5", "T5"),
        ("t5v1.1", "T5v1.1"),
        ("table-transformer", "Table Transformer"),
        ("tapas", "TAPAS"),
        ("tapex", "TAPEX"),
        ("time_series_transformer", "Time Series Transformer"),
        ("timesformer", "TimeSformer"),
        ("timm_backbone", "TimmBackbone"),
        ("trajectory_transformer", "Trajectory Transformer"),
        ("transfo-xl", "Transformer-XL"),
        ("trocr", "TrOCR"),
        ("tvlt", "TVLT"),
        ("tvp", "TVP"),
        ("ul2", "UL2"),
        ("umt5", "UMT5"),
        ("unispeech", "UniSpeech"),
        ("unispeech-sat", "UniSpeechSat"),
        ("univnet", "UnivNet"),
        ("upernet", "UPerNet"),
        ("van", "VAN"),
        ("videomae", "VideoMAE"),
        ("vilt", "ViLT"),
        ("vipllava", "VipLlava"),
        ("vision-encoder-decoder", "Vision Encoder decoder"),
        ("vision-text-dual-encoder", "VisionTextDualEncoder"),
        ("visual_bert", "VisualBERT"),
        ("vit", "ViT"),
        ("vit_hybrid", "ViT Hybrid"),
        ("vit_mae", "ViTMAE"),
        ("vit_msn", "ViTMSN"),
        ("vitdet", "VitDet"),
        ("vitmatte", "ViTMatte"),
        ("vits", "VITS"),
        ("vivit", "ViViT"),
        ("wav2vec2", "Wav2Vec2"),
        ("wav2vec2-bert", "Wav2Vec2-BERT"),
        ("wav2vec2-conformer", "Wav2Vec2-Conformer"),
        ("wav2vec2_phoneme", "Wav2Vec2Phoneme"),
        ("wavlm", "WavLM"),
        ("whisper", "Whisper"),
        ("xclip", "X-CLIP"),
        ("xglm", "XGLM"),
        ("xlm", "XLM"),
        ("xlm-prophetnet", "XLM-ProphetNet"),
        ("xlm-roberta", "XLM-RoBERTa"),
        ("xlm-roberta-xl", "XLM-RoBERTa-XL"),
        ("xlm-v", "XLM-V"),
        ("xlnet", "XLNet"),
        ("xls_r", "XLS-R"),
        ("xlsr_wav2vec2", "XLSR-Wav2Vec2"),
        ("xmod", "X-MOD"),
        ("yolos", "YOLOS"),
        ("yoso", "YOSO"),
    ]
)

# This is tied to the processing `-` -> `_` in `model_type_to_module_name`. For example, instead of putting
# `transfo-xl` (as in `CONFIG_MAPPING_NAMES`), we should use `transfo_xl`.
DEPRECATED_MODELS = [
    "bort",
    "mctct",
    "mmbt",
    "open_llama",
    "retribert",
    "tapex",
    "trajectory_transformer",
    "transfo_xl",
    "van",
]

SPECIAL_MODEL_TYPE_TO_MODULE_NAME = OrderedDict(
    [
        ("openai-gpt", "openai"),
        ("data2vec-audio", "data2vec"),
        ("data2vec-text", "data2vec"),
        ("data2vec-vision", "data2vec"),
        ("donut-swin", "donut"),
        ("kosmos-2", "kosmos2"),
        ("maskformer-swin", "maskformer"),
        ("xclip", "x_clip"),
        ("clip_vision_model", "clip"),
        ("siglip_vision_model", "siglip"),
    ]
)


def model_type_to_module_name(key):
    """Converts a config key to the corresponding module."""
    # Special treatment
    if key in SPECIAL_MODEL_TYPE_TO_MODULE_NAME:
        return SPECIAL_MODEL_TYPE_TO_MODULE_NAME[key]

    key = key.replace("-", "_")
    if key in DEPRECATED_MODELS:
        key = f"deprecated.{key}"

    return key


def config_class_to_model_type(config):
    """Converts a config class name to the corresponding model type"""
    for key, cls in CONFIG_MAPPING_NAMES.items():
        if cls == config:
            return key
    # if key not found check in extra content
    for key, cls in CONFIG_MAPPING._extra_content.items():
        if cls.__name__ == config:
            return key
    return None


class _LazyConfigMapping(OrderedDict):
    """
    A dictionary that lazily load its values when they are requested.
    一个有序字典类的子类
    """

    def __init__(self, mapping):
        # _mapping 就是其存储的内容
        self._mapping = mapping
        self._extra_content = {}
        # 保存已经加载的模型
        self._modules = {}

    def __getitem__(self, key):
        # 优先从 _extra_content 中获取
        if key in self._extra_content:
            return self._extra_content[key]
        # 如果没有, 必须假设在 _mapping 中一定存在
        if key not in self._mapping:
            raise KeyError(key)
        # 获取类的字符串, value 是配置类的名字
        value = self._mapping[key]
        # 将 key 转换成模块名字
        module_name = model_type_to_module_name(key)
        if module_name not in self._modules:
            # 第二个参数是用于相对导入的, 所以是固定的, 因为所有的模块都在这个目录下
            self._modules[module_name] = importlib.import_module(f".{module_name}", "transformers.models")
        # 从模块中获取配置类
        if hasattr(self._modules[module_name], value):
            return getattr(self._modules[module_name], value)

        # 如果到这时还没能获取配置类, 就从 transformers 中获取
        # Some of the mappings have entries model_type -> config of another model type. In that case we try to grab the
        # object at the top level.
        transformers_module = importlib.import_module("transformers")
        return getattr(transformers_module, value)

    def keys(self):
        return list(self._mapping.keys()) + list(self._extra_content.keys())

    def values(self):
        return [self[k] for k in self._mapping.keys()] + list(self._extra_content.values())

    def items(self):
        return [(k, self[k]) for k in self._mapping.keys()] + list(self._extra_content.items())

    def __iter__(self):
        return iter(list(self._mapping.keys()) + list(self._extra_content.keys()))

    def __contains__(self, item):
        return item in self._mapping or item in self._extra_content

    def register(self, key, value, exist_ok=False):
        """
        Register a new configuration in this mapping.
        """
        if key in self._mapping.keys() and not exist_ok:
            raise ValueError(f"'{key}' is already used by a Transformers config, pick another name.")
        # 原来不是原生的, 会被保存在 _extra_content 中
        self._extra_content[key] = value


CONFIG_MAPPING = _LazyConfigMapping(CONFIG_MAPPING_NAMES)


class _LazyLoadAllMappings(OrderedDict):
    """
    A mapping that will load all pairs of key values at the first access (either by indexing, requestions keys, values,
    etc.)

    Args:
        mapping: The mapping to load.
    """

    def __init__(self, mapping):
        self._mapping = mapping
        self._initialized = False
        self._data = {}

    def _initialize(self):
        if self._initialized:
            return
        warnings.warn(
            "ALL_PRETRAINED_CONFIG_ARCHIVE_MAP is deprecated and will be removed in v5 of Transformers. "
            "It does not contain all available model checkpoints, far from it. Checkout hf.co/models for that.",
            FutureWarning,
        )

        for model_type, map_name in self._mapping.items():
            module_name = model_type_to_module_name(model_type)
            module = importlib.import_module(f".{module_name}", "transformers.models")
            mapping = getattr(module, map_name)
            self._data.update(mapping)

        self._initialized = True

    def __getitem__(self, key):
        self._initialize()
        return self._data[key]

    def keys(self):
        self._initialize()
        return self._data.keys()

    def values(self):
        self._initialize()
        return self._data.values()

    def items(self):
        self._initialize()
        return self._data.keys()

    def __iter__(self):
        self._initialize()
        return iter(self._data)

    def __contains__(self, item):
        self._initialize()
        return item in self._data


ALL_PRETRAINED_CONFIG_ARCHIVE_MAP = _LazyLoadAllMappings(CONFIG_ARCHIVE_MAP_MAPPING_NAMES)


def _get_class_name(model_class: Union[str, List[str]]):
    if isinstance(model_class, (list, tuple)):
        return " or ".join([f"[`{c}`]" for c in model_class if c is not None])
    return f"[`{model_class}`]"


def _list_model_options(indent, config_to_class=None, use_model_types=True):
    if config_to_class is None and not use_model_types:
        raise ValueError("Using `use_model_types=False` requires a `config_to_class` dictionary.")
    if use_model_types:
        if config_to_class is None:
            model_type_to_name = {model_type: f"[`{config}`]" for model_type, config in CONFIG_MAPPING_NAMES.items()}
        else:
            model_type_to_name = {
                model_type: _get_class_name(model_class)
                for model_type, model_class in config_to_class.items()
                if model_type in MODEL_NAMES_MAPPING
            }
        lines = [
            f"{indent}- **{model_type}** -- {model_type_to_name[model_type]} ({MODEL_NAMES_MAPPING[model_type]} model)"
            for model_type in sorted(model_type_to_name.keys())
        ]
    else:
        config_to_name = {
            CONFIG_MAPPING_NAMES[config]: _get_class_name(clas)
            for config, clas in config_to_class.items()
            if config in CONFIG_MAPPING_NAMES
        }
        config_to_model_name = {
            config: MODEL_NAMES_MAPPING[model_type] for model_type, config in CONFIG_MAPPING_NAMES.items()
        }
        lines = [
            f"{indent}- [`{config_name}`] configuration class:"
            f" {config_to_name[config_name]} ({config_to_model_name[config_name]} model)"
            for config_name in sorted(config_to_name.keys())
        ]
    return "\n".join(lines)


def replace_list_option_in_docstrings(config_to_class=None, use_model_types=True):
    def docstring_decorator(fn):
        docstrings = fn.__doc__
        lines = docstrings.split("\n")
        i = 0
        while i < len(lines) and re.search(r"^(\s*)List options\s*$", lines[i]) is None:
            i += 1
        if i < len(lines):
            indent = re.search(r"^(\s*)List options\s*$", lines[i]).groups()[0]
            if use_model_types:
                indent = f"{indent}    "
            lines[i] = _list_model_options(indent, config_to_class=config_to_class, use_model_types=use_model_types)
            docstrings = "\n".join(lines)
        else:
            raise ValueError(
                f"The function {fn} should have an empty 'List options' in its docstring as placeholder, current"
                f" docstring is:\n{docstrings}"
            )
        fn.__doc__ = docstrings
        return fn

    return docstring_decorator


class AutoConfig:
    r"""
    This is a generic configuration class that will be instantiated as one of the configuration classes of the library
    when created with the [`~AutoConfig.from_pretrained`] class method.

    This class cannot be instantiated directly using `__init__()` (throws an error).

    这个类不能直接被实例化, 应该通过类方法 AutoConfig.from_pretrained 调用
    """

    def __init__(self):
        raise EnvironmentError(
            "AutoConfig is designed to be instantiated "
            "using the `AutoConfig.from_pretrained(pretrained_model_name_or_path)` method."
        )

    @classmethod
    def for_model(cls, model_type: str, *args, **kwargs):
        # model_type 必须被注册在 CONFIG_MAPPING 中
        if model_type in CONFIG_MAPPING:
            config_class = CONFIG_MAPPING[model_type]
            # 然后调用这个配置类方法
            return config_class(*args, **kwargs)
        raise ValueError(
            f"Unrecognized model identifier: {model_type}. Should contain one of {', '.join(CONFIG_MAPPING.keys())}"
        )

    @classmethod
    @replace_list_option_in_docstrings()
    def from_pretrained(cls, pretrained_model_name_or_path, **kwargs):
        r"""
        Instantiate one of the configuration classes of the library from a pretrained model configuration.

        The configuration class to instantiate is selected based on the `model_type` property of the config object that
        is loaded, or when it's missing, by falling back to using pattern matching on `pretrained_model_name_or_path`:

        List options

        Args:
            pretrained_model_name_or_path (`str` or `os.PathLike`):
                Can be either:

                    - A string, the *model id* of a pretrained model configuration hosted inside a model repo on
                      huggingface.co.
                    - A path to a *directory* containing a configuration file saved using the
                      [`~PretrainedConfig.save_pretrained`] method, or the [`~PreTrainedModel.save_pretrained`] method,
                      e.g., `./my_model_directory/`.
                    - A path or url to a saved configuration JSON *file*, e.g.,
                      `./my_model_directory/configuration.json`.
            cache_dir (`str` or `os.PathLike`, *optional*):
                Path to a directory in which a downloaded pretrained model configuration should be cached if the
                standard cache should not be used.
            force_download (`bool`, *optional*, defaults to `False`):
                Whether or not to force the (re-)download the model weights and configuration files and override the
                cached versions if they exist.
            resume_download (`bool`, *optional*, defaults to `False`):
                Whether or not to delete incompletely received files. Will attempt to resume the download if such a
                file exists.
            proxies (`Dict[str, str]`, *optional*):
                A dictionary of proxy servers to use by protocol or endpoint, e.g., `{'http': 'foo.bar:3128',
                'http://hostname': 'foo.bar:4012'}`. The proxies are used on each request.
            revision (`str`, *optional*, defaults to `"main"`):
                The specific model version to use. It can be a branch name, a tag name, or a commit id, since we use a
                git-based system for storing models and other artifacts on huggingface.co, so `revision` can be any
                identifier allowed by git.
            return_unused_kwargs (`bool`, *optional*, defaults to `False`):
                If `False`, then this function returns just the final configuration object.

                If `True`, then this functions returns a `Tuple(config, unused_kwargs)` where *unused_kwargs* is a
                dictionary consisting of the key/value pairs whose keys are not configuration attributes: i.e., the
                part of `kwargs` which has not been used to update `config` and is otherwise ignored.
            trust_remote_code (`bool`, *optional*, defaults to `False`):
                Whether or not to allow for custom models defined on the Hub in their own modeling files. This option
                should only be set to `True` for repositories you trust and in which you have read the code, as it will
                execute code present on the Hub on your local machine.
            kwargs(additional keyword arguments, *optional*):
                The values in kwargs of any keys which are configuration attributes will be used to override the loaded
                values. Behavior concerning key/value pairs whose keys are *not* configuration attributes is controlled
                by the `return_unused_kwargs` keyword parameter.

        Examples:

        ```python
        >>> from transformers import AutoConfig

        >>> # Download configuration from huggingface.co and cache.
        >>> config = AutoConfig.from_pretrained("google-bert/bert-base-uncased")

        >>> # Download configuration from huggingface.co (user-uploaded) and cache.
        >>> config = AutoConfig.from_pretrained("dbmdz/bert-base-german-cased")

        >>> # If configuration file is in a directory (e.g., was saved using *save_pretrained('./test/saved_model/')*).
        >>> config = AutoConfig.from_pretrained("./test/bert_saved_model/")

        >>> # Load a specific configuration file.
        >>> config = AutoConfig.from_pretrained("./test/bert_saved_model/my_configuration.json")

        >>> # Change some config attributes when loading a pretrained config.
        >>> config = AutoConfig.from_pretrained("google-bert/bert-base-uncased", output_attentions=True, foo=False)
        >>> config.output_attentions
        True

        >>> config, unused_kwargs = AutoConfig.from_pretrained(
        ...     "google-bert/bert-base-uncased", output_attentions=True, foo=False, return_unused_kwargs=True
        ... )
        >>> config.output_attentions
        True

        >>> unused_kwargs
        {'foo': False}
        ```"""
        use_auth_token = kwargs.pop("use_auth_token", None)
        if use_auth_token is not None:
            warnings.warn(
                "The `use_auth_token` argument is deprecated and will be removed in v5 of Transformers. Please use `token` instead.",
                FutureWarning,
            )
            if kwargs.get("token", None) is not None:
                raise ValueError(
                    "`token` and `use_auth_token` are both specified. Please set only the argument `token`."
                )
            kwargs["token"] = use_auth_token

        kwargs["_from_auto"] = True
        kwargs["name_or_path"] = pretrained_model_name_or_path
        trust_remote_code = kwargs.pop("trust_remote_code", None)
        code_revision = kwargs.pop("code_revision", None)

        config_dict, unused_kwargs = PretrainedConfig.get_config_dict(pretrained_model_name_or_path, **kwargs)
        has_remote_code = "auto_map" in config_dict and "AutoConfig" in config_dict["auto_map"]
        has_local_code = "model_type" in config_dict and config_dict["model_type"] in CONFIG_MAPPING
        trust_remote_code = resolve_trust_remote_code(
            trust_remote_code, pretrained_model_name_or_path, has_local_code, has_remote_code
        )

        if has_remote_code and trust_remote_code:
            class_ref = config_dict["auto_map"]["AutoConfig"]
            config_class = get_class_from_dynamic_module(
                class_ref, pretrained_model_name_or_path, code_revision=code_revision, **kwargs
            )
            if os.path.isdir(pretrained_model_name_or_path):
                config_class.register_for_auto_class()
            return config_class.from_pretrained(pretrained_model_name_or_path, **kwargs)
        elif "model_type" in config_dict:
<<<<<<< HEAD
            # 如果不行, 则尝试从 model_type 中获取类
            config_class = CONFIG_MAPPING[config_dict["model_type"]]
=======
            try:
                config_class = CONFIG_MAPPING[config_dict["model_type"]]
            except KeyError:
                raise ValueError(
                    f"The checkpoint you are trying to load has model type `{config_dict['model_type']}` "
                    "but Transformers does not recognize this architecture. This could be because of an "
                    "issue with the checkpoint, or because your version of Transformers is out of date."
                )
>>>>>>> 98308586
            return config_class.from_dict(config_dict, **unused_kwargs)
        else:
            # Fallback: use pattern matching on the string.
            # We go from longer names to shorter names to catch roberta before bert (for instance)
            for pattern in sorted(CONFIG_MAPPING.keys(), key=len, reverse=True):
                if pattern in str(pretrained_model_name_or_path):
                    return CONFIG_MAPPING[pattern].from_dict(config_dict, **unused_kwargs)

        raise ValueError(
            f"Unrecognized model in {pretrained_model_name_or_path}. "
            f"Should have a `model_type` key in its {CONFIG_NAME}, or contain one of the following strings "
            f"in its name: {', '.join(CONFIG_MAPPING.keys())}"
        )

    @staticmethod
    def register(model_type, config, exist_ok=False):
        """
        Register a new configuration for this class.

        Args:
            model_type (`str`): The model type like "bert" or "gpt".
            config ([`PretrainedConfig`]): The config to register.
        """
        # 需要确保 config.model_type 和传入的 model_type 一致
        if issubclass(config, PretrainedConfig) and config.model_type != model_type:
            raise ValueError(
                "The config you are passing has a `model_type` attribute that is not consistent with the model type "
                f"you passed (config has {config.model_type} and you passed {model_type}. Fix one of those so they "
                "match!"
            )
        CONFIG_MAPPING.register(model_type, config, exist_ok=exist_ok)<|MERGE_RESOLUTION|>--- conflicted
+++ resolved
@@ -1134,10 +1134,6 @@
                 config_class.register_for_auto_class()
             return config_class.from_pretrained(pretrained_model_name_or_path, **kwargs)
         elif "model_type" in config_dict:
-<<<<<<< HEAD
-            # 如果不行, 则尝试从 model_type 中获取类
-            config_class = CONFIG_MAPPING[config_dict["model_type"]]
-=======
             try:
                 config_class = CONFIG_MAPPING[config_dict["model_type"]]
             except KeyError:
@@ -1146,7 +1142,6 @@
                     "but Transformers does not recognize this architecture. This could be because of an "
                     "issue with the checkpoint, or because your version of Transformers is out of date."
                 )
->>>>>>> 98308586
             return config_class.from_dict(config_dict, **unused_kwargs)
         else:
             # Fallback: use pattern matching on the string.
