--- conflicted
+++ resolved
@@ -1017,33 +1017,15 @@
         >>> unused_kwargs
         {'foo': False}
         ```"""
-<<<<<<< HEAD
-        # 特殊标识, 表示是从 AutoConfig 来的
-        kwargs["_from_auto"] = True
-        kwargs["name_or_path"] = pretrained_model_name_or_path
-        trust_remote_code = kwargs.pop("trust_remote_code", False)
-        # 获取预训练的配置, 第二个参数是剩余的 kwargs, 这里不需要就说明是无关的配置参数
-        config_dict, _ = PretrainedConfig.get_config_dict(pretrained_model_name_or_path, **kwargs)
-        if "auto_map" in config_dict and "AutoConfig" in config_dict["auto_map"]:
-            # 先尝试从 ["auto_map"]["AutoConfig"] 中读取
-            if not trust_remote_code:
-=======
         use_auth_token = kwargs.pop("use_auth_token", None)
         if use_auth_token is not None:
             warnings.warn(
                 "The `use_auth_token` argument is deprecated and will be removed in v5 of Transformers.", FutureWarning
             )
             if kwargs.get("token", None) is not None:
->>>>>>> 0afa5071
                 raise ValueError(
                     "`token` and `use_auth_token` are both specified. Please set only the argument `token`."
                 )
-<<<<<<< HEAD
-            # 类引用, 是用 . 分隔的字符串, 左边是模块名, 右边是类名
-            class_ref = config_dict["auto_map"]["AutoConfig"]
-            module_file, class_name = class_ref.split(".")
-            # 动态加载类
-=======
             kwargs["token"] = use_auth_token
 
         kwargs["_from_auto"] = True
@@ -1060,7 +1042,6 @@
 
         if has_remote_code and trust_remote_code:
             class_ref = config_dict["auto_map"]["AutoConfig"]
->>>>>>> 0afa5071
             config_class = get_class_from_dynamic_module(
                 class_ref, pretrained_model_name_or_path, code_revision=code_revision, **kwargs
             )
