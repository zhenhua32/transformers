# coding=utf-8
# Copyright 2020 The HuggingFace Inc. team.
#
# Licensed under the Apache License, Version 2.0 (the "License");
# you may not use this file except in compliance with the License.
# You may obtain a copy of the License at
#
#     http://www.apache.org/licenses/LICENSE-2.0
#
# Unless required by applicable law or agreed to in writing, software
# distributed under the License is distributed on an "AS IS" BASIS,
# WITHOUT WARRANTIES OR CONDITIONS OF ANY KIND, either express or implied.
# See the License for the specific language governing permissions and
# limitations under the License.
import os
from shutil import copyfile
from typing import Optional, Tuple

from tokenizers import processors

from ...tokenization_utils_fast import PreTrainedTokenizerFast
from ...utils import is_sentencepiece_available, logging
from ...utils.versions import require_version


<<<<<<< HEAD
if TYPE_CHECKING:
    from transformers.pipelines.conversational import Conversation

# 有版本要求
=======
>>>>>>> 576e2823
require_version("tokenizers>=0.13.3")

if is_sentencepiece_available():
    from .tokenization_llama import LlamaTokenizer
else:
    LlamaTokenizer = None

logger = logging.get_logger(__name__)
# 词汇表有两种名字, tokenizer.model 和 tokenizer.json
VOCAB_FILES_NAMES = {"vocab_file": "tokenizer.model", "tokenizer_file": "tokenizer.json"}

PRETRAINED_VOCAB_FILES_MAP = {
    "vocab_file": {
        "hf-internal-testing/llama-tokenizer": "https://huggingface.co/hf-internal-testing/llama-tokenizer/resolve/main/tokenizer.model",
    },
    "tokenizer_file": {
        "hf-internal-testing/llama-tokenizer": "https://huggingface.co/hf-internal-testing/llama-tokenizer/resolve/main/tokenizer_config.json",
    },
}
B_INST, E_INST = "[INST]", "[/INST]"
B_SYS, E_SYS = "<<SYS>>\n", "\n<</SYS>>\n\n"

# fmt: off
DEFAULT_SYSTEM_PROMPT = """You are a helpful, respectful and honest assistant. Always answer as helpfully as possible, while being safe. Your \
answers should not include any harmful, unethical, racist, sexist, toxic, dangerous, or illegal content. Please ensure\
 that your responses are socially unbiased and positive in nature.

If a question does not make any sense, or is not factually coherent, explain why instead of answering something not \
correct. If you don't know the answer to a question, please don't share false information."""
# fmt: on


class LlamaTokenizerFast(PreTrainedTokenizerFast):
    """
    Construct a Llama tokenizer. Based on byte-level Byte-Pair-Encoding.
    看看快速版的分词器是怎么使用的

    This uses notably ByteFallback and no normalization.

    ```python
    >>> from transformers import LlamaTokenizerFast

    >>> tokenizer = LlamaTokenizerFast.from_pretrained("hf-internal-testing/llama-tokenizer")
    >>> tokenizer.encode("Hello this is a test")
    [1, 15043, 445, 338, 263, 1243]
    ```

    If you want to change the `bos_token` or the `eos_token`, make sure to specify them when initializing the model, or
    call `tokenizer.update_post_processor()` to make sure that the post-processing is correctly done (otherwise the
    values of the first token and final token of an encoded sequence will not be correct). For more details, checkout
    [post-processors] (https://huggingface.co/docs/tokenizers/api/post-processors) documentation.


    This tokenizer inherits from [`PreTrainedTokenizerFast`] which contains most of the main methods. Users should
    refer to this superclass for more information regarding those methods.

    Args:
<<<<<<< HEAD
        词表文件必须有一个, 要么是 tokenizer.model, 要么是 tokenizer.json
        vocab_file (`str`):
=======
        vocab_file (`str`, *optional*):
>>>>>>> 576e2823
            [SentencePiece](https://github.com/google/sentencepiece) file (generally has a .model extension) that
            contains the vocabulary necessary to instantiate a tokenizer.
        tokenizer_file (`str`, *optional*):
            [tokenizers](https://github.com/huggingface/tokenizers) file (generally has a .json extension) that
            contains everything needed to load the tokenizer.
        clean_up_tokenization_spaces (`bool`, *optional*, defaults to `False`):
            Whether or not to cleanup spaces after decoding, cleanup consists in removing potential artifacts like
            extra spaces.
        unk_token (`str` or `tokenizers.AddedToken`, *optional*, defaults to `"<unk>"`):
            The unknown token. A token that is not in the vocabulary cannot be converted to an ID and is set to be this
            token instead.
        bos_token (`str` or `tokenizers.AddedToken`, *optional*, defaults to `"<s>"`):
            The beginning of sequence token that was used during pretraining. Can be used a sequence classifier token.
        eos_token (`str` or `tokenizers.AddedToken`, *optional*, defaults to `"</s>"`):
            The end of sequence token.
        add_bos_token (`bool`, *optional*, defaults to `True`):
            Whether or not to add an `bos_token` at the start of sequences.
        add_eos_token (`bool`, *optional*, defaults to `False`):
            Whether or not to add an `eos_token` at the end of sequences.
        use_default_system_prompt (`bool`, *optional*, defaults to `False`):
            Whether or not the default system prompt for Llama should be used.
    """

    # 词表文件名
    vocab_files_names = VOCAB_FILES_NAMES
<<<<<<< HEAD
    # 慢速版本
=======
    pretrained_vocab_files_map = PRETRAINED_VOCAB_FILES_MAP
>>>>>>> 576e2823
    slow_tokenizer_class = LlamaTokenizer
    padding_side = "left"
    # 输入有两个字段
    model_input_names = ["input_ids", "attention_mask"]

    def __init__(
        self,
        vocab_file=None,
        tokenizer_file=None,
        clean_up_tokenization_spaces=False,
        unk_token="<unk>",
        bos_token="<s>",
        eos_token="</s>",
        add_bos_token=True,
        add_eos_token=False,
        use_default_system_prompt=False,
        **kwargs,
    ):
        # 调用父类的初始化方法
        super().__init__(
            vocab_file=vocab_file,
            tokenizer_file=tokenizer_file,
            clean_up_tokenization_spaces=clean_up_tokenization_spaces,
            unk_token=unk_token,
            bos_token=bos_token,
            eos_token=eos_token,
            use_default_system_prompt=use_default_system_prompt,
            **kwargs,
        )
        self._add_bos_token = add_bos_token
        self._add_eos_token = add_eos_token
        self.update_post_processor()
        self.use_default_system_prompt = use_default_system_prompt
        self.vocab_file = vocab_file

    @property
    def can_save_slow_tokenizer(self) -> bool:
        """
        是否能保存词表, 如果有 vocab_file 文件就行
        """
        return os.path.isfile(self.vocab_file) if self.vocab_file else False

    def update_post_processor(self):
        """
        更新后处理器
        Updates the underlying post processor with the current `bos_token` and `eos_token`.
        """
        bos = self.bos_token
        bos_token_id = self.bos_token_id
        if bos is None and self.add_bos_token:
            raise ValueError("add_bos_token = True but bos_token = None")

        eos = self.eos_token
        eos_token_id = self.eos_token_id
        if eos is None and self.add_eos_token:
            raise ValueError("add_eos_token = True but eos_token = None")

<<<<<<< HEAD
        # 这个是不是和转换器里很相似
        single = f"{(bos+':0 ') * self.add_bos_token}$A:0{(' '+eos+':0') * self.add_eos_token}"
        pair = f"{single}{(' '+bos+':1') * self.add_bos_token} $B:1{(' '+eos+':1') * self.add_eos_token}"
=======
        single = f"{(bos+':0 ') if self.add_bos_token else ''}$A:0{(' '+eos+':0') if self.add_eos_token else ''}"
        pair = f"{single}{(' '+bos+':1') if self.add_bos_token else ''} $B:1{(' '+eos+':1') if self.add_eos_token else ''}"
>>>>>>> 576e2823

        # 添加特殊 token
        special_tokens = []
        if self.add_bos_token:
            special_tokens.append((bos, bos_token_id))
        if self.add_eos_token:
            special_tokens.append((eos, eos_token_id))
        # 更新 tokenizer 的后处理器
        self._tokenizer.post_processor = processors.TemplateProcessing(
            single=single, pair=pair, special_tokens=special_tokens
        )

    @property
    def add_eos_token(self):
        # 是否添加结束 token
        return self._add_eos_token

    @property
    def add_bos_token(self):
        # 是否添加开始 token
        return self._add_bos_token

    @add_eos_token.setter
    def add_eos_token(self, value):
        # 每次更新后都需要更新 post_processor
        self._add_eos_token = value
        self.update_post_processor()

    @add_bos_token.setter
    def add_bos_token(self, value):
        self._add_bos_token = value
        self.update_post_processor()

    def save_vocabulary(self, save_directory: str, filename_prefix: Optional[str] = None) -> Tuple[str]:
        """
        看看这个保存词表的操作
        """
        if not self.can_save_slow_tokenizer:
            raise ValueError(
                "Your fast tokenizer does not have the necessary information to save the vocabulary for a slow "
                "tokenizer."
            )

        if not os.path.isdir(save_directory):
            logger.error(f"Vocabulary path ({save_directory}) should be a directory")
            return
        # 保存成 tokenizer.model 文件. 实际也不是保存, 就是复制下文件
        out_vocab_file = os.path.join(
            save_directory, (filename_prefix + "-" if filename_prefix else "") + VOCAB_FILES_NAMES["vocab_file"]
        )

        # 就是复制了下文件
        if os.path.abspath(self.vocab_file) != os.path.abspath(out_vocab_file):
            copyfile(self.vocab_file, out_vocab_file)

        return (out_vocab_file,)

<<<<<<< HEAD
    def _build_conversation_input_ids(self, conversation: "Conversation"):
        """Builds the input ids for a conversation.
        TODO: 还没看
        This is the format used in the provided examples. System prompts should be manually added at the beginning of
        the conversation. If no system prompt is given, the `DEFAULT_SYSTEM_PROMPT` will be used.
        ```
        <bos>[INST] B_SYS SytemPrompt E_SYS Prompt [/INST] Answer <eos>
        <bos>[INST] Prompt [/INST] Answer <eos>
        <bos>[INST] Prompt [/INST]
        ```

        If you want to use your own system prompt, make sure to use both `B_SYS` and `E_SYS` use the following:
        ```python
        >>> from transformers import Conversation

        >>> Conversation(
        ...     "<<SYS>>\n Only answer with emojis, and charades\n<</SYS>>\n\nHow can I build a house in 10 septs?"
        ... )
        ```
        Args:
            conversation (`Conversation`):
                Conversation to build input ids for.
        Returns:
            `List[int]`:
                Input ids for the conversation.
=======
    @property
    # Copied from transformers.models.llama.tokenization_llama.LlamaTokenizer.default_chat_template
    def default_chat_template(self):
>>>>>>> 576e2823
        """
        LLaMA uses [INST] and [/INST] to indicate user messages, and <<SYS>> and <</SYS>> to indicate system messages.
        Assistant messages do not have special tokens, because LLaMA chat models are generally trained with strict
        user/assistant/user/assistant message ordering, and so assistant messages can be identified from the ordering
        rather than needing special tokens. The system message is partly 'embedded' in the first user message, which
        results in an unusual token ordering when it is present. This template should definitely be changed if you wish
        to fine-tune a model with more flexible role ordering!

        The output should look something like:

        <bos>[INST] B_SYS SystemPrompt E_SYS Prompt [/INST] Answer <eos><bos>[INST] Prompt [/INST] Answer <eos>
        <bos>[INST] Prompt [/INST]

        The reference for this chat template is [this code
        snippet](https://github.com/facebookresearch/llama/blob/556949fdfb72da27c2f4a40b7f0e4cf0b8153a28/llama/generation.py#L320-L362)
        in the original repository.
        """
        logger.warning_once(
            "\nNo chat template is defined for this tokenizer - using the default template "
            f"for the {self.__class__.__name__} class. If the default is not appropriate for "
            "your model, please set `tokenizer.chat_template` to an appropriate template. "
            "See https://huggingface.co/docs/transformers/main/chat_templating for more information.\n"
        )
        template = (
            "{% if messages[0]['role'] == 'system' %}"
            "{% set loop_messages = messages[1:] %}"  # Extract system message if it's present
            "{% set system_message = messages[0]['content'] %}"
            "{% elif USE_DEFAULT_PROMPT == true and not '<<SYS>>' in messages[0]['content'] %}"
            "{% set loop_messages = messages %}"  # Or use the default system message if the flag is set
            "{% set system_message = 'DEFAULT_SYSTEM_MESSAGE' %}"
            "{% else %}"
            "{% set loop_messages = messages %}"
            "{% set system_message = false %}"
            "{% endif %}"
            "{% for message in loop_messages %}"  # Loop over all non-system messages
            "{% if (message['role'] == 'user') != (loop.index0 % 2 == 0) %}"
            "{{ raise_exception('Conversation roles must alternate user/assistant/user/assistant/...') }}"
            "{% endif %}"
            "{% if loop.index0 == 0 and system_message != false %}"  # Embed system message in first message
            "{% set content = '<<SYS>>\\n' + system_message + '\\n<</SYS>>\\n\\n' + message['content'] %}"
            "{% else %}"
            "{% set content = message['content'] %}"
            "{% endif %}"
            "{% if message['role'] == 'user' %}"  # After all of that, handle messages/roles in a fairly normal way
            "{{ bos_token + '[INST] ' + content.strip() + ' [/INST]' }}"
            "{% elif message['role'] == 'system' %}"
            "{{ '<<SYS>>\\n' + content.strip() + '\\n<</SYS>>\\n\\n' }}"
            "{% elif message['role'] == 'assistant' %}"
            "{{ ' '  + content.strip() + ' ' + eos_token }}"
            "{% endif %}"
            "{% endfor %}"
        )
        template = template.replace("USE_DEFAULT_PROMPT", "true" if self.use_default_system_prompt else "false")
        default_message = DEFAULT_SYSTEM_PROMPT.replace("\n", "\\n").replace("'", "\\'")
        template = template.replace("DEFAULT_SYSTEM_MESSAGE", default_message)

        return template

    # TODO ArthurZ let's rely on the template processor instead, refactor all fast tokenizers
    # Copied from transformers.models.llama.tokenization_llama.LlamaTokenizer.build_inputs_with_special_tokens
    def build_inputs_with_special_tokens(self, token_ids_0, token_ids_1=None):
        bos_token_id = [self.bos_token_id] if self.add_bos_token else []
        eos_token_id = [self.eos_token_id] if self.add_eos_token else []

        output = bos_token_id + token_ids_0 + eos_token_id

        if token_ids_1 is not None:
            output = output + bos_token_id + token_ids_1 + eos_token_id

        return output<|MERGE_RESOLUTION|>--- conflicted
+++ resolved
@@ -23,13 +23,6 @@
 from ...utils.versions import require_version
 
 
-<<<<<<< HEAD
-if TYPE_CHECKING:
-    from transformers.pipelines.conversational import Conversation
-
-# 有版本要求
-=======
->>>>>>> 576e2823
 require_version("tokenizers>=0.13.3")
 
 if is_sentencepiece_available():
@@ -87,12 +80,7 @@
     refer to this superclass for more information regarding those methods.
 
     Args:
-<<<<<<< HEAD
-        词表文件必须有一个, 要么是 tokenizer.model, 要么是 tokenizer.json
-        vocab_file (`str`):
-=======
         vocab_file (`str`, *optional*):
->>>>>>> 576e2823
             [SentencePiece](https://github.com/google/sentencepiece) file (generally has a .model extension) that
             contains the vocabulary necessary to instantiate a tokenizer.
         tokenizer_file (`str`, *optional*):
@@ -118,11 +106,7 @@
 
     # 词表文件名
     vocab_files_names = VOCAB_FILES_NAMES
-<<<<<<< HEAD
-    # 慢速版本
-=======
     pretrained_vocab_files_map = PRETRAINED_VOCAB_FILES_MAP
->>>>>>> 576e2823
     slow_tokenizer_class = LlamaTokenizer
     padding_side = "left"
     # 输入有两个字段
@@ -180,14 +164,8 @@
         if eos is None and self.add_eos_token:
             raise ValueError("add_eos_token = True but eos_token = None")
 
-<<<<<<< HEAD
-        # 这个是不是和转换器里很相似
-        single = f"{(bos+':0 ') * self.add_bos_token}$A:0{(' '+eos+':0') * self.add_eos_token}"
-        pair = f"{single}{(' '+bos+':1') * self.add_bos_token} $B:1{(' '+eos+':1') * self.add_eos_token}"
-=======
         single = f"{(bos+':0 ') if self.add_bos_token else ''}$A:0{(' '+eos+':0') if self.add_eos_token else ''}"
         pair = f"{single}{(' '+bos+':1') if self.add_bos_token else ''} $B:1{(' '+eos+':1') if self.add_eos_token else ''}"
->>>>>>> 576e2823
 
         # 添加特殊 token
         special_tokens = []
@@ -245,37 +223,9 @@
 
         return (out_vocab_file,)
 
-<<<<<<< HEAD
-    def _build_conversation_input_ids(self, conversation: "Conversation"):
-        """Builds the input ids for a conversation.
-        TODO: 还没看
-        This is the format used in the provided examples. System prompts should be manually added at the beginning of
-        the conversation. If no system prompt is given, the `DEFAULT_SYSTEM_PROMPT` will be used.
-        ```
-        <bos>[INST] B_SYS SytemPrompt E_SYS Prompt [/INST] Answer <eos>
-        <bos>[INST] Prompt [/INST] Answer <eos>
-        <bos>[INST] Prompt [/INST]
-        ```
-
-        If you want to use your own system prompt, make sure to use both `B_SYS` and `E_SYS` use the following:
-        ```python
-        >>> from transformers import Conversation
-
-        >>> Conversation(
-        ...     "<<SYS>>\n Only answer with emojis, and charades\n<</SYS>>\n\nHow can I build a house in 10 septs?"
-        ... )
-        ```
-        Args:
-            conversation (`Conversation`):
-                Conversation to build input ids for.
-        Returns:
-            `List[int]`:
-                Input ids for the conversation.
-=======
     @property
     # Copied from transformers.models.llama.tokenization_llama.LlamaTokenizer.default_chat_template
     def default_chat_template(self):
->>>>>>> 576e2823
         """
         LLaMA uses [INST] and [/INST] to indicate user messages, and <<SYS>> and <</SYS>> to indicate system messages.
         Assistant messages do not have special tokens, because LLaMA chat models are generally trained with strict
