--- conflicted
+++ resolved
@@ -172,14 +172,7 @@
         # 从 0 到 self.max_seq_len_cached - 1 的等差数列
         t = torch.arange(self.max_seq_len_cached, device=device, dtype=self.inv_freq.dtype)
 
-<<<<<<< HEAD
-        # 它使用 torch.einsum 函数计算每个位置索引与每个逆频率值的乘积，得到一个形状为 (self.max_seq_len_cached, self.dim // 2) 的张量 freqs，
-        # 表示每个位置在每个偶数维度上的频率值。
-        freqs = torch.einsum("i,j->ij", t, self.inv_freq)
-        # shape 重新变成 (self.max_seq_len_cached, self.dim)
-=======
         freqs = torch.outer(t, self.inv_freq)
->>>>>>> 0676d992
         # Different from paper, but it uses a different permutation in order to obtain the same calculation
         emb = torch.cat((freqs, freqs), dim=-1)
         self.register_buffer("cos_cached", emb.cos().to(dtype), persistent=False)
@@ -458,11 +451,6 @@
 
         kv_seq_len = key_states.shape[-2]
         if past_key_value is not None:
-<<<<<<< HEAD
-            # 如果有过去的 key_value
-            kv_seq_len += past_key_value[0].shape[-2]
-        # 这边知识获取 cos 和 sin
-=======
             if self.layer_idx is None:
                 raise ValueError(
                     f"The cache structure has changed since version v4.36. If you are using {self.__class__.__name__} "
@@ -470,24 +458,13 @@
                     "with a layer index."
                 )
             kv_seq_len += past_key_value.get_usable_length(kv_seq_len, self.layer_idx)
->>>>>>> 0676d992
         cos, sin = self.rotary_emb(value_states, seq_len=kv_seq_len)
         # 应用旋转位置编码
         query_states, key_states = apply_rotary_pos_emb(query_states, key_states, cos, sin, position_ids)
 
         if past_key_value is not None:
-<<<<<<< HEAD
-            # 就是在 seq_len 这个维度上加一, 另外就是注意这个是放在最前面的
-            # reuse k, v, self_attention
-            key_states = torch.cat([past_key_value[0], key_states], dim=2)
-            value_states = torch.cat([past_key_value[1], value_states], dim=2)
-
-        # 使用缓存, 就是保留这两个状态
-        past_key_value = (key_states, value_states) if use_cache else None
-=======
             cache_kwargs = {"sin": sin, "cos": cos}  # Specific to RoPE models
             key_states, value_states = past_key_value.update(key_states, value_states, self.layer_idx, cache_kwargs)
->>>>>>> 0676d992
 
         key_states = repeat_kv(key_states, self.num_key_value_groups)
         value_states = repeat_kv(value_states, self.num_key_value_groups)
@@ -513,12 +490,7 @@
         # 应用 softmax
         # upcast attention to fp32
         attn_weights = nn.functional.softmax(attn_weights, dim=-1, dtype=torch.float32).to(query_states.dtype)
-<<<<<<< HEAD
-        # 再和 V 的矩阵乘法
-        # shape 是 (batch_size, num_heads, seq_len, head_dim)
-=======
         attn_weights = nn.functional.dropout(attn_weights, p=self.attention_dropout, training=self.training)
->>>>>>> 0676d992
         attn_output = torch.matmul(attn_weights, value_states)
 
         if attn_output.size() != (bsz, self.num_heads, q_len, self.head_dim):
@@ -836,27 +808,15 @@
 
 
 class LlamaDecoderLayer(nn.Module):
-<<<<<<< HEAD
     """
     这是解码层
     """
-    def __init__(self, config: LlamaConfig):
-        super().__init__()
-        self.hidden_size = config.hidden_size
-        # 主要有 4 个模块
-        self.self_attn = (
-            LlamaAttention(config=config)
-            if not getattr(config, "_flash_attn_2_enabled", False)
-            else LlamaFlashAttention2(config=config)
-        )
-=======
     def __init__(self, config: LlamaConfig, layer_idx: int):
         super().__init__()
         self.hidden_size = config.hidden_size
 
         self.self_attn = LLAMA_ATTENTION_CLASSES[config._attn_implementation](config=config, layer_idx=layer_idx)
 
->>>>>>> 0676d992
         self.mlp = LlamaMLP(config)
         self.input_layernorm = LlamaRMSNorm(config.hidden_size, eps=config.rms_norm_eps)
         self.post_attention_layernorm = LlamaRMSNorm(config.hidden_size, eps=config.rms_norm_eps)
@@ -1060,41 +1020,12 @@
         self.padding_idx = config.pad_token_id
         self.vocab_size = config.vocab_size
 
-<<<<<<< HEAD
-        # 定义嵌入层, shape 是 (词汇表大小, 隐藏层大小)
-        # create attention mask cache that trickles down to each attention layer
-        # so that the attention_mask cache can be shared among layers
-        self.attn_mask_converter = AttnMaskConverter(is_causal=True)
-
-        self.embed_tokens = nn.Embedding(config.vocab_size, config.hidden_size, self.padding_idx)
-        # 重复 num_hidden_layers 个 LlamaDecoderLayer
-        self.layers = nn.ModuleList([LlamaDecoderLayer(config) for _ in range(config.num_hidden_layers)])
-        # 定义 RMSNorm 层
-        """
-        LlamaRMSNorm 是一种用于深度学习模型的归一化方法，它与 T5LayerNorm 等效²。它的作用是对隐藏层的状态进行标准化，以减少梯度消失或爆炸的问题。它的公式是：
-
-        $$
-        y = \frac{x - \mathrm{E}[x]}{\sqrt{\mathrm{Var}[x] + \epsilon}} * \gamma + \beta
-        $$
-
-        其中，$x$ 是输入的隐藏状态，$\mathrm{E}[x]$ 和 $\mathrm{Var}[x]$ 是沿着最后一个维度计算的均值和方差，$\epsilon$ 是一个很小的正数，用于防止除零错误，$\gamma$ 和 $\beta$ 是可学习的仿射变换参数，如果 elementwise_affine 为 True，则初始化为 1 和 0¹。
-
-        LlamaRMSNorm 是 LLaMA 模型的一部分，LLaMA 是一个大规模的语言模型，可以生成各种类型的文本内容，如诗歌、故事、代码、歌词等³。
-
-        源: 与必应的对话， 2023/9/9
-        (1) minigpt4/models/modeling_llama.py · Vision-CAIR/minigpt4 at main. https://huggingface.co/spaces/Vision-CAIR/minigpt4/blob/main/minigpt4/models/modeling_llama.py.
-        (2) LayerNorm — PyTorch 2.0 documentation. https://pytorch.org/docs/stable/generated/torch.nn.LayerNorm.html.
-        (3) LLaMA 超详细解读（paper & code） - 知乎 - 知乎专栏. https://zhuanlan.zhihu.com/p/632102048.
-        (4) undefined. http://www.apache.org/licenses/LICENSE-2.0.
-        """
-=======
         self.embed_tokens = nn.Embedding(config.vocab_size, config.hidden_size, self.padding_idx)
         self.layers = nn.ModuleList(
             [LlamaDecoderLayer(config, layer_idx) for layer_idx in range(config.num_hidden_layers)]
         )
         self._use_sdpa = config._attn_implementation == "sdpa"
         self._use_flash_attention_2 = config._attn_implementation == "flash_attention_2"
->>>>>>> 0676d992
         self.norm = LlamaRMSNorm(config.hidden_size, eps=config.rms_norm_eps)
 
         self.gradient_checkpointing = False
@@ -1144,17 +1075,11 @@
             raise ValueError("You have to specify either input_ids or inputs_embeds")
 
         past_key_values_length = 0
-<<<<<<< HEAD
-        if past_key_values is not None:
-            # 加上 past_key_values 的长度
-            past_key_values_length = past_key_values[0][0].shape[2]
-=======
         if use_cache:
             use_legacy_cache = not isinstance(past_key_values, Cache)
             if use_legacy_cache:
                 past_key_values = DynamicCache.from_legacy_cache(past_key_values)
             past_key_values_length = past_key_values.get_usable_length(seq_length)
->>>>>>> 0676d992
 
         if position_ids is None:
             # 自动构建 position_ids
@@ -1203,22 +1128,10 @@
         all_self_attns = () if output_attentions else None
         next_decoder_cache = None
 
-<<<<<<< HEAD
-        # 遍历每一层
-        for idx, decoder_layer in enumerate(self.layers):
-            # 将上一层的输出保存进去
-            if output_hidden_states:
-                all_hidden_states += (hidden_states,)
-
-            # 找到当前层的 past_key_value
-            past_key_value = past_key_values[idx] if past_key_values is not None else None
-
-=======
         for decoder_layer in self.layers:
             if output_hidden_states:
                 all_hidden_states += (hidden_states,)
 
->>>>>>> 0676d992
             if self.gradient_checkpointing and self.training:
                 layer_outputs = self._gradient_checkpointing_func(
                     decoder_layer.__call__,
@@ -1247,12 +1160,7 @@
             hidden_states = layer_outputs[0]
 
             if use_cache:
-<<<<<<< HEAD
-                # 保存下一个解码缓存
-                next_decoder_cache += (layer_outputs[2 if output_attentions else 1],)
-=======
                 next_decoder_cache = layer_outputs[2 if output_attentions else 1]
->>>>>>> 0676d992
 
             if output_attentions:
                 # 层的第二个输出是自注意力
@@ -1368,11 +1276,7 @@
         >>> tokenizer.batch_decode(generate_ids, skip_special_tokens=True, clean_up_tokenization_spaces=False)[0]
         "Hey, are you conscious? Can you talk to me?\nI'm not conscious, but I can talk to you."
         ```"""
-<<<<<<< HEAD
-
         # 定义一些布尔类型的参数, 传入的参数优于配置文件中的参数
-=======
->>>>>>> 0676d992
         output_attentions = output_attentions if output_attentions is not None else self.config.output_attentions
         output_hidden_states = (
             output_hidden_states if output_hidden_states is not None else self.config.output_hidden_states
