--- conflicted
+++ resolved
@@ -66,34 +66,6 @@
 
 class AttnMaskConverter:
     """
-<<<<<<< HEAD
-    Make causal mask used for bi-directional self-attention.
-    创建用于双向自注意力的因果掩码
-    """
-    bsz, tgt_len = input_ids_shape
-    """
-    这是一个用于创建一个遮罩矩阵的PyTorch代码，它可以用于Transformer模型中的自注意力机制。遮罩矩阵的作用是防止模型看到不应该看到的信息，比如未来的词或填充的词。这个代码的含义是：
-
-    - 使用 torch.full 函数创建一个形状为 (tgt_len, tgt_len) 的张量，其中 tgt_len 是目标序列的长度。这个张量的每个元素都填充为 torch.finfo(dtype).min，这是一个非常小的负数，表示 dtype 类型的浮点数的最小值。dtype 是一个参数，表示张量的数据类型。device 是一个参数，表示张量所在的设备，比如 CPU 或 GPU。
-    - 这个张量就是遮罩矩阵，它会被用于自注意力机制中的缩放点积运算。由于这个矩阵是一个下三角矩阵，它会使得每个位置只能注意到自己和之前的位置，而不能注意到之后的位置。这样就实现了因果遮罩，保证了模型不会看到未来的信息。
-    - 这个代码可以参考 [torch.full](^1^) 和 [【Pytorch】Transformer中的mask](^2^) 两个网页中的相关内容。
-
-    源: 与必应的对话， 2023/9/9
-    (1) torch.full — PyTorch 2.0 documentation. https://pytorch.org/docs/stable/generated/torch.full.html.
-    (2) 【Pytorch】Transformer中的mask - 知乎 - 知乎专栏. https://zhuanlan.zhihu.com/p/435782555.
-    (3) torch.Tensor.masked_fill — PyTorch 2.0 documentation. https://pytorch.org/docs/stable/generated/torch.Tensor.masked_fill.html.
-    """
-    mask = torch.full((tgt_len, tgt_len), torch.finfo(dtype).min, device=device)
-    mask_cond = torch.arange(mask.size(-1), device=device)
-    # 生成一个下三角矩阵
-    mask.masked_fill_(mask_cond < (mask_cond + 1).view(mask.size(-1), 1), 0)
-    mask = mask.to(dtype)
-
-    if past_key_values_length > 0:
-        # 和过去的组合起来
-        mask = torch.cat([torch.zeros(tgt_len, past_key_values_length, dtype=dtype, device=device), mask], dim=-1)
-    return mask[None, None, :, :].expand(bsz, 1, tgt_len, tgt_len + past_key_values_length)
-=======
     A utility attention mask class that allows:
         - Create a causal 4d mask
         - Create a causal 4d mask with slided window
@@ -130,7 +102,6 @@
         # If shape is not cached, create a new causal mask and cache it
         input_shape = (batch_size, query_length)
         past_key_values_length = key_value_length - query_length
->>>>>>> 576e2823
 
         # create causal mask
         # [bsz, seq_len] -> [bsz, 1, tgt_seq_len, src_seq_len]
@@ -250,17 +221,13 @@
         return self.weight * hidden_states.to(input_dtype)
 
 
-<<<<<<< HEAD
-class LlamaRotaryEmbedding(torch.nn.Module):
+ALL_LAYERNORM_LAYERS.append(LlamaRMSNorm)
+
+
+class LlamaRotaryEmbedding(nn.Module):
     """
     旋转位置嵌入
     """
-=======
-ALL_LAYERNORM_LAYERS.append(LlamaRMSNorm)
-
-
-class LlamaRotaryEmbedding(nn.Module):
->>>>>>> 576e2823
     def __init__(self, dim, max_position_embeddings=2048, base=10000, device=None):
         super().__init__()
 
@@ -311,14 +278,8 @@
         # shape 重新变成 (self.max_seq_len_cached, self.dim)
         # Different from paper, but it uses a different permutation in order to obtain the same calculation
         emb = torch.cat((freqs, freqs), dim=-1)
-<<<<<<< HEAD
-        # shape 是 (1, 1, max_seq_len_cached, dim)
-        self.register_buffer("cos_cached", emb.cos()[None, None, :, :].to(dtype), persistent=False)
-        self.register_buffer("sin_cached", emb.sin()[None, None, :, :].to(dtype), persistent=False)
-=======
         self.register_buffer("cos_cached", emb.cos().to(dtype), persistent=False)
         self.register_buffer("sin_cached", emb.sin().to(dtype), persistent=False)
->>>>>>> 576e2823
 
     def forward(self, x, seq_len=None):
         # x: [bs, num_attention_heads, seq_len, head_size]
@@ -389,24 +350,8 @@
 
 # Copied from transformers.models.gpt_neox.modeling_gpt_neox.apply_rotary_pos_emb
 def apply_rotary_pos_emb(q, k, cos, sin, position_ids):
-<<<<<<< HEAD
-    """
-    应用旋转位置编码
-    q 的 shape 是 (batch_size, num_heads, seq_len, head_dim)
-    k 的 shape 是 (batch_size, num_key_value_heads, seq_len, head_dim)
-    position_ids 的 shape 是 (batch_size, seq_len)
-    """
-    # The first two dimensions of cos and sin are always 1, so we can `squeeze` them.
-    cos = cos.squeeze(1).squeeze(0)  # [seq_len, dim]
-    sin = sin.squeeze(1).squeeze(0)  # [seq_len, dim]
-    cos = cos[position_ids].unsqueeze(1)  # [bs, 1, seq_len, dim]
-    sin = sin[position_ids].unsqueeze(1)  # [bs, 1, seq_len, dim]
-    # 它对 q 和 k 进行旋转操作，也就是将每个向量的前半部分和后半部分交换位置；然后用 cos 和 sin 分别与 q 和 k 相乘，并相加，得到旋转后的 q_embed 和 k_embed.
-    # 它们的形状都是 (bs, n_heads, seq_len, dim)。
-=======
     cos = cos[position_ids].unsqueeze(1)  # [seq_len, dim] -> [batch_size, 1, seq_len, head_dim]
     sin = sin[position_ids].unsqueeze(1)
->>>>>>> 576e2823
     q_embed = (q * cos) + (rotate_half(q) * sin)
     k_embed = (k * cos) + (rotate_half(k) * sin)
     # 旋转位置编码的作用是在不改变向量范数的情况下，增加位置信息，并且避免了线性关系的限制
@@ -486,19 +431,10 @@
                 f"hidden_size must be divisible by num_heads (got `hidden_size`: {self.hidden_size}"
                 f" and `num_heads`: {self.num_heads})."
             )
-<<<<<<< HEAD
-        # shape 是 (hidden_size, num_heads * head_dim), 也就是 (hidden_size, hidden_size)
-        self.q_proj = nn.Linear(self.hidden_size, self.num_heads * self.head_dim, bias=False)
-        self.k_proj = nn.Linear(self.hidden_size, self.num_key_value_heads * self.head_dim, bias=False)
-        self.v_proj = nn.Linear(self.hidden_size, self.num_key_value_heads * self.head_dim, bias=False)
-        # shape 是 (hidden_size, hidden_size)
-        self.o_proj = nn.Linear(self.num_heads * self.head_dim, self.hidden_size, bias=False)
-=======
         self.q_proj = nn.Linear(self.hidden_size, self.num_heads * self.head_dim, bias=config.attention_bias)
         self.k_proj = nn.Linear(self.hidden_size, self.num_key_value_heads * self.head_dim, bias=config.attention_bias)
         self.v_proj = nn.Linear(self.hidden_size, self.num_key_value_heads * self.head_dim, bias=config.attention_bias)
         self.o_proj = nn.Linear(self.num_heads * self.head_dim, self.hidden_size, bias=config.attention_bias)
->>>>>>> 576e2823
         self._init_rope()
 
     def _init_rope(self):
@@ -545,18 +481,15 @@
         use_cache: bool = False,
         **kwargs,
     ) -> Tuple[torch.Tensor, Optional[torch.Tensor], Optional[Tuple[torch.Tensor]]]:
-<<<<<<< HEAD
         """
         自注意力的前向传播
         """
         # hidden_states 的 shape 是 (batch_size, seq_len, hidden_size)
-=======
         if "padding_mask" in kwargs:
             warnings.warn(
                 "Passing `padding_mask` is deprecated and will be removed in v4.37. Please make sure use `attention_mask` instead.`"
             )
 
->>>>>>> 576e2823
         bsz, q_len, _ = hidden_states.size()
 
         if self.config.pretraining_tp > 1:
@@ -644,11 +577,7 @@
 
         # shape 是 (batch_size, seq_len, num_heads, head_dim)
         attn_output = attn_output.transpose(1, 2).contiguous()
-<<<<<<< HEAD
         # shape 是 (batch_size, seq_len, hidden_size)
-=======
-
->>>>>>> 576e2823
         attn_output = attn_output.reshape(bsz, q_len, self.hidden_size)
 
         if self.config.pretraining_tp > 1:
@@ -866,16 +795,12 @@
     def __init__(self, config: LlamaConfig):
         super().__init__()
         self.hidden_size = config.hidden_size
-<<<<<<< HEAD
         # 主要有 4 个模块
-        self.self_attn = LlamaAttention(config=config)
-=======
         self.self_attn = (
             LlamaAttention(config=config)
             if not getattr(config, "_flash_attn_2_enabled", False)
             else LlamaFlashAttention2(config=config)
         )
->>>>>>> 576e2823
         self.mlp = LlamaMLP(config)
         self.input_layernorm = LlamaRMSNorm(config.hidden_size, eps=config.rms_norm_eps)
         self.post_attention_layernorm = LlamaRMSNorm(config.hidden_size, eps=config.rms_norm_eps)
@@ -1074,14 +999,11 @@
         self.padding_idx = config.pad_token_id
         self.vocab_size = config.vocab_size
 
-<<<<<<< HEAD
         # 定义嵌入层, shape 是 (词汇表大小, 隐藏层大小)
-=======
         # create attention mask cache that trickles down to each attention layer
         # so that the attention_mask cache can be shared among layers
         self.attn_mask_converter = AttnMaskConverter(is_causal=True)
 
->>>>>>> 576e2823
         self.embed_tokens = nn.Embedding(config.vocab_size, config.hidden_size, self.padding_idx)
         # 重复 num_hidden_layers 个 LlamaDecoderLayer
         self.layers = nn.ModuleList([LlamaDecoderLayer(config) for _ in range(config.num_hidden_layers)])
@@ -1115,43 +1037,6 @@
     def set_input_embeddings(self, value):
         self.embed_tokens = value
 
-<<<<<<< HEAD
-    # Copied from transformers.models.bart.modeling_bart.BartDecoder._prepare_decoder_attention_mask
-    def _prepare_decoder_attention_mask(self, attention_mask, input_shape, inputs_embeds, past_key_values_length):
-        """
-        准备解码器的注意力掩码
-
-        # attention_mask shape 是 (batch_size, seq_length_with_past)
-        # 第二个参数 input_shape 是个 shape, (batch_size, seq_length)
-        # inputs_embeds 的 shape 是 (batch_size, seq_length, hidden_size)
-        """
-        # create causal mask
-        # combined_attention_mask 的 shape 如下
-        # [bsz, seq_len] -> [bsz, 1, tgt_seq_len, src_seq_len]
-        combined_attention_mask = None
-        # 也就是序列长度大于 1
-        if input_shape[-1] > 1:
-            combined_attention_mask = _make_causal_mask(
-                input_shape,
-                inputs_embeds.dtype,
-                device=inputs_embeds.device,
-                past_key_values_length=past_key_values_length,
-            )
-
-        if attention_mask is not None:
-            # [bsz, seq_len] -> [bsz, 1, tgt_seq_len, src_seq_len]
-            expanded_attn_mask = _expand_mask(attention_mask, inputs_embeds.dtype, tgt_len=input_shape[-1]).to(
-                inputs_embeds.device
-            )
-            # 加起来
-            combined_attention_mask = (
-                expanded_attn_mask if combined_attention_mask is None else expanded_attn_mask + combined_attention_mask
-            )
-
-        return combined_attention_mask
-
-=======
->>>>>>> 576e2823
     @add_start_docstrings_to_model_forward(LLAMA_INPUTS_DOCSTRING)
     def forward(
         self,
@@ -1188,11 +1073,6 @@
         else:
             raise ValueError("You have to specify either input_ids or inputs_embeds")
 
-<<<<<<< HEAD
-        # 过去的序列长度
-        seq_length_with_past = seq_length
-=======
->>>>>>> 576e2823
         past_key_values_length = 0
         if past_key_values is not None:
             # 加上 past_key_values 的长度
@@ -1205,36 +1085,11 @@
             position_ids = torch.arange(
                 past_key_values_length, seq_length + past_key_values_length, dtype=torch.long, device=device
             )
-<<<<<<< HEAD
-            # shape 是 (1, seq_length). 不理解为啥是这样的shape
-            position_ids = position_ids.unsqueeze(0).view(-1, seq_length)
-        else:
-            # 正常情况下, 应该是 (batch_size, seq_length)
-            position_ids = position_ids.view(-1, seq_length).long()
-=======
             position_ids = position_ids.unsqueeze(0)
->>>>>>> 576e2823
 
         if inputs_embeds is None:
             # 原来 inputs_embeds 这个就是通过嵌入层得到的
             inputs_embeds = self.embed_tokens(input_ids)
-<<<<<<< HEAD
-        # embed positions
-        if attention_mask is None:
-            # 自动构建 attention_mask
-            attention_mask = torch.ones(
-                (batch_size, seq_length_with_past), dtype=torch.bool, device=inputs_embeds.device
-            )
-        # attention_mask 的 shape 是 [bsz, 1, tgt_seq_len, src_seq_len]
-        attention_mask = self._prepare_decoder_attention_mask(
-            # attention_mask shape 是 (batch_size, seq_length_with_past)
-            # 第二个参数是个 shape, (batch_size, seq_length)
-            # inputs_embeds 的 shape 是 (batch_size, seq_length, hidden_size)
-            attention_mask, (batch_size, seq_length), inputs_embeds, past_key_values_length
-        )
-
-        # shape 是 (batch_size, seq_length, hidden_size)
-=======
 
         if getattr(self.config, "_flash_attn_2_enabled", False):
             # 2d mask is passed through the layers
@@ -1252,7 +1107,6 @@
                 )
 
         # embed positions
->>>>>>> 576e2823
         hidden_states = inputs_embeds
 
         if self.gradient_checkpointing and self.training:
@@ -1485,15 +1339,6 @@
     def prepare_inputs_for_generation(
         self, input_ids, past_key_values=None, attention_mask=None, inputs_embeds=None, **kwargs
     ):
-<<<<<<< HEAD
-        """
-        准备文本生成的输入
-        """
-        # 使用 use_cache=True, 就会使用这个, 能加快解码速度
-        # 如果使用 past_key_values, 就只取最后一个 token
-        if past_key_values:
-            input_ids = input_ids[:, -1:]
-=======
         if past_key_values is not None:
             past_length = past_key_values[0][0].shape[2]
 
@@ -1505,7 +1350,6 @@
                 remove_prefix_length = input_ids.shape[1] - 1
 
             input_ids = input_ids[:, remove_prefix_length:]
->>>>>>> 576e2823
 
         position_ids = kwargs.get("position_ids", None)
         if attention_mask is not None and position_ids is None:
@@ -1515,12 +1359,7 @@
             position_ids = attention_mask.long().cumsum(-1) - 1
             position_ids.masked_fill_(attention_mask == 0, 1)
             if past_key_values:
-<<<<<<< HEAD
-                # 只取最后一个 token, 然后在最后添加一个新维度
-                position_ids = position_ids[:, -1].unsqueeze(-1)
-=======
                 position_ids = position_ids[:, -input_ids.shape[1] :]
->>>>>>> 576e2823
 
         # if `inputs_embeds` are passed, we only want to use them in the 1st generation step
         if inputs_embeds is not None and past_key_values is None:
