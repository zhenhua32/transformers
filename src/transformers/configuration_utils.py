--- conflicted
+++ resolved
@@ -330,12 +330,8 @@
                     f"You passed along `num_labels={num_labels}` with an incompatible id to label map: "
                     f"{self.id2label}. The number of labels wil be overwritten to {self.num_labels}."
                 )
-<<<<<<< HEAD
             # 将 key 转换成 int 类型
-            self.id2label = dict((int(key), value) for key, value in self.id2label.items())
-=======
             self.id2label = {int(key): value for key, value in self.id2label.items()}
->>>>>>> 0afa5071
             # Keys are always strings in JSON so convert ids to int here.
         else:
             self.num_labels = kwargs.pop("num_labels", 2)
@@ -680,17 +676,6 @@
         if from_pipeline is not None:
             user_agent["using_pipeline"] = from_pipeline
 
-<<<<<<< HEAD
-        # 是否是离线模式
-        if is_offline_mode() and not local_files_only:
-            logger.info("Offline mode: forcing local_files_only=True")
-            local_files_only = True
-
-        pretrained_model_name_or_path = str(pretrained_model_name_or_path)
-        # 如果是文件名或者远程路径就直接用
-        if os.path.isfile(pretrained_model_name_or_path) or is_remote_url(pretrained_model_name_or_path):
-            config_file = pretrained_model_name_or_path
-=======
         pretrained_model_name_or_path = str(pretrained_model_name_or_path)
 
         is_local = os.path.isdir(pretrained_model_name_or_path)
@@ -701,7 +686,6 @@
         elif is_remote_url(pretrained_model_name_or_path):
             configuration_file = pretrained_model_name_or_path
             resolved_config_file = download_url(pretrained_model_name_or_path)
->>>>>>> 0afa5071
         else:
             # 获取配置文件的名字
             configuration_file = kwargs.pop("_configuration_file", CONFIG_NAME)
