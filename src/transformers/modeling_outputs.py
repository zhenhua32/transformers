# Copyright 2020 The HuggingFace Team. All rights reserved.
#
# Licensed under the Apache License, Version 2.0 (the "License");
# you may not use this file except in compliance with the License.
# You may obtain a copy of the License at
#
#     http://www.apache.org/licenses/LICENSE-2.0
#
# Unless required by applicable law or agreed to in writing, software
# distributed under the License is distributed on an "AS IS" BASIS,
# WITHOUT WARRANTIES OR CONDITIONS OF ANY KIND, either express or implied.
# See the License for the specific language governing permissions and
# limitations under the License.

import warnings
from dataclasses import dataclass
from typing import Optional, Tuple

import torch

from .utils import ModelOutput


@dataclass
class BaseModelOutput(ModelOutput):
    """
    定义基础的输出
    Base class for model's outputs, with potential hidden states and attentions.

    Args:
        last_hidden_state (`torch.FloatTensor` of shape `(batch_size, sequence_length, hidden_size)`):
            Sequence of hidden-states at the output of the last layer of the model.
        hidden_states (`tuple(torch.FloatTensor)`, *optional*, returned when `output_hidden_states=True` is passed or when `config.output_hidden_states=True`):
            Tuple of `torch.FloatTensor` (one for the output of the embeddings, if the model has an embedding layer, +
            one for the output of each layer) of shape `(batch_size, sequence_length, hidden_size)`.

            Hidden-states of the model at the output of each layer plus the optional initial embedding outputs.
        attentions (`tuple(torch.FloatTensor)`, *optional*, returned when `output_attentions=True` is passed or when `config.output_attentions=True`):
            Tuple of `torch.FloatTensor` (one for each layer) of shape `(batch_size, num_heads, sequence_length,
            sequence_length)`.

            Attentions weights after the attention softmax, used to compute the weighted average in the self-attention
            heads.
    """
    # 最后一层的输出
    last_hidden_state: torch.FloatTensor = None
<<<<<<< HEAD
    # 所有的输出
    hidden_states: Optional[Tuple[torch.FloatTensor]] = None
    # 注意力的输出
    attentions: Optional[Tuple[torch.FloatTensor]] = None
=======
    hidden_states: Optional[Tuple[torch.FloatTensor, ...]] = None
    attentions: Optional[Tuple[torch.FloatTensor, ...]] = None
>>>>>>> 98308586


@dataclass
class BaseModelOutputWithNoAttention(ModelOutput):
    """
    Base class for model's outputs, with potential hidden states.

    Args:
        last_hidden_state (`torch.FloatTensor` of shape `(batch_size, num_channels, height, width)`):
            Sequence of hidden-states at the output of the last layer of the model.
        hidden_states (`tuple(torch.FloatTensor)`, *optional*, returned when `output_hidden_states=True` is passed or when `config.output_hidden_states=True`):
            Tuple of `torch.FloatTensor` (one for the output of the embeddings, if the model has an embedding layer, +
            one for the output of each layer) of shape `(batch_size, num_channels, height, width)`.

            Hidden-states of the model at the output of each layer plus the optional initial embedding outputs.
    """

    last_hidden_state: torch.FloatTensor = None
    hidden_states: Optional[Tuple[torch.FloatTensor, ...]] = None


@dataclass
class BaseModelOutputWithPooling(ModelOutput):
    """
    Base class for model's outputs that also contains a pooling of the last hidden states.

    Args:
        last_hidden_state (`torch.FloatTensor` of shape `(batch_size, sequence_length, hidden_size)`):
            Sequence of hidden-states at the output of the last layer of the model.
        pooler_output (`torch.FloatTensor` of shape `(batch_size, hidden_size)`):
            Last layer hidden-state of the first token of the sequence (classification token) after further processing
            through the layers used for the auxiliary pretraining task. E.g. for BERT-family of models, this returns
            the classification token after processing through a linear layer and a tanh activation function. The linear
            layer weights are trained from the next sentence prediction (classification) objective during pretraining.
        hidden_states (`tuple(torch.FloatTensor)`, *optional*, returned when `output_hidden_states=True` is passed or when `config.output_hidden_states=True`):
            Tuple of `torch.FloatTensor` (one for the output of the embeddings, if the model has an embedding layer, +
            one for the output of each layer) of shape `(batch_size, sequence_length, hidden_size)`.

            Hidden-states of the model at the output of each layer plus the optional initial embedding outputs.
        attentions (`tuple(torch.FloatTensor)`, *optional*, returned when `output_attentions=True` is passed or when `config.output_attentions=True`):
            Tuple of `torch.FloatTensor` (one for each layer) of shape `(batch_size, num_heads, sequence_length,
            sequence_length)`.

            Attentions weights after the attention softmax, used to compute the weighted average in the self-attention
            heads.
    """

    last_hidden_state: torch.FloatTensor = None
    pooler_output: torch.FloatTensor = None
    hidden_states: Optional[Tuple[torch.FloatTensor, ...]] = None
    attentions: Optional[Tuple[torch.FloatTensor, ...]] = None


@dataclass
class BaseModelOutputWithPoolingAndNoAttention(ModelOutput):
    """
    Base class for model's outputs that also contains a pooling of the last hidden states.

    Args:
        last_hidden_state (`torch.FloatTensor` of shape `(batch_size, num_channels, height, width)`):
            Sequence of hidden-states at the output of the last layer of the model.
        pooler_output (`torch.FloatTensor` of shape `(batch_size, hidden_size)`):
            Last layer hidden-state after a pooling operation on the spatial dimensions.
        hidden_states (`tuple(torch.FloatTensor)`, *optional*, returned when `output_hidden_states=True` is passed or when `config.output_hidden_states=True`):
            Tuple of `torch.FloatTensor` (one for the output of the embeddings, if the model has an embedding layer, +
            one for the output of each layer) of shape `(batch_size, num_channels, height, width)`.

            Hidden-states of the model at the output of each layer plus the optional initial embedding outputs.
    """

    last_hidden_state: torch.FloatTensor = None
    pooler_output: torch.FloatTensor = None
    hidden_states: Optional[Tuple[torch.FloatTensor, ...]] = None


@dataclass
class BaseModelOutputWithPast(ModelOutput):
    """
    Base class for model's outputs that may also contain a past key/values (to speed up sequential decoding).

    Args:
        last_hidden_state (`torch.FloatTensor` of shape `(batch_size, sequence_length, hidden_size)`):
            Sequence of hidden-states at the output of the last layer of the model.

            If `past_key_values` is used only the last hidden-state of the sequences of shape `(batch_size, 1,
            hidden_size)` is output.
        past_key_values (`tuple(tuple(torch.FloatTensor))`, *optional*, returned when `use_cache=True` is passed or when `config.use_cache=True`):
            Tuple of `tuple(torch.FloatTensor)` of length `config.n_layers`, with each tuple having 2 tensors of shape
            `(batch_size, num_heads, sequence_length, embed_size_per_head)`) and optionally if
            `config.is_encoder_decoder=True` 2 additional tensors of shape `(batch_size, num_heads,
            encoder_sequence_length, embed_size_per_head)`.

            Contains pre-computed hidden-states (key and values in the self-attention blocks and optionally if
            `config.is_encoder_decoder=True` in the cross-attention blocks) that can be used (see `past_key_values`
            input) to speed up sequential decoding.
        hidden_states (`tuple(torch.FloatTensor)`, *optional*, returned when `output_hidden_states=True` is passed or when `config.output_hidden_states=True`):
            Tuple of `torch.FloatTensor` (one for the output of the embeddings, if the model has an embedding layer, +
            one for the output of each layer) of shape `(batch_size, sequence_length, hidden_size)`.

            Hidden-states of the model at the output of each layer plus the optional initial embedding outputs.
        attentions (`tuple(torch.FloatTensor)`, *optional*, returned when `output_attentions=True` is passed or when `config.output_attentions=True`):
            Tuple of `torch.FloatTensor` (one for each layer) of shape `(batch_size, num_heads, sequence_length,
            sequence_length)`.

            Attentions weights after the attention softmax, used to compute the weighted average in the self-attention
            heads.
    """

    last_hidden_state: torch.FloatTensor = None
    past_key_values: Optional[Tuple[Tuple[torch.FloatTensor]]] = None
    hidden_states: Optional[Tuple[torch.FloatTensor, ...]] = None
    attentions: Optional[Tuple[torch.FloatTensor, ...]] = None


@dataclass
class BaseModelOutputWithCrossAttentions(ModelOutput):
    """
    Base class for model's outputs, with potential hidden states and attentions.

    Args:
        last_hidden_state (`torch.FloatTensor` of shape `(batch_size, sequence_length, hidden_size)`):
            Sequence of hidden-states at the output of the last layer of the model.
        hidden_states (`tuple(torch.FloatTensor)`, *optional*, returned when `output_hidden_states=True` is passed or when `config.output_hidden_states=True`):
            Tuple of `torch.FloatTensor` (one for the output of the embeddings, if the model has an embedding layer, +
            one for the output of each layer) of shape `(batch_size, sequence_length, hidden_size)`.

            Hidden-states of the model at the output of each layer plus the optional initial embedding outputs.
        attentions (`tuple(torch.FloatTensor)`, *optional*, returned when `output_attentions=True` is passed or when `config.output_attentions=True`):
            Tuple of `torch.FloatTensor` (one for each layer) of shape `(batch_size, num_heads, sequence_length,
            sequence_length)`.

            Attentions weights after the attention softmax, used to compute the weighted average in the self-attention
            heads.
        cross_attentions (`tuple(torch.FloatTensor)`, *optional*, returned when `output_attentions=True` and `config.add_cross_attention=True` is passed or when `config.output_attentions=True`):
            Tuple of `torch.FloatTensor` (one for each layer) of shape `(batch_size, num_heads, sequence_length,
            sequence_length)`.

            Attentions weights of the decoder's cross-attention layer, after the attention softmax, used to compute the
            weighted average in the cross-attention heads.
    """

    last_hidden_state: torch.FloatTensor = None
    hidden_states: Optional[Tuple[torch.FloatTensor, ...]] = None
    attentions: Optional[Tuple[torch.FloatTensor, ...]] = None
    cross_attentions: Optional[Tuple[torch.FloatTensor, ...]] = None


@dataclass
class BaseModelOutputWithPoolingAndCrossAttentions(ModelOutput):
    """
    Base class for model's outputs that also contains a pooling of the last hidden states.

    Args:
        last_hidden_state (`torch.FloatTensor` of shape `(batch_size, sequence_length, hidden_size)`):
            Sequence of hidden-states at the output of the last layer of the model.
        pooler_output (`torch.FloatTensor` of shape `(batch_size, hidden_size)`):
            Last layer hidden-state of the first token of the sequence (classification token) after further processing
            through the layers used for the auxiliary pretraining task. E.g. for BERT-family of models, this returns
            the classification token after processing through a linear layer and a tanh activation function. The linear
            layer weights are trained from the next sentence prediction (classification) objective during pretraining.
        hidden_states (`tuple(torch.FloatTensor)`, *optional*, returned when `output_hidden_states=True` is passed or when `config.output_hidden_states=True`):
            Tuple of `torch.FloatTensor` (one for the output of the embeddings, if the model has an embedding layer, +
            one for the output of each layer) of shape `(batch_size, sequence_length, hidden_size)`.

            Hidden-states of the model at the output of each layer plus the optional initial embedding outputs.
        attentions (`tuple(torch.FloatTensor)`, *optional*, returned when `output_attentions=True` is passed or when `config.output_attentions=True`):
            Tuple of `torch.FloatTensor` (one for each layer) of shape `(batch_size, num_heads, sequence_length,
            sequence_length)`.

            Attentions weights after the attention softmax, used to compute the weighted average in the self-attention
            heads.
        cross_attentions (`tuple(torch.FloatTensor)`, *optional*, returned when `output_attentions=True` and `config.add_cross_attention=True` is passed or when `config.output_attentions=True`):
            Tuple of `torch.FloatTensor` (one for each layer) of shape `(batch_size, num_heads, sequence_length,
            sequence_length)`.

            Attentions weights of the decoder's cross-attention layer, after the attention softmax, used to compute the
            weighted average in the cross-attention heads.
        past_key_values (`tuple(tuple(torch.FloatTensor))`, *optional*, returned when `use_cache=True` is passed or when `config.use_cache=True`):
            Tuple of `tuple(torch.FloatTensor)` of length `config.n_layers`, with each tuple having 2 tensors of shape
            `(batch_size, num_heads, sequence_length, embed_size_per_head)`) and optionally if
            `config.is_encoder_decoder=True` 2 additional tensors of shape `(batch_size, num_heads,
            encoder_sequence_length, embed_size_per_head)`.

            Contains pre-computed hidden-states (key and values in the self-attention blocks and optionally if
            `config.is_encoder_decoder=True` in the cross-attention blocks) that can be used (see `past_key_values`
            input) to speed up sequential decoding.
    """

    last_hidden_state: torch.FloatTensor = None
    pooler_output: torch.FloatTensor = None
    hidden_states: Optional[Tuple[torch.FloatTensor, ...]] = None
    past_key_values: Optional[Tuple[Tuple[torch.FloatTensor]]] = None
    attentions: Optional[Tuple[torch.FloatTensor, ...]] = None
    cross_attentions: Optional[Tuple[torch.FloatTensor, ...]] = None


@dataclass
class BaseModelOutputWithPastAndCrossAttentions(ModelOutput):
    """
    Base class for model's outputs that may also contain a past key/values (to speed up sequential decoding).

    Args:
        last_hidden_state (`torch.FloatTensor` of shape `(batch_size, sequence_length, hidden_size)`):
            Sequence of hidden-states at the output of the last layer of the model.

            If `past_key_values` is used only the last hidden-state of the sequences of shape `(batch_size, 1,
            hidden_size)` is output.
        past_key_values (`tuple(tuple(torch.FloatTensor))`, *optional*, returned when `use_cache=True` is passed or when `config.use_cache=True`):
            Tuple of `tuple(torch.FloatTensor)` of length `config.n_layers`, with each tuple having 2 tensors of shape
            `(batch_size, num_heads, sequence_length, embed_size_per_head)`) and optionally if
            `config.is_encoder_decoder=True` 2 additional tensors of shape `(batch_size, num_heads,
            encoder_sequence_length, embed_size_per_head)`.

            Contains pre-computed hidden-states (key and values in the self-attention blocks and optionally if
            `config.is_encoder_decoder=True` in the cross-attention blocks) that can be used (see `past_key_values`
            input) to speed up sequential decoding.
        hidden_states (`tuple(torch.FloatTensor)`, *optional*, returned when `output_hidden_states=True` is passed or when `config.output_hidden_states=True`):
            Tuple of `torch.FloatTensor` (one for the output of the embeddings, if the model has an embedding layer, +
            one for the output of each layer) of shape `(batch_size, sequence_length, hidden_size)`.

            Hidden-states of the model at the output of each layer plus the optional initial embedding outputs.
        attentions (`tuple(torch.FloatTensor)`, *optional*, returned when `output_attentions=True` is passed or when `config.output_attentions=True`):
            Tuple of `torch.FloatTensor` (one for each layer) of shape `(batch_size, num_heads, sequence_length,
            sequence_length)`.

            Attentions weights after the attention softmax, used to compute the weighted average in the self-attention
            heads.
        cross_attentions (`tuple(torch.FloatTensor)`, *optional*, returned when `output_attentions=True` and `config.add_cross_attention=True` is passed or when `config.output_attentions=True`):
            Tuple of `torch.FloatTensor` (one for each layer) of shape `(batch_size, num_heads, sequence_length,
            sequence_length)`.

            Attentions weights of the decoder's cross-attention layer, after the attention softmax, used to compute the
            weighted average in the cross-attention heads.
    """

    last_hidden_state: torch.FloatTensor = None
    past_key_values: Optional[Tuple[Tuple[torch.FloatTensor]]] = None
    hidden_states: Optional[Tuple[torch.FloatTensor, ...]] = None
    attentions: Optional[Tuple[torch.FloatTensor, ...]] = None
    cross_attentions: Optional[Tuple[torch.FloatTensor, ...]] = None


@dataclass
class MoECausalLMOutputWithPast(ModelOutput):
    """
    Base class for causal language model (or autoregressive) outputs as well as Mixture of Expert's router hidden
    states terms, to train a MoE model.

    Args:
        loss (`torch.FloatTensor` of shape `(1,)`, *optional*, returned when `labels` is provided):
            Language modeling loss (for next-token prediction).
        logits (`torch.FloatTensor` of shape `(batch_size, sequence_length, config.vocab_size)`):
            Prediction scores of the language modeling head (scores for each vocabulary token before SoftMax).
        past_key_values (`tuple(tuple(torch.FloatTensor))`, *optional*, returned when `use_cache=True` is passed or when `config.use_cache=True`):
            Tuple of `tuple(torch.FloatTensor)` of length `config.n_layers`, with each tuple having 2 tensors of shape
            `(batch_size, num_heads, sequence_length, embed_size_per_head)`)

            Contains pre-computed hidden-states (key and values in the self-attention blocks) that can be used (see
            `past_key_values` input) to speed up sequential decoding.
        hidden_states (`tuple(torch.FloatTensor)`, *optional*, returned when `output_hidden_states=True` is passed or when `config.output_hidden_states=True`):
            Tuple of `torch.FloatTensor` (one for the output of the embeddings, if the model has an embedding layer, +
            one for the output of each layer) of shape `(batch_size, sequence_length, hidden_size)`.

            Hidden-states of the model at the output of each layer plus the optional initial embedding outputs.
        attentions (`tuple(torch.FloatTensor)`, *optional*, returned when `output_attentions=True` is passed or when `config.output_attentions=True`):
            Tuple of `torch.FloatTensor` (one for each layer) of shape `(batch_size, num_heads, sequence_length,
            sequence_length)`.

            Attentions weights after the attention softmax, used to compute the weighted average in the self-attention
            heads.
        z_loss (`torch.FloatTensor`, *optional*, returned when `labels` is provided):
            z_loss for the sparse modules.
        aux_loss (`torch.FloatTensor`, *optional*, returned when `labels` is provided):
            aux_loss for the sparse modules.
        router_logits (`tuple(torch.FloatTensor)`, *optional*, returned when `output_router_logits=True` is passed or when `config.add_router_probs=True`):
            Tuple of `torch.FloatTensor` (one for each layer) of shape `(batch_size, sequence_length, num_experts)`.

            Router logits of the encoder model, useful to compute the auxiliary loss and the z_loss for the sparse
            modules.
    """

    loss: Optional[torch.FloatTensor] = None
    logits: torch.FloatTensor = None
    past_key_values: Optional[Tuple[Tuple[torch.FloatTensor]]] = None
    hidden_states: Optional[Tuple[torch.FloatTensor, ...]] = None
    attentions: Optional[Tuple[torch.FloatTensor, ...]] = None
    z_loss: torch.FloatTensor = None
    aux_loss: torch.FloatTensor = None
    router_logits: Optional[Tuple[torch.FloatTensor]] = None


@dataclass
class MoEModelOutput(ModelOutput):
    """
    Base class for model's outputs, with potential hidden states and attentions.

    Args:
        last_hidden_state (`torch.FloatTensor` of shape `(batch_size, sequence_length, hidden_size)`):
            Sequence of hidden-states at the output of the last layer of the model.
        hidden_states (`tuple(torch.FloatTensor)`, *optional*, returned when `output_hidden_states=True` is passed or when `config.output_hidden_states=True`):
            Tuple of `torch.FloatTensor` (one for the output of the embeddings, if the model has an embedding layer, +
            one for the output of each layer) of shape `(batch_size, sequence_length, hidden_size)`.

            Hidden-states of the model at the output of each layer plus the optional initial embedding outputs.
        attentions (`tuple(torch.FloatTensor)`, *optional*, returned when `output_attentions=True` is passed or when `config.output_attentions=True`):
            Tuple of `torch.FloatTensor` (one for each layer) of shape `(batch_size, num_heads, sequence_length,
            sequence_length)`.

            Attentions weights after the attention softmax, used to compute the weighted average in the self-attention
            heads.
        router_probs (`tuple(torch.FloatTensor)`, *optional*, returned when `output_router_probs=True` and `config.add_router_probs=True` is passed or when `config.output_router_probs=True`):
            Tuple of `torch.FloatTensor` (one for each layer) of shape `(batch_size, sequence_length, num_experts)`.

            Raw router probabilities that are computed by MoE routers, these terms are used to compute the auxiliary
            loss and the z_loss for Mixture of Experts models.
    """

    last_hidden_state: torch.FloatTensor = None
    hidden_states: Optional[Tuple[torch.FloatTensor, ...]] = None
    attentions: Optional[Tuple[torch.FloatTensor, ...]] = None
    router_probs: Optional[Tuple[torch.FloatTensor]] = None


@dataclass
class MoeModelOutputWithPast(ModelOutput):
    """
    Base class for model's outputs, with potential hidden states and attentions.

    Args:
        last_hidden_state (`torch.FloatTensor` of shape `(batch_size, sequence_length, hidden_size)`):
            Sequence of hidden-states at the output of the last layer of the model.
        past_key_values (`tuple(tuple(torch.FloatTensor))`, *optional*, returned when `use_cache=True` is passed or when `config.use_cache=True`):
            Tuple of `tuple(torch.FloatTensor)` of length `config.n_layers`, with each tuple having 2 tensors of shape
            `(batch_size, num_heads, sequence_length, embed_size_per_head)`) and optionally if
            `config.is_encoder_decoder=True` 2 additional tensors of shape `(batch_size, num_heads,
            encoder_sequence_length, embed_size_per_head)`.

            Contains pre-computed hidden-states (key and values in the self-attention blocks and optionally if
            `config.is_encoder_decoder=True` in the cross-attention blocks) that can be used (see `past_key_values`
            input) to speed up sequential decoding.
        hidden_states (`tuple(torch.FloatTensor)`, *optional*, returned when `output_hidden_states=True` is passed or when `config.output_hidden_states=True`):
            Tuple of `torch.FloatTensor` (one for the output of the embeddings, if the model has an embedding layer, +
            one for the output of each layer) of shape `(batch_size, sequence_length, hidden_size)`.

            Hidden-states of the model at the output of each layer plus the optional initial embedding outputs.
        attentions (`tuple(torch.FloatTensor)`, *optional*, returned when `output_attentions=True` is passed or when `config.output_attentions=True`):
            Tuple of `torch.FloatTensor` (one for each layer) of shape `(batch_size, num_heads, sequence_length,
            sequence_length)`.

            Attentions weights after the attention softmax, used to compute the weighted average in the self-attention
            heads.
        router_logits (`tuple(torch.FloatTensor)`, *optional*, returned when `output_router_probs=True` and `config.add_router_probs=True` is passed or when `config.output_router_probs=True`):
            Tuple of `torch.FloatTensor` (one for each layer) of shape `(batch_size, sequence_length, num_experts)`.

            Raw router logtis (post-softmax) that are computed by MoE routers, these terms are used to compute the auxiliary
            loss for Mixture of Experts models.
    """

    last_hidden_state: torch.FloatTensor = None
    past_key_values: Optional[Tuple[Tuple[torch.FloatTensor]]] = None
    hidden_states: Optional[Tuple[torch.FloatTensor, ...]] = None
    attentions: Optional[Tuple[torch.FloatTensor, ...]] = None
    router_logits: Optional[Tuple[torch.FloatTensor]] = None


@dataclass
class MoeCausalLMOutputWithPast(ModelOutput):
    """
    Base class for causal language model (or autoregressive) with mixture of experts outputs.

    Args:
        loss (`torch.FloatTensor` of shape `(1,)`, *optional*, returned when `labels` is provided):
            Language modeling loss (for next-token prediction).

        logits (`torch.FloatTensor` of shape `(batch_size, sequence_length, config.vocab_size)`):
            Prediction scores of the language modeling head (scores for each vocabulary token before SoftMax).

        aux_loss (`torch.FloatTensor`, *optional*, returned when `labels` is provided):
            aux_loss for the sparse modules.

        router_logits (`tuple(torch.FloatTensor)`, *optional*, returned when `output_router_probs=True` and `config.add_router_probs=True` is passed or when `config.output_router_probs=True`):
            Tuple of `torch.FloatTensor` (one for each layer) of shape `(batch_size, sequence_length, num_experts)`.

            Raw router logtis (post-softmax) that are computed by MoE routers, these terms are used to compute the auxiliary
            loss for Mixture of Experts models.

        past_key_values (`tuple(tuple(torch.FloatTensor))`, *optional*, returned when `use_cache=True` is passed or when `config.use_cache=True`):
            Tuple of `tuple(torch.FloatTensor)` of length `config.n_layers`, with each tuple having 2 tensors of shape
            `(batch_size, num_heads, sequence_length, embed_size_per_head)`)

            Contains pre-computed hidden-states (key and values in the self-attention blocks) that can be used (see
            `past_key_values` input) to speed up sequential decoding.
        hidden_states (`tuple(torch.FloatTensor)`, *optional*, returned when `output_hidden_states=True` is passed or when `config.output_hidden_states=True`):
            Tuple of `torch.FloatTensor` (one for the output of the embeddings, if the model has an embedding layer, +
            one for the output of each layer) of shape `(batch_size, sequence_length, hidden_size)`.

            Hidden-states of the model at the output of each layer plus the optional initial embedding outputs.
        attentions (`tuple(torch.FloatTensor)`, *optional*, returned when `output_attentions=True` is passed or when `config.output_attentions=True`):
            Tuple of `torch.FloatTensor` (one for each layer) of shape `(batch_size, num_heads, sequence_length,
            sequence_length)`.

            Attentions weights after the attention softmax, used to compute the weighted average in the self-attention
            heads.
    """

    loss: Optional[torch.FloatTensor] = None
    aux_loss: Optional[torch.FloatTensor] = None
    logits: torch.FloatTensor = None
    past_key_values: Optional[Tuple[Tuple[torch.FloatTensor]]] = None
    hidden_states: Optional[Tuple[torch.FloatTensor, ...]] = None
    attentions: Optional[Tuple[torch.FloatTensor, ...]] = None
    router_logits: Optional[Tuple[torch.FloatTensor]] = None


@dataclass
class MoEModelOutputWithPastAndCrossAttentions(ModelOutput):
    """
    Base class for model's outputs that may also contain a past key/values (to speed up sequential decoding) as well as
    Mixture of Expert's router hidden states terms, to train a MoE model.

    Args:
        last_hidden_state (`torch.FloatTensor` of shape `(batch_size, sequence_length, hidden_size)`):
            Sequence of hidden-states at the output of the last layer of the model.

            If `past_key_values` is used only the last hidden-state of the sequences of shape `(batch_size, 1,
            hidden_size)` is output.
        past_key_values (`tuple(tuple(torch.FloatTensor))`, *optional*, returned when `use_cache=True` is passed or when `config.use_cache=True`):
            Tuple of `tuple(torch.FloatTensor)` of length `config.n_layers`, with each tuple having 2 tensors of shape
            `(batch_size, num_heads, sequence_length, embed_size_per_head)`) and optionally if
            `config.is_encoder_decoder=True` 2 additional tensors of shape `(batch_size, num_heads,
            encoder_sequence_length, embed_size_per_head)`.

            Contains pre-computed hidden-states (key and values in the self-attention blocks and optionally if
            `config.is_encoder_decoder=True` in the cross-attention blocks) that can be used (see `past_key_values`
            input) to speed up sequential decoding.
        hidden_states (`tuple(torch.FloatTensor)`, *optional*, returned when `output_hidden_states=True` is passed or when `config.output_hidden_states=True`):
            Tuple of `torch.FloatTensor` (one for the output of the embeddings, if the model has an embedding layer, +
            one for the output of each layer) of shape `(batch_size, sequence_length, hidden_size)`.

            Hidden-states of the model at the output of each layer plus the optional initial embedding outputs.
        attentions (`tuple(torch.FloatTensor)`, *optional*, returned when `output_attentions=True` is passed or when `config.output_attentions=True`):
            Tuple of `torch.FloatTensor` (one for each layer) of shape `(batch_size, num_heads, sequence_length,
            sequence_length)`.

            Attentions weights after the attention softmax, used to compute the weighted average in the self-attention
            heads.
        cross_attentions (`tuple(torch.FloatTensor)`, *optional*, returned when `output_attentions=True` and `config.add_cross_attention=True` is passed or when `config.output_attentions=True`):
            Tuple of `torch.FloatTensor` (one for each layer) of shape `(batch_size, num_heads, sequence_length,
            sequence_length)`.

            Attentions weights of the decoder's cross-attention layer, after the attention softmax, used to compute the
            weighted average in the cross-attention heads.
        router_probs (`tuple(torch.FloatTensor)`, *optional*, returned when `output_router_probs=True` and `config.add_router_probs=True` is passed or when `config.output_router_probs=True`):
            Tuple of `torch.FloatTensor` (one for each layer) of shape `(batch_size, sequence_length, num_experts)`.

            Raw router probabilities that are computed by MoE routers, these terms are used to compute the auxiliary
            loss and the z_loss for Mixture of Experts models.
    """

    last_hidden_state: torch.FloatTensor = None
    past_key_values: Optional[Tuple[Tuple[torch.FloatTensor]]] = None
    hidden_states: Optional[Tuple[torch.FloatTensor, ...]] = None
    attentions: Optional[Tuple[torch.FloatTensor, ...]] = None
    cross_attentions: Optional[Tuple[torch.FloatTensor, ...]] = None
    router_probs: Optional[Tuple[torch.FloatTensor]] = None


@dataclass
class Seq2SeqModelOutput(ModelOutput):
    """
    Base class for model encoder's outputs that also contains : pre-computed hidden states that can speed up sequential
    decoding.

    Args:
        last_hidden_state (`torch.FloatTensor` of shape `(batch_size, sequence_length, hidden_size)`):
            Sequence of hidden-states at the output of the last layer of the decoder of the model.

            If `past_key_values` is used only the last hidden-state of the sequences of shape `(batch_size, 1,
            hidden_size)` is output.
        past_key_values (`tuple(tuple(torch.FloatTensor))`, *optional*, returned when `use_cache=True` is passed or when `config.use_cache=True`):
            Tuple of `tuple(torch.FloatTensor)` of length `config.n_layers`, with each tuple having 2 tensors of shape
            `(batch_size, num_heads, sequence_length, embed_size_per_head)`) and 2 additional tensors of shape
            `(batch_size, num_heads, encoder_sequence_length, embed_size_per_head)`.

            Contains pre-computed hidden-states (key and values in the self-attention blocks and in the cross-attention
            blocks) that can be used (see `past_key_values` input) to speed up sequential decoding.
        decoder_hidden_states (`tuple(torch.FloatTensor)`, *optional*, returned when `output_hidden_states=True` is passed or when `config.output_hidden_states=True`):
            Tuple of `torch.FloatTensor` (one for the output of the embeddings, if the model has an embedding layer, +
            one for the output of each layer) of shape `(batch_size, sequence_length, hidden_size)`.

            Hidden-states of the decoder at the output of each layer plus the optional initial embedding outputs.
        decoder_attentions (`tuple(torch.FloatTensor)`, *optional*, returned when `output_attentions=True` is passed or when `config.output_attentions=True`):
            Tuple of `torch.FloatTensor` (one for each layer) of shape `(batch_size, num_heads, sequence_length,
            sequence_length)`.

            Attentions weights of the decoder, after the attention softmax, used to compute the weighted average in the
            self-attention heads.
        cross_attentions (`tuple(torch.FloatTensor)`, *optional*, returned when `output_attentions=True` is passed or when `config.output_attentions=True`):
            Tuple of `torch.FloatTensor` (one for each layer) of shape `(batch_size, num_heads, sequence_length,
            sequence_length)`.

            Attentions weights of the decoder's cross-attention layer, after the attention softmax, used to compute the
            weighted average in the cross-attention heads.
        encoder_last_hidden_state (`torch.FloatTensor` of shape `(batch_size, sequence_length, hidden_size)`, *optional*):
            Sequence of hidden-states at the output of the last layer of the encoder of the model.
        encoder_hidden_states (`tuple(torch.FloatTensor)`, *optional*, returned when `output_hidden_states=True` is passed or when `config.output_hidden_states=True`):
            Tuple of `torch.FloatTensor` (one for the output of the embeddings, if the model has an embedding layer, +
            one for the output of each layer) of shape `(batch_size, sequence_length, hidden_size)`.

            Hidden-states of the encoder at the output of each layer plus the optional initial embedding outputs.
        encoder_attentions (`tuple(torch.FloatTensor)`, *optional*, returned when `output_attentions=True` is passed or when `config.output_attentions=True`):
            Tuple of `torch.FloatTensor` (one for each layer) of shape `(batch_size, num_heads, sequence_length,
            sequence_length)`.

            Attentions weights of the encoder, after the attention softmax, used to compute the weighted average in the
            self-attention heads.
    """

    last_hidden_state: torch.FloatTensor = None
    past_key_values: Optional[Tuple[Tuple[torch.FloatTensor]]] = None
    decoder_hidden_states: Optional[Tuple[torch.FloatTensor, ...]] = None
    decoder_attentions: Optional[Tuple[torch.FloatTensor, ...]] = None
    cross_attentions: Optional[Tuple[torch.FloatTensor, ...]] = None
    encoder_last_hidden_state: Optional[torch.FloatTensor] = None
    encoder_hidden_states: Optional[Tuple[torch.FloatTensor, ...]] = None
    encoder_attentions: Optional[Tuple[torch.FloatTensor, ...]] = None


@dataclass
class Seq2SeqMoEModelOutput(ModelOutput):
    """
    Base class for model encoder's outputs that also contains : pre-computed hidden states that can speed up sequential
    decoding.

    Args:
        last_hidden_state (`torch.FloatTensor` of shape `(batch_size, sequence_length, hidden_size)`):
            Sequence of hidden-states at the output of the last layer of the decoder of the model.

            If `past_key_values` is used only the last hidden-state of the sequences of shape `(batch_size, 1,
            hidden_size)` is output.
        past_key_values (`tuple(tuple(torch.FloatTensor))`, *optional*, returned when `use_cache=True` is passed or when `config.use_cache=True`):
            Tuple of `tuple(torch.FloatTensor)` of length `config.n_layers`, with each tuple having 2 tensors of shape
            `(batch_size, num_heads, sequence_length, embed_size_per_head)`) and 2 additional tensors of shape
            `(batch_size, num_heads, encoder_sequence_length, embed_size_per_head)`.

            Contains pre-computed hidden-states (key and values in the self-attention blocks and in the cross-attention
            blocks) that can be used (see `past_key_values` input) to speed up sequential decoding.
        decoder_hidden_states (`tuple(torch.FloatTensor)`, *optional*, returned when `output_hidden_states=True` is passed or when `config.output_hidden_states=True`):
            Tuple of `torch.FloatTensor` (one for the output of the embeddings, if the model has an embedding layer, +
            one for the output of each layer) of shape `(batch_size, sequence_length, hidden_size)`.

            Hidden-states of the decoder at the output of each layer plus the optional initial embedding outputs.
        decoder_attentions (`tuple(torch.FloatTensor)`, *optional*, returned when `output_attentions=True` is passed or when `config.output_attentions=True`):
            Tuple of `torch.FloatTensor` (one for each layer) of shape `(batch_size, num_heads, sequence_length,
            sequence_length)`.

            Attentions weights of the decoder, after the attention softmax, used to compute the weighted average in the
            self-attention heads.
        decoder_router_logits (`tuple(torch.FloatTensor)`, *optional*, returned when `output_router_logits=True` is passed or when `config.add_router_probs=True`):
            Tuple of `torch.FloatTensor` (one for each layer) of shape `(batch_size, sequence_length, num_experts)`.

            Router logits of the decoder model, useful to compute the auxiliary loss for Mixture of Experts models.
        cross_attentions (`tuple(torch.FloatTensor)`, *optional*, returned when `output_attentions=True` is passed or when `config.output_attentions=True`):
            Tuple of `torch.FloatTensor` (one for each layer) of shape `(batch_size, num_heads, sequence_length,
            sequence_length)`.

            Attentions weights of the decoder's cross-attention layer, after the attention softmax, used to compute the
            weighted average in the cross-attention heads.
        encoder_last_hidden_state (`torch.FloatTensor` of shape `(batch_size, sequence_length, hidden_size)`, *optional*):
            Sequence of hidden-states at the output of the last layer of the encoder of the model.
        encoder_hidden_states (`tuple(torch.FloatTensor)`, *optional*, returned when `output_hidden_states=True` is passed or when `config.output_hidden_states=True`):
            Tuple of `torch.FloatTensor` (one for the output of the embeddings, if the model has an embedding layer, +
            one for the output of each layer) of shape `(batch_size, sequence_length, hidden_size)`.

            Hidden-states of the encoder at the output of each layer plus the optional initial embedding outputs.
        encoder_attentions (`tuple(torch.FloatTensor)`, *optional*, returned when `output_attentions=True` is passed or when `config.output_attentions=True`):
            Tuple of `torch.FloatTensor` (one for each layer) of shape `(batch_size, num_heads, sequence_length,
            sequence_length)`.

            Attentions weights of the encoder, after the attention softmax, used to compute the weighted average in the
            self-attention heads.
        encoder_router_logits (`tuple(torch.FloatTensor)`, *optional*, returned when `output_router_logits=True` is passed or when `config.add_router_probs=True`):
            Tuple of `torch.FloatTensor` (one for each layer) of shape `(batch_size, sequence_length, num_experts)`.

            Router logits of the encoder model, useful to compute the auxiliary loss and the z_loss for the sparse
            modules.
    """

    last_hidden_state: torch.FloatTensor = None
    past_key_values: Optional[Tuple[Tuple[torch.FloatTensor]]] = None
    decoder_hidden_states: Optional[Tuple[torch.FloatTensor, ...]] = None
    decoder_attentions: Optional[Tuple[torch.FloatTensor, ...]] = None
    decoder_router_logits: Optional[Tuple[torch.FloatTensor]] = None
    cross_attentions: Optional[Tuple[torch.FloatTensor, ...]] = None
    encoder_last_hidden_state: Optional[torch.FloatTensor] = None
    encoder_hidden_states: Optional[Tuple[torch.FloatTensor, ...]] = None
    encoder_attentions: Optional[Tuple[torch.FloatTensor, ...]] = None
    encoder_router_logits: Optional[Tuple[torch.FloatTensor]] = None


@dataclass
class CausalLMOutput(ModelOutput):
    """
    Base class for causal language model (or autoregressive) outputs.

    Args:
        loss (`torch.FloatTensor` of shape `(1,)`, *optional*, returned when `labels` is provided):
            Language modeling loss (for next-token prediction).
        logits (`torch.FloatTensor` of shape `(batch_size, sequence_length, config.vocab_size)`):
            Prediction scores of the language modeling head (scores for each vocabulary token before SoftMax).
        hidden_states (`tuple(torch.FloatTensor)`, *optional*, returned when `output_hidden_states=True` is passed or when `config.output_hidden_states=True`):
            Tuple of `torch.FloatTensor` (one for the output of the embeddings, if the model has an embedding layer, +
            one for the output of each layer) of shape `(batch_size, sequence_length, hidden_size)`.

            Hidden-states of the model at the output of each layer plus the optional initial embedding outputs.
        attentions (`tuple(torch.FloatTensor)`, *optional*, returned when `output_attentions=True` is passed or when `config.output_attentions=True`):
            Tuple of `torch.FloatTensor` (one for each layer) of shape `(batch_size, num_heads, sequence_length,
            sequence_length)`.

            Attentions weights after the attention softmax, used to compute the weighted average in the self-attention
            heads.
    """

    loss: Optional[torch.FloatTensor] = None
    logits: torch.FloatTensor = None
    hidden_states: Optional[Tuple[torch.FloatTensor, ...]] = None
    attentions: Optional[Tuple[torch.FloatTensor, ...]] = None


@dataclass
class CausalLMOutputWithPast(ModelOutput):
    """
    Base class for causal language model (or autoregressive) outputs.

    Args:
        loss (`torch.FloatTensor` of shape `(1,)`, *optional*, returned when `labels` is provided):
            Language modeling loss (for next-token prediction).
        logits (`torch.FloatTensor` of shape `(batch_size, sequence_length, config.vocab_size)`):
            Prediction scores of the language modeling head (scores for each vocabulary token before SoftMax).
        past_key_values (`tuple(tuple(torch.FloatTensor))`, *optional*, returned when `use_cache=True` is passed or when `config.use_cache=True`):
            Tuple of `tuple(torch.FloatTensor)` of length `config.n_layers`, with each tuple having 2 tensors of shape
            `(batch_size, num_heads, sequence_length, embed_size_per_head)`)

            Contains pre-computed hidden-states (key and values in the self-attention blocks) that can be used (see
            `past_key_values` input) to speed up sequential decoding.
        hidden_states (`tuple(torch.FloatTensor)`, *optional*, returned when `output_hidden_states=True` is passed or when `config.output_hidden_states=True`):
            Tuple of `torch.FloatTensor` (one for the output of the embeddings, if the model has an embedding layer, +
            one for the output of each layer) of shape `(batch_size, sequence_length, hidden_size)`.

            Hidden-states of the model at the output of each layer plus the optional initial embedding outputs.
        attentions (`tuple(torch.FloatTensor)`, *optional*, returned when `output_attentions=True` is passed or when `config.output_attentions=True`):
            Tuple of `torch.FloatTensor` (one for each layer) of shape `(batch_size, num_heads, sequence_length,
            sequence_length)`.

            Attentions weights after the attention softmax, used to compute the weighted average in the self-attention
            heads.
    """

    loss: Optional[torch.FloatTensor] = None
    logits: torch.FloatTensor = None
    past_key_values: Optional[Tuple[Tuple[torch.FloatTensor]]] = None
    hidden_states: Optional[Tuple[torch.FloatTensor, ...]] = None
    attentions: Optional[Tuple[torch.FloatTensor, ...]] = None


@dataclass
class CausalLMOutputWithCrossAttentions(ModelOutput):
    """
    Base class for causal language model (or autoregressive) outputs.

    Args:
        loss (`torch.FloatTensor` of shape `(1,)`, *optional*, returned when `labels` is provided):
            Language modeling loss (for next-token prediction).
        logits (`torch.FloatTensor` of shape `(batch_size, sequence_length, config.vocab_size)`):
            Prediction scores of the language modeling head (scores for each vocabulary token before SoftMax).
        hidden_states (`tuple(torch.FloatTensor)`, *optional*, returned when `output_hidden_states=True` is passed or when `config.output_hidden_states=True`):
            Tuple of `torch.FloatTensor` (one for the output of the embeddings, if the model has an embedding layer, +
            one for the output of each layer) of shape `(batch_size, sequence_length, hidden_size)`.

            Hidden-states of the model at the output of each layer plus the optional initial embedding outputs.
        attentions (`tuple(torch.FloatTensor)`, *optional*, returned when `output_attentions=True` is passed or when `config.output_attentions=True`):
            Tuple of `torch.FloatTensor` (one for each layer) of shape `(batch_size, num_heads, sequence_length,
            sequence_length)`.

            Attentions weights after the attention softmax, used to compute the weighted average in the self-attention
            heads.
        cross_attentions (`tuple(torch.FloatTensor)`, *optional*, returned when `output_attentions=True` is passed or when `config.output_attentions=True`):
            Tuple of `torch.FloatTensor` (one for each layer) of shape `(batch_size, num_heads, sequence_length,
            sequence_length)`.

            Cross attentions weights after the attention softmax, used to compute the weighted average in the
            cross-attention heads.
        past_key_values (`tuple(tuple(torch.FloatTensor))`, *optional*, returned when `use_cache=True` is passed or when `config.use_cache=True`):
            Tuple of `torch.FloatTensor` tuples of length `config.n_layers`, with each tuple containing the cached key,
            value states of the self-attention and the cross-attention layers if model is used in encoder-decoder
            setting. Only relevant if `config.is_decoder = True`.

            Contains pre-computed hidden-states (key and values in the attention blocks) that can be used (see
            `past_key_values` input) to speed up sequential decoding.
    """

    loss: Optional[torch.FloatTensor] = None
    logits: torch.FloatTensor = None
    past_key_values: Optional[Tuple[Tuple[torch.FloatTensor]]] = None
    hidden_states: Optional[Tuple[torch.FloatTensor, ...]] = None
    attentions: Optional[Tuple[torch.FloatTensor, ...]] = None
    cross_attentions: Optional[Tuple[torch.FloatTensor, ...]] = None


@dataclass
class SequenceClassifierOutputWithPast(ModelOutput):
    """
    Base class for outputs of sentence classification models.

    Args:
        loss (`torch.FloatTensor` of shape `(1,)`, *optional*, returned when `labels` is provided):
            Classification (or regression if config.num_labels==1) loss.
        logits (`torch.FloatTensor` of shape `(batch_size, config.num_labels)`):
            Classification (or regression if config.num_labels==1) scores (before SoftMax).
        past_key_values (`tuple(tuple(torch.FloatTensor))`, *optional*, returned when `use_cache=True` is passed or when `config.use_cache=True`):
            Tuple of `tuple(torch.FloatTensor)` of length `config.n_layers`, with each tuple having 2 tensors of shape
            `(batch_size, num_heads, sequence_length, embed_size_per_head)`)

            Contains pre-computed hidden-states (key and values in the self-attention blocks) that can be used (see
            `past_key_values` input) to speed up sequential decoding.
        hidden_states (`tuple(torch.FloatTensor)`, *optional*, returned when `output_hidden_states=True` is passed or when `config.output_hidden_states=True`):
            Tuple of `torch.FloatTensor` (one for the output of the embeddings, if the model has an embedding layer, +
            one for the output of each layer) of shape `(batch_size, sequence_length, hidden_size)`.

            Hidden-states of the model at the output of each layer plus the optional initial embedding outputs.
        attentions (`tuple(torch.FloatTensor)`, *optional*, returned when `output_attentions=True` is passed or when `config.output_attentions=True`):
            Tuple of `torch.FloatTensor` (one for each layer) of shape `(batch_size, num_heads, sequence_length,
            sequence_length)`.

            Attentions weights after the attention softmax, used to compute the weighted average in the self-attention
            heads.
    """

    loss: Optional[torch.FloatTensor] = None
    logits: torch.FloatTensor = None
    past_key_values: Optional[Tuple[Tuple[torch.FloatTensor]]] = None
    hidden_states: Optional[Tuple[torch.FloatTensor, ...]] = None
    attentions: Optional[Tuple[torch.FloatTensor, ...]] = None


@dataclass
class MaskedLMOutput(ModelOutput):
    """
    Base class for masked language models outputs.

    Args:
        loss (`torch.FloatTensor` of shape `(1,)`, *optional*, returned when `labels` is provided):
            Masked language modeling (MLM) loss.
        logits (`torch.FloatTensor` of shape `(batch_size, sequence_length, config.vocab_size)`):
            Prediction scores of the language modeling head (scores for each vocabulary token before SoftMax).
        hidden_states (`tuple(torch.FloatTensor)`, *optional*, returned when `output_hidden_states=True` is passed or when `config.output_hidden_states=True`):
            Tuple of `torch.FloatTensor` (one for the output of the embeddings, if the model has an embedding layer, +
            one for the output of each layer) of shape `(batch_size, sequence_length, hidden_size)`.

            Hidden-states of the model at the output of each layer plus the optional initial embedding outputs.
        attentions (`tuple(torch.FloatTensor)`, *optional*, returned when `output_attentions=True` is passed or when `config.output_attentions=True`):
            Tuple of `torch.FloatTensor` (one for each layer) of shape `(batch_size, num_heads, sequence_length,
            sequence_length)`.

            Attentions weights after the attention softmax, used to compute the weighted average in the self-attention
            heads.
    """

    loss: Optional[torch.FloatTensor] = None
    logits: torch.FloatTensor = None
    hidden_states: Optional[Tuple[torch.FloatTensor, ...]] = None
    attentions: Optional[Tuple[torch.FloatTensor, ...]] = None


@dataclass
class Seq2SeqLMOutput(ModelOutput):
    """
    Base class for sequence-to-sequence language models outputs.

    Args:
        loss (`torch.FloatTensor` of shape `(1,)`, *optional*, returned when `labels` is provided):
            Language modeling loss.
        logits (`torch.FloatTensor` of shape `(batch_size, sequence_length, config.vocab_size)`):
            Prediction scores of the language modeling head (scores for each vocabulary token before SoftMax).
        past_key_values (`tuple(tuple(torch.FloatTensor))`, *optional*, returned when `use_cache=True` is passed or when `config.use_cache=True`):
            Tuple of `tuple(torch.FloatTensor)` of length `config.n_layers`, with each tuple having 2 tensors of shape
            `(batch_size, num_heads, sequence_length, embed_size_per_head)`) and 2 additional tensors of shape
            `(batch_size, num_heads, encoder_sequence_length, embed_size_per_head)`.

            Contains pre-computed hidden-states (key and values in the self-attention blocks and in the cross-attention
            blocks) that can be used (see `past_key_values` input) to speed up sequential decoding.
        decoder_hidden_states (`tuple(torch.FloatTensor)`, *optional*, returned when `output_hidden_states=True` is passed or when `config.output_hidden_states=True`):
            Tuple of `torch.FloatTensor` (one for the output of the embeddings, if the model has an embedding layer, +
            one for the output of each layer) of shape `(batch_size, sequence_length, hidden_size)`.

            Hidden-states of the decoder at the output of each layer plus the initial embedding outputs.
        decoder_attentions (`tuple(torch.FloatTensor)`, *optional*, returned when `output_attentions=True` is passed or when `config.output_attentions=True`):
            Tuple of `torch.FloatTensor` (one for each layer) of shape `(batch_size, num_heads, sequence_length,
            sequence_length)`.

            Attentions weights of the decoder, after the attention softmax, used to compute the weighted average in the
            self-attention heads.
        cross_attentions (`tuple(torch.FloatTensor)`, *optional*, returned when `output_attentions=True` is passed or when `config.output_attentions=True`):
            Tuple of `torch.FloatTensor` (one for each layer) of shape `(batch_size, num_heads, sequence_length,
            sequence_length)`.

            Attentions weights of the decoder's cross-attention layer, after the attention softmax, used to compute the
            weighted average in the cross-attention heads.
        encoder_last_hidden_state (`torch.FloatTensor` of shape `(batch_size, sequence_length, hidden_size)`, *optional*):
            Sequence of hidden-states at the output of the last layer of the encoder of the model.
        encoder_hidden_states (`tuple(torch.FloatTensor)`, *optional*, returned when `output_hidden_states=True` is passed or when `config.output_hidden_states=True`):
            Tuple of `torch.FloatTensor` (one for the output of the embeddings, if the model has an embedding layer, +
            one for the output of each layer) of shape `(batch_size, sequence_length, hidden_size)`.

            Hidden-states of the encoder at the output of each layer plus the initial embedding outputs.
        encoder_attentions (`tuple(torch.FloatTensor)`, *optional*, returned when `output_attentions=True` is passed or when `config.output_attentions=True`):
            Tuple of `torch.FloatTensor` (one for each layer) of shape `(batch_size, num_heads, sequence_length,
            sequence_length)`.

            Attentions weights of the encoder, after the attention softmax, used to compute the weighted average in the
            self-attention heads.
    """

    loss: Optional[torch.FloatTensor] = None
    logits: torch.FloatTensor = None
    past_key_values: Optional[Tuple[Tuple[torch.FloatTensor]]] = None
    decoder_hidden_states: Optional[Tuple[torch.FloatTensor, ...]] = None
    decoder_attentions: Optional[Tuple[torch.FloatTensor, ...]] = None
    cross_attentions: Optional[Tuple[torch.FloatTensor, ...]] = None
    encoder_last_hidden_state: Optional[torch.FloatTensor] = None
    encoder_hidden_states: Optional[Tuple[torch.FloatTensor, ...]] = None
    encoder_attentions: Optional[Tuple[torch.FloatTensor, ...]] = None


@dataclass
class Seq2SeqMoEOutput(ModelOutput):
    """
    Base class for sequence-to-sequence language models outputs.

    Args:
        loss (`torch.FloatTensor` of shape `(1,)`, *optional*, returned when `labels` is provided):
            Language modeling loss.
        logits (`torch.FloatTensor` of shape `(batch_size, sequence_length, config.vocab_size)`):
            Prediction scores of the language modeling head (scores for each vocabulary token before SoftMax).
        past_key_values (`tuple(tuple(torch.FloatTensor))`, *optional*, returned when `use_cache=True` is passed or when `config.use_cache=True`):
            Tuple of `tuple(torch.FloatTensor)` of length `config.n_layers`, with each tuple having 2 tensors of shape
            `(batch_size, num_heads, sequence_length, embed_size_per_head)`) and 2 additional tensors of shape
            `(batch_size, num_heads, encoder_sequence_length, embed_size_per_head)`.

            Contains pre-computed hidden-states (key and values in the self-attention blocks and in the cross-attention
            blocks) that can be used (see `past_key_values` input) to speed up sequential decoding.
        decoder_hidden_states (`tuple(torch.FloatTensor)`, *optional*, returned when `output_hidden_states=True` is passed or when `config.output_hidden_states=True`):
            Tuple of `torch.FloatTensor` (one for the output of the embeddings, if the model has an embedding layer, +
            one for the output of each layer) of shape `(batch_size, sequence_length, hidden_size)`.

            Hidden-states of the decoder at the output of each layer plus the initial embedding outputs.
        decoder_attentions (`tuple(torch.FloatTensor)`, *optional*, returned when `output_attentions=True` is passed or when `config.output_attentions=True`):
            Tuple of `torch.FloatTensor` (one for each layer) of shape `(batch_size, num_heads, sequence_length,
            sequence_length)`.

            Attentions weights of the decoder, after the attention softmax, used to compute the weighted average in the
            self-attention heads.
        decoder_router_logits (`tuple(torch.FloatTensor)`, *optional*, returned when `output_router_logits=True` is passed or when `config.add_router_probs=True`):
            Tuple of `torch.FloatTensor` (one for each layer) of shape `(batch_size, sequence_length, num_experts)`.

            Router logits of the decoder model, useful to compute the auxiliary loss for Mixture of Experts models.
        cross_attentions (`tuple(torch.FloatTensor)`, *optional*, returned when `output_attentions=True` is passed or when `config.output_attentions=True`):
            Tuple of `torch.FloatTensor` (one for each layer) of shape `(batch_size, num_heads, sequence_length,
            sequence_length)`.

            Attentions weights of the decoder's cross-attention layer, after the attention softmax, used to compute the
            weighted average in the cross-attention heads.
        encoder_last_hidden_state (`torch.FloatTensor` of shape `(batch_size, sequence_length, hidden_size)`, *optional*):
            Sequence of hidden-states at the output of the last layer of the encoder of the model.
        encoder_hidden_states (`tuple(torch.FloatTensor)`, *optional*, returned when `output_hidden_states=True` is passed or when `config.output_hidden_states=True`):
            Tuple of `torch.FloatTensor` (one for the output of the embeddings, if the model has an embedding layer, +
            one for the output of each layer) of shape `(batch_size, sequence_length, hidden_size)`.

            Hidden-states of the encoder at the output of each layer plus the initial embedding outputs.
        encoder_attentions (`tuple(torch.FloatTensor)`, *optional*, returned when `output_attentions=True` is passed or when `config.output_attentions=True`):
            Tuple of `torch.FloatTensor` (one for each layer) of shape `(batch_size, num_heads, sequence_length,
            sequence_length)`.

            Attentions weights of the encoder, after the attention softmax, used to compute the weighted average in the
            self-attention heads.
        encoder_router_logits (`tuple(torch.FloatTensor)`, *optional*, returned when `output_router_logits=True` is passed or when `config.add_router_probs=True`):
            Tuple of `torch.FloatTensor` (one for each layer) of shape `(batch_size, sequence_length, num_experts)`.

            Router logits of the encoder model, useful to compute the auxiliary loss and z_loss for Mixture of Experts
            models.
    """

    loss: Optional[torch.FloatTensor] = None
    logits: torch.FloatTensor = None
    encoder_z_loss: torch.FloatTensor = None
    decoder_z_loss: torch.FloatTensor = None
    encoder_aux_loss: torch.FloatTensor = None
    decoder_aux_loss: torch.FloatTensor = None
    past_key_values: Optional[Tuple[Tuple[torch.FloatTensor]]] = None
    decoder_hidden_states: Optional[Tuple[torch.FloatTensor, ...]] = None
    decoder_attentions: Optional[Tuple[torch.FloatTensor, ...]] = None
    decoder_router_logits: Optional[Tuple[torch.FloatTensor]] = None
    cross_attentions: Optional[Tuple[torch.FloatTensor, ...]] = None
    encoder_last_hidden_state: Optional[torch.FloatTensor] = None
    encoder_hidden_states: Optional[Tuple[torch.FloatTensor, ...]] = None
    encoder_attentions: Optional[Tuple[torch.FloatTensor, ...]] = None
    encoder_router_logits: Optional[Tuple[torch.FloatTensor]] = None


@dataclass
class NextSentencePredictorOutput(ModelOutput):
    """
    Base class for outputs of models predicting if two sentences are consecutive or not.

    Args:
        loss (`torch.FloatTensor` of shape `(1,)`, *optional*, returned when `next_sentence_label` is provided):
            Next sequence prediction (classification) loss.
        logits (`torch.FloatTensor` of shape `(batch_size, 2)`):
            Prediction scores of the next sequence prediction (classification) head (scores of True/False continuation
            before SoftMax).
        hidden_states (`tuple(torch.FloatTensor)`, *optional*, returned when `output_hidden_states=True` is passed or when `config.output_hidden_states=True`):
            Tuple of `torch.FloatTensor` (one for the output of the embeddings, if the model has an embedding layer, +
            one for the output of each layer) of shape `(batch_size, sequence_length, hidden_size)`.

            Hidden-states of the model at the output of each layer plus the optional initial embedding outputs.
        attentions (`tuple(torch.FloatTensor)`, *optional*, returned when `output_attentions=True` is passed or when `config.output_attentions=True`):
            Tuple of `torch.FloatTensor` (one for each layer) of shape `(batch_size, num_heads, sequence_length,
            sequence_length)`.

            Attentions weights after the attention softmax, used to compute the weighted average in the self-attention
            heads.
    """

    loss: Optional[torch.FloatTensor] = None
    logits: torch.FloatTensor = None
    hidden_states: Optional[Tuple[torch.FloatTensor, ...]] = None
    attentions: Optional[Tuple[torch.FloatTensor, ...]] = None


@dataclass
class SequenceClassifierOutput(ModelOutput):
    """
    Base class for outputs of sentence classification models.

    Args:
        loss (`torch.FloatTensor` of shape `(1,)`, *optional*, returned when `labels` is provided):
            Classification (or regression if config.num_labels==1) loss.
        logits (`torch.FloatTensor` of shape `(batch_size, config.num_labels)`):
            Classification (or regression if config.num_labels==1) scores (before SoftMax).
        hidden_states (`tuple(torch.FloatTensor)`, *optional*, returned when `output_hidden_states=True` is passed or when `config.output_hidden_states=True`):
            Tuple of `torch.FloatTensor` (one for the output of the embeddings, if the model has an embedding layer, +
            one for the output of each layer) of shape `(batch_size, sequence_length, hidden_size)`.

            Hidden-states of the model at the output of each layer plus the optional initial embedding outputs.
        attentions (`tuple(torch.FloatTensor)`, *optional*, returned when `output_attentions=True` is passed or when `config.output_attentions=True`):
            Tuple of `torch.FloatTensor` (one for each layer) of shape `(batch_size, num_heads, sequence_length,
            sequence_length)`.

            Attentions weights after the attention softmax, used to compute the weighted average in the self-attention
            heads.
    """

    loss: Optional[torch.FloatTensor] = None
    logits: torch.FloatTensor = None
    hidden_states: Optional[Tuple[torch.FloatTensor, ...]] = None
    attentions: Optional[Tuple[torch.FloatTensor, ...]] = None


@dataclass
class Seq2SeqSequenceClassifierOutput(ModelOutput):
    """
    Base class for outputs of sequence-to-sequence sentence classification models.

    Args:
        loss (`torch.FloatTensor` of shape `(1,)`, *optional*, returned when `label` is provided):
            Classification (or regression if config.num_labels==1) loss.
        logits (`torch.FloatTensor` of shape `(batch_size, config.num_labels)`):
            Classification (or regression if config.num_labels==1) scores (before SoftMax).
        past_key_values (`tuple(tuple(torch.FloatTensor))`, *optional*, returned when `use_cache=True` is passed or when `config.use_cache=True`):
            Tuple of `tuple(torch.FloatTensor)` of length `config.n_layers`, with each tuple having 2 tensors of shape
            `(batch_size, num_heads, sequence_length, embed_size_per_head)`) and 2 additional tensors of shape
            `(batch_size, num_heads, encoder_sequence_length, embed_size_per_head)`.

            Contains pre-computed hidden-states (key and values in the self-attention blocks and in the cross-attention
            blocks) that can be used (see `past_key_values` input) to speed up sequential decoding.
        decoder_hidden_states (`tuple(torch.FloatTensor)`, *optional*, returned when `output_hidden_states=True` is passed or when `config.output_hidden_states=True`):
            Tuple of `torch.FloatTensor` (one for the output of the embeddings, if the model has an embedding layer, +
            one for the output of each layer) of shape `(batch_size, sequence_length, hidden_size)`.

            Hidden-states of the decoder at the output of each layer plus the initial embedding outputs.
        decoder_attentions (`tuple(torch.FloatTensor)`, *optional*, returned when `output_attentions=True` is passed or when `config.output_attentions=True`):
            Tuple of `torch.FloatTensor` (one for each layer) of shape `(batch_size, num_heads, sequence_length,
            sequence_length)`.

            Attentions weights of the decoder, after the attention softmax, used to compute the weighted average in the
            self-attention heads.
        cross_attentions (`tuple(torch.FloatTensor)`, *optional*, returned when `output_attentions=True` is passed or when `config.output_attentions=True`):
            Tuple of `torch.FloatTensor` (one for each layer) of shape `(batch_size, num_heads, sequence_length,
            sequence_length)`.

            Attentions weights of the decoder's cross-attention layer, after the attention softmax, used to compute the
            weighted average in the cross-attention heads.
        encoder_last_hidden_state (`torch.FloatTensor` of shape `(batch_size, sequence_length, hidden_size)`, *optional*):
            Sequence of hidden-states at the output of the last layer of the encoder of the model.
        encoder_hidden_states (`tuple(torch.FloatTensor)`, *optional*, returned when `output_hidden_states=True` is passed or when `config.output_hidden_states=True`):
            Tuple of `torch.FloatTensor` (one for the output of the embeddings, if the model has an embedding layer, +
            one for the output of each layer) of shape `(batch_size, sequence_length, hidden_size)`.

            Hidden-states of the encoder at the output of each layer plus the initial embedding outputs.
        encoder_attentions (`tuple(torch.FloatTensor)`, *optional*, returned when `output_attentions=True` is passed or when `config.output_attentions=True`):
            Tuple of `torch.FloatTensor` (one for each layer) of shape `(batch_size, num_heads, sequence_length,
            sequence_length)`.

            Attentions weights of the encoder, after the attention softmax, used to compute the weighted average in the
            self-attention heads.
    """

    loss: Optional[torch.FloatTensor] = None
    logits: torch.FloatTensor = None
    past_key_values: Optional[Tuple[Tuple[torch.FloatTensor]]] = None
    decoder_hidden_states: Optional[Tuple[torch.FloatTensor, ...]] = None
    decoder_attentions: Optional[Tuple[torch.FloatTensor, ...]] = None
    cross_attentions: Optional[Tuple[torch.FloatTensor, ...]] = None
    encoder_last_hidden_state: Optional[torch.FloatTensor] = None
    encoder_hidden_states: Optional[Tuple[torch.FloatTensor, ...]] = None
    encoder_attentions: Optional[Tuple[torch.FloatTensor, ...]] = None


@dataclass
class MultipleChoiceModelOutput(ModelOutput):
    """
    Base class for outputs of multiple choice models.

    Args:
        loss (`torch.FloatTensor` of shape *(1,)*, *optional*, returned when `labels` is provided):
            Classification loss.
        logits (`torch.FloatTensor` of shape `(batch_size, num_choices)`):
            *num_choices* is the second dimension of the input tensors. (see *input_ids* above).

            Classification scores (before SoftMax).
        hidden_states (`tuple(torch.FloatTensor)`, *optional*, returned when `output_hidden_states=True` is passed or when `config.output_hidden_states=True`):
            Tuple of `torch.FloatTensor` (one for the output of the embeddings, if the model has an embedding layer, +
            one for the output of each layer) of shape `(batch_size, sequence_length, hidden_size)`.

            Hidden-states of the model at the output of each layer plus the optional initial embedding outputs.
        attentions (`tuple(torch.FloatTensor)`, *optional*, returned when `output_attentions=True` is passed or when `config.output_attentions=True`):
            Tuple of `torch.FloatTensor` (one for each layer) of shape `(batch_size, num_heads, sequence_length,
            sequence_length)`.

            Attentions weights after the attention softmax, used to compute the weighted average in the self-attention
            heads.
    """

    loss: Optional[torch.FloatTensor] = None
    logits: torch.FloatTensor = None
    hidden_states: Optional[Tuple[torch.FloatTensor, ...]] = None
    attentions: Optional[Tuple[torch.FloatTensor, ...]] = None


@dataclass
class TokenClassifierOutput(ModelOutput):
    """
    Base class for outputs of token classification models.

    Args:
        loss (`torch.FloatTensor` of shape `(1,)`, *optional*, returned when `labels` is provided) :
            Classification loss.
        logits (`torch.FloatTensor` of shape `(batch_size, sequence_length, config.num_labels)`):
            Classification scores (before SoftMax).
        hidden_states (`tuple(torch.FloatTensor)`, *optional*, returned when `output_hidden_states=True` is passed or when `config.output_hidden_states=True`):
            Tuple of `torch.FloatTensor` (one for the output of the embeddings, if the model has an embedding layer, +
            one for the output of each layer) of shape `(batch_size, sequence_length, hidden_size)`.

            Hidden-states of the model at the output of each layer plus the optional initial embedding outputs.
        attentions (`tuple(torch.FloatTensor)`, *optional*, returned when `output_attentions=True` is passed or when `config.output_attentions=True`):
            Tuple of `torch.FloatTensor` (one for each layer) of shape `(batch_size, num_heads, sequence_length,
            sequence_length)`.

            Attentions weights after the attention softmax, used to compute the weighted average in the self-attention
            heads.
    """

    loss: Optional[torch.FloatTensor] = None
    logits: torch.FloatTensor = None
    hidden_states: Optional[Tuple[torch.FloatTensor, ...]] = None
    attentions: Optional[Tuple[torch.FloatTensor, ...]] = None


@dataclass
class QuestionAnsweringModelOutput(ModelOutput):
    """
    Base class for outputs of question answering models.

    Args:
        loss (`torch.FloatTensor` of shape `(1,)`, *optional*, returned when `labels` is provided):
            Total span extraction loss is the sum of a Cross-Entropy for the start and end positions.
        start_logits (`torch.FloatTensor` of shape `(batch_size, sequence_length)`):
            Span-start scores (before SoftMax).
        end_logits (`torch.FloatTensor` of shape `(batch_size, sequence_length)`):
            Span-end scores (before SoftMax).
        hidden_states (`tuple(torch.FloatTensor)`, *optional*, returned when `output_hidden_states=True` is passed or when `config.output_hidden_states=True`):
            Tuple of `torch.FloatTensor` (one for the output of the embeddings, if the model has an embedding layer, +
            one for the output of each layer) of shape `(batch_size, sequence_length, hidden_size)`.

            Hidden-states of the model at the output of each layer plus the optional initial embedding outputs.
        attentions (`tuple(torch.FloatTensor)`, *optional*, returned when `output_attentions=True` is passed or when `config.output_attentions=True`):
            Tuple of `torch.FloatTensor` (one for each layer) of shape `(batch_size, num_heads, sequence_length,
            sequence_length)`.

            Attentions weights after the attention softmax, used to compute the weighted average in the self-attention
            heads.
    """

    loss: Optional[torch.FloatTensor] = None
    start_logits: torch.FloatTensor = None
    end_logits: torch.FloatTensor = None
    hidden_states: Optional[Tuple[torch.FloatTensor, ...]] = None
    attentions: Optional[Tuple[torch.FloatTensor, ...]] = None


@dataclass
class Seq2SeqQuestionAnsweringModelOutput(ModelOutput):
    """
    Base class for outputs of sequence-to-sequence question answering models.

    Args:
        loss (`torch.FloatTensor` of shape `(1,)`, *optional*, returned when `labels` is provided):
            Total span extraction loss is the sum of a Cross-Entropy for the start and end positions.
        start_logits (`torch.FloatTensor` of shape `(batch_size, sequence_length)`):
            Span-start scores (before SoftMax).
        end_logits (`torch.FloatTensor` of shape `(batch_size, sequence_length)`):
            Span-end scores (before SoftMax).
        past_key_values (`tuple(tuple(torch.FloatTensor))`, *optional*, returned when `use_cache=True` is passed or when `config.use_cache=True`):
            Tuple of `tuple(torch.FloatTensor)` of length `config.n_layers`, with each tuple having 2 tensors of shape
            `(batch_size, num_heads, sequence_length, embed_size_per_head)`) and 2 additional tensors of shape
            `(batch_size, num_heads, encoder_sequence_length, embed_size_per_head)`.

            Contains pre-computed hidden-states (key and values in the self-attention blocks and in the cross-attention
            blocks) that can be used (see `past_key_values` input) to speed up sequential decoding.
        decoder_hidden_states (`tuple(torch.FloatTensor)`, *optional*, returned when `output_hidden_states=True` is passed or when `config.output_hidden_states=True`):
            Tuple of `torch.FloatTensor` (one for the output of the embeddings, if the model has an embedding layer, +
            one for the output of each layer) of shape `(batch_size, sequence_length, hidden_size)`.

            Hidden-states of the decoder at the output of each layer plus the initial embedding outputs.
        decoder_attentions (`tuple(torch.FloatTensor)`, *optional*, returned when `output_attentions=True` is passed or when `config.output_attentions=True`):
            Tuple of `torch.FloatTensor` (one for each layer) of shape `(batch_size, num_heads, sequence_length,
            sequence_length)`.

            Attentions weights of the decoder, after the attention softmax, used to compute the weighted average in the
            self-attention heads.
        cross_attentions (`tuple(torch.FloatTensor)`, *optional*, returned when `output_attentions=True` is passed or when `config.output_attentions=True`):
            Tuple of `torch.FloatTensor` (one for each layer) of shape `(batch_size, num_heads, sequence_length,
            sequence_length)`.

            Attentions weights of the decoder's cross-attention layer, after the attention softmax, used to compute the
            weighted average in the cross-attention heads.
        encoder_last_hidden_state (`torch.FloatTensor` of shape `(batch_size, sequence_length, hidden_size)`, *optional*):
            Sequence of hidden-states at the output of the last layer of the encoder of the model.
        encoder_hidden_states (`tuple(torch.FloatTensor)`, *optional*, returned when `output_hidden_states=True` is passed or when `config.output_hidden_states=True`):
            Tuple of `torch.FloatTensor` (one for the output of the embeddings, if the model has an embedding layer, +
            one for the output of each layer) of shape `(batch_size, sequence_length, hidden_size)`.

            Hidden-states of the encoder at the output of each layer plus the initial embedding outputs.
        encoder_attentions (`tuple(torch.FloatTensor)`, *optional*, returned when `output_attentions=True` is passed or when `config.output_attentions=True`):
            Tuple of `torch.FloatTensor` (one for each layer) of shape `(batch_size, num_heads, sequence_length,
            sequence_length)`.

            Attentions weights of the encoder, after the attention softmax, used to compute the weighted average in the
            self-attention heads.
    """

    loss: Optional[torch.FloatTensor] = None
    start_logits: torch.FloatTensor = None
    end_logits: torch.FloatTensor = None
    past_key_values: Optional[Tuple[Tuple[torch.FloatTensor]]] = None
    decoder_hidden_states: Optional[Tuple[torch.FloatTensor, ...]] = None
    decoder_attentions: Optional[Tuple[torch.FloatTensor, ...]] = None
    cross_attentions: Optional[Tuple[torch.FloatTensor, ...]] = None
    encoder_last_hidden_state: Optional[torch.FloatTensor] = None
    encoder_hidden_states: Optional[Tuple[torch.FloatTensor, ...]] = None
    encoder_attentions: Optional[Tuple[torch.FloatTensor, ...]] = None


@dataclass
class SemanticSegmenterOutput(ModelOutput):
    """
    Base class for outputs of semantic segmentation models.

    Args:
        loss (`torch.FloatTensor` of shape `(1,)`, *optional*, returned when `labels` is provided):
            Classification (or regression if config.num_labels==1) loss.
        logits (`torch.FloatTensor` of shape `(batch_size, config.num_labels, logits_height, logits_width)`):
            Classification scores for each pixel.

            <Tip warning={true}>

            The logits returned do not necessarily have the same size as the `pixel_values` passed as inputs. This is
            to avoid doing two interpolations and lose some quality when a user needs to resize the logits to the
            original image size as post-processing. You should always check your logits shape and resize as needed.

            </Tip>

        hidden_states (`tuple(torch.FloatTensor)`, *optional*, returned when `output_hidden_states=True` is passed or when `config.output_hidden_states=True`):
            Tuple of `torch.FloatTensor` (one for the output of the embeddings, if the model has an embedding layer, +
            one for the output of each layer) of shape `(batch_size, patch_size, hidden_size)`.

            Hidden-states of the model at the output of each layer plus the optional initial embedding outputs.
        attentions (`tuple(torch.FloatTensor)`, *optional*, returned when `output_attentions=True` is passed or when `config.output_attentions=True`):
            Tuple of `torch.FloatTensor` (one for each layer) of shape `(batch_size, num_heads, patch_size,
            sequence_length)`.

            Attentions weights after the attention softmax, used to compute the weighted average in the self-attention
            heads.
    """

    loss: Optional[torch.FloatTensor] = None
    logits: torch.FloatTensor = None
    hidden_states: Optional[Tuple[torch.FloatTensor, ...]] = None
    attentions: Optional[Tuple[torch.FloatTensor, ...]] = None


@dataclass
class ImageClassifierOutput(ModelOutput):
    """
    Base class for outputs of image classification models.

    Args:
        loss (`torch.FloatTensor` of shape `(1,)`, *optional*, returned when `labels` is provided):
            Classification (or regression if config.num_labels==1) loss.
        logits (`torch.FloatTensor` of shape `(batch_size, config.num_labels)`):
            Classification (or regression if config.num_labels==1) scores (before SoftMax).
        hidden_states (`tuple(torch.FloatTensor)`, *optional*, returned when `output_hidden_states=True` is passed or when `config.output_hidden_states=True`):
            Tuple of `torch.FloatTensor` (one for the output of the embeddings, if the model has an embedding layer, +
            one for the output of each stage) of shape `(batch_size, sequence_length, hidden_size)`. Hidden-states
            (also called feature maps) of the model at the output of each stage.
        attentions (`tuple(torch.FloatTensor)`, *optional*, returned when `output_attentions=True` is passed or when `config.output_attentions=True`):
            Tuple of `torch.FloatTensor` (one for each layer) of shape `(batch_size, num_heads, patch_size,
            sequence_length)`.

            Attentions weights after the attention softmax, used to compute the weighted average in the self-attention
            heads.
    """

    loss: Optional[torch.FloatTensor] = None
    logits: torch.FloatTensor = None
    hidden_states: Optional[Tuple[torch.FloatTensor, ...]] = None
    attentions: Optional[Tuple[torch.FloatTensor, ...]] = None


@dataclass
class ImageClassifierOutputWithNoAttention(ModelOutput):
    """
    Base class for outputs of image classification models.

    Args:
        loss (`torch.FloatTensor` of shape `(1,)`, *optional*, returned when `labels` is provided):
            Classification (or regression if config.num_labels==1) loss.
        logits (`torch.FloatTensor` of shape `(batch_size, config.num_labels)`):
            Classification (or regression if config.num_labels==1) scores (before SoftMax).
        hidden_states (`tuple(torch.FloatTensor)`, *optional*, returned when `output_hidden_states=True` is passed or when `config.output_hidden_states=True`):
            Tuple of `torch.FloatTensor` (one for the output of the embeddings, if the model has an embedding layer, +
            one for the output of each stage) of shape `(batch_size, num_channels, height, width)`. Hidden-states (also
            called feature maps) of the model at the output of each stage.
    """

    loss: Optional[torch.FloatTensor] = None
    logits: torch.FloatTensor = None
    hidden_states: Optional[Tuple[torch.FloatTensor, ...]] = None


@dataclass
class DepthEstimatorOutput(ModelOutput):
    """
    Base class for outputs of depth estimation models.

    Args:
        loss (`torch.FloatTensor` of shape `(1,)`, *optional*, returned when `labels` is provided):
            Classification (or regression if config.num_labels==1) loss.
        predicted_depth (`torch.FloatTensor` of shape `(batch_size, height, width)`):
            Predicted depth for each pixel.

        hidden_states (`tuple(torch.FloatTensor)`, *optional*, returned when `output_hidden_states=True` is passed or when `config.output_hidden_states=True`):
            Tuple of `torch.FloatTensor` (one for the output of the embeddings, if the model has an embedding layer, +
            one for the output of each layer) of shape `(batch_size, num_channels, height, width)`.

            Hidden-states of the model at the output of each layer plus the optional initial embedding outputs.
        attentions (`tuple(torch.FloatTensor)`, *optional*, returned when `output_attentions=True` is passed or when `config.output_attentions=True`):
            Tuple of `torch.FloatTensor` (one for each layer) of shape `(batch_size, num_heads, patch_size,
            sequence_length)`.

            Attentions weights after the attention softmax, used to compute the weighted average in the self-attention
            heads.
    """

    loss: Optional[torch.FloatTensor] = None
    predicted_depth: torch.FloatTensor = None
    hidden_states: Optional[Tuple[torch.FloatTensor, ...]] = None
    attentions: Optional[Tuple[torch.FloatTensor, ...]] = None


@dataclass
class ImageSuperResolutionOutput(ModelOutput):
    """
    Base class for outputs of image super resolution models.

    Args:
        loss (`torch.FloatTensor` of shape `(1,)`, *optional*, returned when `labels` is provided):
            Reconstruction loss.
        reconstruction (`torch.FloatTensor` of shape `(batch_size, num_channels, height, width)`):
           Reconstructed images, possibly upscaled.
        hidden_states (`tuple(torch.FloatTensor)`, *optional*, returned when `output_hidden_states=True` is passed or when `config.output_hidden_states=True`):
            Tuple of `torch.FloatTensor` (one for the output of the embeddings, if the model has an embedding layer, +
            one for the output of each stage) of shape `(batch_size, sequence_length, hidden_size)`. Hidden-states
            (also called feature maps) of the model at the output of each stage.
        attentions (`tuple(torch.FloatTensor)`, *optional*, returned when `output_attentions=True` is passed or when `config.output_attentions=True`):
            Tuple of `torch.FloatTensor` (one for each layer) of shape `(batch_size, num_heads, patch_size,
            sequence_length)`.

            Attentions weights after the attention softmax, used to compute the weighted average in the self-attention
            heads.
    """

    loss: Optional[torch.FloatTensor] = None
    reconstruction: torch.FloatTensor = None
    hidden_states: Optional[Tuple[torch.FloatTensor, ...]] = None
    attentions: Optional[Tuple[torch.FloatTensor, ...]] = None


@dataclass
class Wav2Vec2BaseModelOutput(ModelOutput):
    """
    Base class for models that have been trained with the Wav2Vec2 loss objective.

    Args:
        last_hidden_state (`torch.FloatTensor` of shape `(batch_size, sequence_length, hidden_size)`):
            Sequence of hidden-states at the output of the last layer of the model.
        extract_features (`torch.FloatTensor` of shape `(batch_size, sequence_length, conv_dim[-1])`):
            Sequence of extracted feature vectors of the last convolutional layer of the model.
        hidden_states (`tuple(torch.FloatTensor)`, *optional*, returned when `output_hidden_states=True` is passed or when `config.output_hidden_states=True`):
            Tuple of `torch.FloatTensor` (one for the output of the embeddings + one for the output of each layer) of
            shape `(batch_size, sequence_length, hidden_size)`.

            Hidden-states of the model at the output of each layer plus the initial embedding outputs.
        attentions (`tuple(torch.FloatTensor)`, *optional*, returned when `output_attentions=True` is passed or when `config.output_attentions=True`):
            Tuple of `torch.FloatTensor` (one for each layer) of shape `(batch_size, num_heads, sequence_length,
            sequence_length)`.

            Attentions weights after the attention softmax, used to compute the weighted average in the self-attention
            heads.
    """

    last_hidden_state: torch.FloatTensor = None
    extract_features: torch.FloatTensor = None
    hidden_states: Optional[Tuple[torch.FloatTensor, ...]] = None
    attentions: Optional[Tuple[torch.FloatTensor, ...]] = None


@dataclass
class XVectorOutput(ModelOutput):
    """
    Output type of [`Wav2Vec2ForXVector`].

    Args:
        loss (`torch.FloatTensor` of shape `(1,)`, *optional*, returned when `labels` is provided):
            Classification loss.
        logits (`torch.FloatTensor` of shape `(batch_size, config.xvector_output_dim)`):
            Classification hidden states before AMSoftmax.
        embeddings (`torch.FloatTensor` of shape `(batch_size, config.xvector_output_dim)`):
            Utterance embeddings used for vector similarity-based retrieval.
        hidden_states (`tuple(torch.FloatTensor)`, *optional*, returned when `output_hidden_states=True` is passed or when `config.output_hidden_states=True`):
            Tuple of `torch.FloatTensor` (one for the output of the embeddings + one for the output of each layer) of
            shape `(batch_size, sequence_length, hidden_size)`.

            Hidden-states of the model at the output of each layer plus the initial embedding outputs.
        attentions (`tuple(torch.FloatTensor)`, *optional*, returned when `output_attentions=True` is passed or when `config.output_attentions=True`):
            Tuple of `torch.FloatTensor` (one for each layer) of shape `(batch_size, num_heads, sequence_length,
            sequence_length)`.

            Attentions weights after the attention softmax, used to compute the weighted average in the self-attention
            heads.
    """

    loss: Optional[torch.FloatTensor] = None
    logits: torch.FloatTensor = None
    embeddings: torch.FloatTensor = None
    hidden_states: Optional[Tuple[torch.FloatTensor, ...]] = None
    attentions: Optional[Tuple[torch.FloatTensor, ...]] = None


@dataclass
class BackboneOutput(ModelOutput):
    """
    Base class for outputs of backbones.

    Args:
        feature_maps (`tuple(torch.FloatTensor)` of shape `(batch_size, num_channels, height, width)`):
            Feature maps of the stages.
        hidden_states (`tuple(torch.FloatTensor)`, *optional*, returned when `output_hidden_states=True` is passed or when `config.output_hidden_states=True`):
            Tuple of `torch.FloatTensor` (one for the output of the embeddings + one for the output of each layer) of
            shape `(batch_size, sequence_length, hidden_size)` or `(batch_size, num_channels, height, width)`,
            depending on the backbone.

            Hidden-states of the model at the output of each stage plus the initial embedding outputs.
        attentions (`tuple(torch.FloatTensor)`, *optional*, returned when `output_attentions=True` is passed or when `config.output_attentions=True`):
            Tuple of `torch.FloatTensor` (one for each layer) of shape `(batch_size, num_heads, sequence_length,
            sequence_length)`. Only applicable if the backbone uses attention.

            Attentions weights after the attention softmax, used to compute the weighted average in the self-attention
            heads.
    """

    feature_maps: Tuple[torch.FloatTensor] = None
    hidden_states: Optional[Tuple[torch.FloatTensor, ...]] = None
    attentions: Optional[Tuple[torch.FloatTensor, ...]] = None


@dataclass
class BaseModelOutputWithPoolingAndProjection(ModelOutput):
    """
    Base class for model's outputs that also contains a pooling of the last hidden states.

    Args:
        last_hidden_state (`torch.FloatTensor` of shape `(batch_size, sequence_length, hidden_size)`):
            Sequence of hidden-states at the output of the last layer of the model.
        pooler_output (`torch.FloatTensor` of shape `(batch_size, hidden_size)`):
            Last layer hidden-state of the first token of the sequence (classification token) after further processing
            through the layers used for the auxiliary pretraining task. E.g. for BERT-family of models, this returns
            the classification token after processing through a linear layer and a tanh activation function. The linear
            layer weights are trained from the next sentence prediction (classification) objective during pretraining.
        hidden_states (`tuple(torch.FloatTensor)`, *optional*, returned when `output_hidden_states=True` is passed or when `config.output_hidden_states=True`):
            Tuple of `torch.FloatTensor` (one for the output of the embeddings, if the model has an embedding layer, +
            one for the output of each layer) of shape `(batch_size, sequence_length, hidden_size)`.

            Hidden-states of the model at the output of each layer plus the optional initial embedding outputs.
        attentions (`tuple(torch.FloatTensor)`, *optional*, returned when `output_attentions=True` is passed or when `config.output_attentions=True`):
            Tuple of `torch.FloatTensor` (one for each layer) of shape `(batch_size, num_heads, sequence_length,
            sequence_length)`.

            Attentions weights after the attention softmax, used to compute the weighted average in the self-attention
            heads.
        projection_state (`tuple(torch.FloatTensor)`, returned when `output_attentions=True` is passed or when `config.output_attentions=True`):
            Tuple of `torch.FloatTensor` of shape `(batch_size,config.project_dim)`.

            Text embeddings before the projection layer, used to mimic the last hidden state of the teacher encoder.
    """

    last_hidden_state: torch.FloatTensor = None
    pooler_output: torch.FloatTensor = None
    hidden_states: Optional[Tuple[torch.FloatTensor, ...]] = None
    attentions: Optional[Tuple[torch.FloatTensor, ...]] = None
    projection_state: Optional[Tuple[torch.FloatTensor]] = None


@dataclass
class Seq2SeqSpectrogramOutput(ModelOutput):
    """
    Base class for sequence-to-sequence spectrogram outputs.

    Args:
        loss (`torch.FloatTensor` of shape `(1,)`, *optional*, returned when `labels` is provided):
            Spectrogram generation loss.
        spectrogram (`torch.FloatTensor` of shape `(batch_size, sequence_length, num_bins)`):
            The predicted spectrogram.
        past_key_values (`tuple(tuple(torch.FloatTensor))`, *optional*, returned when `use_cache=True` is passed or when `config.use_cache=True`):
            Tuple of `tuple(torch.FloatTensor)` of length `config.n_layers`, with each tuple having 2 tensors of shape
            `(batch_size, num_heads, sequence_length, embed_size_per_head)`) and 2 additional tensors of shape
            `(batch_size, num_heads, encoder_sequence_length, embed_size_per_head)`.

            Contains pre-computed hidden-states (key and values in the self-attention blocks and in the cross-attention
            blocks) that can be used (see `past_key_values` input) to speed up sequential decoding.
        decoder_hidden_states (`tuple(torch.FloatTensor)`, *optional*, returned when `output_hidden_states=True` is passed or when `config.output_hidden_states=True`):
            Tuple of `torch.FloatTensor` (one for the output of the embeddings, if the model has an embedding layer, +
            one for the output of each layer) of shape `(batch_size, sequence_length, hidden_size)`.

            Hidden-states of the decoder at the output of each layer plus the initial embedding outputs.
        decoder_attentions (`tuple(torch.FloatTensor)`, *optional*, returned when `output_attentions=True` is passed or when `config.output_attentions=True`):
            Tuple of `torch.FloatTensor` (one for each layer) of shape `(batch_size, num_heads, sequence_length,
            sequence_length)`.

            Attentions weights of the decoder, after the attention softmax, used to compute the weighted average in the
            self-attention heads.
        cross_attentions (`tuple(torch.FloatTensor)`, *optional*, returned when `output_attentions=True` is passed or when `config.output_attentions=True`):
            Tuple of `torch.FloatTensor` (one for each layer) of shape `(batch_size, num_heads, sequence_length,
            sequence_length)`.

            Attentions weights of the decoder's cross-attention layer, after the attention softmax, used to compute the
            weighted average in the cross-attention heads.
        encoder_last_hidden_state (`torch.FloatTensor` of shape `(batch_size, sequence_length, hidden_size)`, *optional*):
            Sequence of hidden-states at the output of the last layer of the encoder of the model.
        encoder_hidden_states (`tuple(torch.FloatTensor)`, *optional*, returned when `output_hidden_states=True` is passed or when `config.output_hidden_states=True`):
            Tuple of `torch.FloatTensor` (one for the output of the embeddings, if the model has an embedding layer, +
            one for the output of each layer) of shape `(batch_size, sequence_length, hidden_size)`.

            Hidden-states of the encoder at the output of each layer plus the initial embedding outputs.
        encoder_attentions (`tuple(torch.FloatTensor)`, *optional*, returned when `output_attentions=True` is passed or when `config.output_attentions=True`):
            Tuple of `torch.FloatTensor` (one for each layer) of shape `(batch_size, num_heads, sequence_length,
            sequence_length)`.

            Attentions weights of the encoder, after the attention softmax, used to compute the weighted average in the
            self-attention heads.
    """

    loss: Optional[torch.FloatTensor] = None
    spectrogram: torch.FloatTensor = None
    past_key_values: Optional[Tuple[Tuple[torch.FloatTensor]]] = None
    decoder_hidden_states: Optional[Tuple[torch.FloatTensor, ...]] = None
    decoder_attentions: Optional[Tuple[torch.FloatTensor, ...]] = None
    cross_attentions: Optional[Tuple[torch.FloatTensor, ...]] = None
    encoder_last_hidden_state: Optional[torch.FloatTensor] = None
    encoder_hidden_states: Optional[Tuple[torch.FloatTensor, ...]] = None
    encoder_attentions: Optional[Tuple[torch.FloatTensor, ...]] = None


@dataclass
class Seq2SeqTSModelOutput(ModelOutput):
    """
    Base class for time series model's encoder outputs that also contains pre-computed hidden states that can speed up
    sequential decoding.

    Args:
        last_hidden_state (`torch.FloatTensor` of shape `(batch_size, sequence_length, hidden_size)`):
            Sequence of hidden-states at the output of the last layer of the decoder of the model.

            If `past_key_values` is used only the last hidden-state of the sequences of shape `(batch_size, 1,
            hidden_size)` is output.
        past_key_values (`tuple(tuple(torch.FloatTensor))`, *optional*, returned when `use_cache=True` is passed or when `config.use_cache=True`):
            Tuple of `tuple(torch.FloatTensor)` of length `config.n_layers`, with each tuple having 2 tensors of shape
            `(batch_size, num_heads, sequence_length, embed_size_per_head)`) and 2 additional tensors of shape
            `(batch_size, num_heads, encoder_sequence_length, embed_size_per_head)`.

            Contains pre-computed hidden-states (key and values in the self-attention blocks and in the cross-attention
            blocks) that can be used (see `past_key_values` input) to speed up sequential decoding.
        decoder_hidden_states (`tuple(torch.FloatTensor)`, *optional*, returned when `output_hidden_states=True` is passed or when `config.output_hidden_states=True`):
            Tuple of `torch.FloatTensor` (one for the output of the embeddings, if the model has an embedding layer, +
            one for the output of each layer) of shape `(batch_size, sequence_length, hidden_size)`.

            Hidden-states of the decoder at the output of each layer plus the optional initial embedding outputs.
        decoder_attentions (`tuple(torch.FloatTensor)`, *optional*, returned when `output_attentions=True` is passed or when `config.output_attentions=True`):
            Tuple of `torch.FloatTensor` (one for each layer) of shape `(batch_size, num_heads, sequence_length,
            sequence_length)`.

            Attentions weights of the decoder, after the attention softmax, used to compute the weighted average in the
            self-attention heads.
        cross_attentions (`tuple(torch.FloatTensor)`, *optional*, returned when `output_attentions=True` is passed or when `config.output_attentions=True`):
            Tuple of `torch.FloatTensor` (one for each layer) of shape `(batch_size, num_heads, sequence_length,
            sequence_length)`.

            Attentions weights of the decoder's cross-attention layer, after the attention softmax, used to compute the
            weighted average in the cross-attention heads.
        encoder_last_hidden_state (`torch.FloatTensor` of shape `(batch_size, sequence_length, hidden_size)`, *optional*):
            Sequence of hidden-states at the output of the last layer of the encoder of the model.
        encoder_hidden_states (`tuple(torch.FloatTensor)`, *optional*, returned when `output_hidden_states=True` is passed or when `config.output_hidden_states=True`):
            Tuple of `torch.FloatTensor` (one for the output of the embeddings, if the model has an embedding layer, +
            one for the output of each layer) of shape `(batch_size, sequence_length, hidden_size)`.

            Hidden-states of the encoder at the output of each layer plus the optional initial embedding outputs.
        encoder_attentions (`tuple(torch.FloatTensor)`, *optional*, returned when `output_attentions=True` is passed or when `config.output_attentions=True`):
            Tuple of `torch.FloatTensor` (one for each layer) of shape `(batch_size, num_heads, sequence_length,
            sequence_length)`.

            Attentions weights of the encoder, after the attention softmax, used to compute the weighted average in the
            self-attention heads.
        loc (`torch.FloatTensor` of shape `(batch_size,)` or `(batch_size, input_size)`, *optional*):
            Shift values of each time series' context window which is used to give the model inputs of the same
            magnitude and then used to shift back to the original magnitude.
        scale (`torch.FloatTensor` of shape `(batch_size,)` or `(batch_size, input_size)`, *optional*):
            Scaling values of each time series' context window which is used to give the model inputs of the same
            magnitude and then used to rescale back to the original magnitude.
        static_features (`torch.FloatTensor` of shape `(batch_size, feature size)`, *optional*):
            Static features of each time series' in a batch which are copied to the covariates at inference time.
    """

    last_hidden_state: torch.FloatTensor = None
    past_key_values: Optional[Tuple[Tuple[torch.FloatTensor]]] = None
    decoder_hidden_states: Optional[Tuple[torch.FloatTensor, ...]] = None
    decoder_attentions: Optional[Tuple[torch.FloatTensor, ...]] = None
    cross_attentions: Optional[Tuple[torch.FloatTensor, ...]] = None
    encoder_last_hidden_state: Optional[torch.FloatTensor] = None
    encoder_hidden_states: Optional[Tuple[torch.FloatTensor, ...]] = None
    encoder_attentions: Optional[Tuple[torch.FloatTensor, ...]] = None
    loc: Optional[torch.FloatTensor] = None
    scale: Optional[torch.FloatTensor] = None
    static_features: Optional[torch.FloatTensor] = None


@dataclass
class Seq2SeqTSPredictionOutput(ModelOutput):
    """
    Base class for time series model's decoder outputs that also contain the loss as well as the parameters of the
    chosen distribution.

    Args:
        loss (`torch.FloatTensor` of shape `(1,)`, *optional*, returned when a `future_values` is provided):
            Distributional loss.
        params (`torch.FloatTensor` of shape `(batch_size, num_samples, num_params)`):
            Parameters of the chosen distribution.
        past_key_values (`tuple(tuple(torch.FloatTensor))`, *optional*, returned when `use_cache=True` is passed or when `config.use_cache=True`):
            Tuple of `tuple(torch.FloatTensor)` of length `config.n_layers`, with each tuple having 2 tensors of shape
            `(batch_size, num_heads, sequence_length, embed_size_per_head)`) and 2 additional tensors of shape
            `(batch_size, num_heads, encoder_sequence_length, embed_size_per_head)`.

            Contains pre-computed hidden-states (key and values in the self-attention blocks and in the cross-attention
            blocks) that can be used (see `past_key_values` input) to speed up sequential decoding.
        decoder_hidden_states (`tuple(torch.FloatTensor)`, *optional*, returned when `output_hidden_states=True` is passed or when `config.output_hidden_states=True`):
            Tuple of `torch.FloatTensor` (one for the output of the embeddings, if the model has an embedding layer, +
            one for the output of each layer) of shape `(batch_size, sequence_length, hidden_size)`.

            Hidden-states of the decoder at the output of each layer plus the initial embedding outputs.
        decoder_attentions (`tuple(torch.FloatTensor)`, *optional*, returned when `output_attentions=True` is passed or when `config.output_attentions=True`):
            Tuple of `torch.FloatTensor` (one for each layer) of shape `(batch_size, num_heads, sequence_length,
            sequence_length)`.

            Attentions weights of the decoder, after the attention softmax, used to compute the weighted average in the
            self-attention heads.
        cross_attentions (`tuple(torch.FloatTensor)`, *optional*, returned when `output_attentions=True` is passed or when `config.output_attentions=True`):
            Tuple of `torch.FloatTensor` (one for each layer) of shape `(batch_size, num_heads, sequence_length,
            sequence_length)`.

            Attentions weights of the decoder's cross-attention layer, after the attention softmax, used to compute the
            weighted average in the cross-attention heads.
        encoder_last_hidden_state (`torch.FloatTensor` of shape `(batch_size, sequence_length, hidden_size)`, *optional*):
            Sequence of hidden-states at the output of the last layer of the encoder of the model.
        encoder_hidden_states (`tuple(torch.FloatTensor)`, *optional*, returned when `output_hidden_states=True` is passed or when `config.output_hidden_states=True`):
            Tuple of `torch.FloatTensor` (one for the output of the embeddings, if the model has an embedding layer, +
            one for the output of each layer) of shape `(batch_size, sequence_length, hidden_size)`.

            Hidden-states of the encoder at the output of each layer plus the initial embedding outputs.
        encoder_attentions (`tuple(torch.FloatTensor)`, *optional*, returned when `output_attentions=True` is passed or when `config.output_attentions=True`):
            Tuple of `torch.FloatTensor` (one for each layer) of shape `(batch_size, num_heads, sequence_length,
            sequence_length)`.

            Attentions weights of the encoder, after the attention softmax, used to compute the weighted average in the
            self-attention heads.
        loc (`torch.FloatTensor` of shape `(batch_size,)` or `(batch_size, input_size)`, *optional*):
            Shift values of each time series' context window which is used to give the model inputs of the same
            magnitude and then used to shift back to the original magnitude.
        scale (`torch.FloatTensor` of shape `(batch_size,)` or `(batch_size, input_size)`, *optional*):
            Scaling values of each time series' context window which is used to give the model inputs of the same
            magnitude and then used to rescale back to the original magnitude.
        static_features (`torch.FloatTensor` of shape `(batch_size, feature size)`, *optional*):
            Static features of each time series' in a batch which are copied to the covariates at inference time.
    """

    loss: Optional[torch.FloatTensor] = None
    params: Optional[Tuple[torch.FloatTensor]] = None
    past_key_values: Optional[Tuple[Tuple[torch.FloatTensor]]] = None
    decoder_hidden_states: Optional[Tuple[torch.FloatTensor, ...]] = None
    decoder_attentions: Optional[Tuple[torch.FloatTensor, ...]] = None
    cross_attentions: Optional[Tuple[torch.FloatTensor, ...]] = None
    encoder_last_hidden_state: Optional[torch.FloatTensor] = None
    encoder_hidden_states: Optional[Tuple[torch.FloatTensor, ...]] = None
    encoder_attentions: Optional[Tuple[torch.FloatTensor, ...]] = None
    loc: Optional[torch.FloatTensor] = None
    scale: Optional[torch.FloatTensor] = None
    static_features: Optional[torch.FloatTensor] = None


@dataclass
class SampleTSPredictionOutput(ModelOutput):
    """
    Base class for time series model's predictions outputs that contains the sampled values from the chosen
    distribution.

    Args:
        sequences (`torch.FloatTensor` of shape `(batch_size, num_samples, prediction_length)` or `(batch_size, num_samples, prediction_length, input_size)`):
            Sampled values from the chosen distribution.
    """

    sequences: torch.FloatTensor = None


@dataclass
class MaskedImageModelingOutput(ModelOutput):
    """
    Base class for outputs of masked image completion / in-painting models.

    Args:
        loss (`torch.FloatTensor` of shape `(1,)`, *optional*, returned when `bool_masked_pos` is provided):
            Reconstruction loss.
        reconstruction (`torch.FloatTensor` of shape `(batch_size, num_channels, height, width)`):
           Reconstructed / completed images.
        hidden_states (`tuple(torch.FloatTensor)`, *optional*, returned when `output_hidden_states=True` is passed or
        when `config.output_hidden_states=True`):
            Tuple of `torch.FloatTensor` (one for the output of the embeddings, if the model has an embedding layer, +
            one for the output of each stage) of shape `(batch_size, sequence_length, hidden_size)`. Hidden-states
            (also called feature maps) of the model at the output of each stage.
        attentions (`tuple(torch.FloatTensor)`, *optional*, returned when `output_attentions=True` is passed or when
        `config.output_attentions=True`):
            Tuple of `torch.FloatTensor` (one for each layer) of shape `(batch_size, num_heads, patch_size,
            sequence_length)`. Attentions weights after the attention softmax, used to compute the weighted average in
            the self-attention heads.
    """

    loss: Optional[torch.FloatTensor] = None
    reconstruction: torch.FloatTensor = None
    hidden_states: Optional[Tuple[torch.FloatTensor, ...]] = None
    attentions: Optional[Tuple[torch.FloatTensor, ...]] = None

    @property
    def logits(self):
        warnings.warn(
            "logits attribute is deprecated and will be removed in version 5 of Transformers."
            " Please use the reconstruction attribute to retrieve the final output instead.",
            FutureWarning,
        )
        return self.reconstruction<|MERGE_RESOLUTION|>--- conflicted
+++ resolved
@@ -44,15 +44,10 @@
     """
     # 最后一层的输出
     last_hidden_state: torch.FloatTensor = None
-<<<<<<< HEAD
     # 所有的输出
-    hidden_states: Optional[Tuple[torch.FloatTensor]] = None
+    hidden_states: Optional[Tuple[torch.FloatTensor, ...]] = None
     # 注意力的输出
-    attentions: Optional[Tuple[torch.FloatTensor]] = None
-=======
-    hidden_states: Optional[Tuple[torch.FloatTensor, ...]] = None
-    attentions: Optional[Tuple[torch.FloatTensor, ...]] = None
->>>>>>> 98308586
+    attentions: Optional[Tuple[torch.FloatTensor, ...]] = None
 
 
 @dataclass
