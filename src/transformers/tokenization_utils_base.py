# coding=utf-8
# Copyright 2020 The HuggingFace Inc. team.
#
# Licensed under the Apache License, Version 2.0 (the "License");
# you may not use this file except in compliance with the License.
# You may obtain a copy of the License at
#
#     http://www.apache.org/licenses/LICENSE-2.0
#
# Unless required by applicable law or agreed to in writing, software
# distributed under the License is distributed on an "AS IS" BASIS,
# WITHOUT WARRANTIES OR CONDITIONS OF ANY KIND, either express or implied.
# See the License for the specific language governing permissions and
# limitations under the License.
"""
Base classes common to both the slow and the fast tokenization classes: PreTrainedTokenizerBase (host all the user
fronting encoding methods) Special token mixing (host the special tokens logic) and BatchEncoding (wrap the dictionary
of output with special method for the Fast tokenizers)
"""

import copy
import json
import os
import re
import warnings
from collections import OrderedDict, UserDict
from collections.abc import Mapping, Sized
from contextlib import contextmanager
from dataclasses import dataclass, field
from typing import TYPE_CHECKING, Any, Dict, List, NamedTuple, Optional, Sequence, Tuple, Union

import numpy as np
from packaging import version

from . import __version__
from .dynamic_module_utils import custom_object_save
from .utils import (
    ExplicitEnum,
    PaddingStrategy,
    PushToHubMixin,
    TensorType,
    add_end_docstrings,
    add_model_info_to_auto_map,
    cached_file,
    copy_func,
    download_url,
    extract_commit_hash,
    is_flax_available,
    is_jax_tensor,
    is_numpy_array,
    is_offline_mode,
    is_remote_url,
    is_tf_available,
    is_tf_tensor,
    is_tokenizers_available,
    is_torch_available,
    is_torch_device,
    is_torch_tensor,
    logging,
    requires_backends,
    to_py_obj,
)


# 当使用类型检测时, 导入这些库, 用于IDE
if TYPE_CHECKING:
    if is_torch_available():
        import torch
    if is_tf_available():
        import tensorflow as tf
    if is_flax_available():
        import jax.numpy as jnp  # noqa: F401


# 如果有 tokenizers 这个库, 就直接导入使用
if is_tokenizers_available():
    from tokenizers import AddedToken
    from tokenizers import Encoding as EncodingFast
else:
    # 没有的话, 就自己定义, 可能是不完全的实现, 比如 EncodingFast 就是一个假的类(dummy class)
    @dataclass(frozen=True, eq=True)
    class AddedToken:
        """
        AddedToken represents a token to be added to a Tokenizer An AddedToken can have special options defining the
        way it should behave.
        表示一个被添加到 Tokenizer 的 token, 可能会有一些特殊的属性来表示应该有什么样的行为
        """

        content: str = field(default_factory=str)
        single_word: bool = False
        lstrip: bool = False
        rstrip: bool = False
        normalized: bool = True

        def __getstate__(self):
            return self.__dict__

    @dataclass
    class EncodingFast:
        """This is dummy class because without the `tokenizers` library we don't have these objects anyway"""

        pass


logger = logging.get_logger(__name__)

VERY_LARGE_INTEGER = int(1e30)  # This is used to set the max input length for a model with infinite size input
LARGE_INTEGER = int(1e20)  # This is used when we need something big but slightly smaller than VERY_LARGE_INTEGER

# Define type aliases and NamedTuples
TextInput = str
PreTokenizedInput = List[str]
EncodedInput = List[int]
TextInputPair = Tuple[str, str]
PreTokenizedInputPair = Tuple[List[str], List[str]]
EncodedInputPair = Tuple[List[int], List[int]]


# Slow tokenizers used to be saved in three separated files
SPECIAL_TOKENS_MAP_FILE = "special_tokens_map.json"
ADDED_TOKENS_FILE = "added_tokens.json"
TOKENIZER_CONFIG_FILE = "tokenizer_config.json"

# Fast tokenizers (provided by HuggingFace tokenizer's library) can be saved in a single file
FULL_TOKENIZER_FILE = "tokenizer.json"
_re_tokenizer_file = re.compile(r"tokenizer\.(.*)\.json")


class TruncationStrategy(ExplicitEnum):
    """
    截断策略
    Possible values for the `truncation` argument in [`PreTrainedTokenizerBase.__call__`]. Useful for tab-completion in
    an IDE.
    """

    ONLY_FIRST = "only_first"
    ONLY_SECOND = "only_second"
    LONGEST_FIRST = "longest_first"
    DO_NOT_TRUNCATE = "do_not_truncate"


class CharSpan(NamedTuple):
    """
    字符跨度, 或者说片段
    Character span in the original string.

    Args:
        start (`int`): Index of the first character in the original string.
        end (`int`): Index of the character following the last character in the original string.
    """

    start: int
    end: int


class TokenSpan(NamedTuple):
    """
    token 跨度
    Token span in an encoded string (list of tokens).

    Args:
        start (`int`): Index of the first token in the span.
        end (`int`): Index of the token following the last token in the span.
    """

    start: int
    end: int


class BatchEncoding(UserDict):
    """
    保存 PreTrainedTokenizerBase 的输出
    Holds the output of the [`~tokenization_utils_base.PreTrainedTokenizerBase.__call__`],
    [`~tokenization_utils_base.PreTrainedTokenizerBase.encode_plus`] and
    [`~tokenization_utils_base.PreTrainedTokenizerBase.batch_encode_plus`] methods (tokens, attention_masks, etc).

    This class is derived from a python dictionary and can be used as a dictionary. In addition, this class exposes
    utility methods to map from word/character space to token space.

    Args:
        data (`dict`):
            Dictionary of lists/arrays/tensors returned by the `__call__`/`encode_plus`/`batch_encode_plus` methods
            ('input_ids', 'attention_mask', etc.).
        encoding (`tokenizers.Encoding` or `Sequence[tokenizers.Encoding]`, *optional*):
            If the tokenizer is a fast tokenizer which outputs additional information like mapping from word/character
            space to token space the `tokenizers.Encoding` instance or list of instance (for batches) hold this
            information.
        tensor_type (`Union[None, str, TensorType]`, *optional*):
            You can give a tensor_type here to convert the lists of integers in PyTorch/TensorFlow/Numpy Tensors at
            initialization.
        prepend_batch_axis (`bool`, *optional*, defaults to `False`):
            Whether or not to add a batch axis when converting to tensors (see `tensor_type` above).
        n_sequences (`Optional[int]`, *optional*):
            You can give a tensor_type here to convert the lists of integers in PyTorch/TensorFlow/Numpy Tensors at
            initialization.
    """

    def __init__(
        self,
        data: Optional[Dict[str, Any]] = None,
        encoding: Optional[Union[EncodingFast, Sequence[EncodingFast]]] = None,
        tensor_type: Union[None, str, TensorType] = None,
        prepend_batch_axis: bool = False,
        n_sequences: Optional[int] = None,
    ):
        super().__init__(data)

        # 转成数组
        if isinstance(encoding, EncodingFast):
            encoding = [encoding]

        # encoding 是用于快速版 tokenizer 的, 然后要求是个数组
        self._encodings = encoding

        # 需要指定 n_sequences, 可以从 encoding 中推导出来
        if n_sequences is None and encoding is not None and len(encoding):
            n_sequences = encoding[0].n_sequences

        self._n_sequences = n_sequences

        self.convert_to_tensors(tensor_type=tensor_type, prepend_batch_axis=prepend_batch_axis)

    @property
    def n_sequences(self) -> Optional[int]:
        """
        当前只能是 None, 或者 1 或者 2, 表示是序列的数量, 1 是单序列, 2 是序列对
        `Optional[int]`: The number of sequences used to generate each sample from the batch encoded in this
        [`BatchEncoding`]. Currently can be one of `None` (unknown), `1` (a single sentence) or `2` (a pair of
        sentences)
        """
        return self._n_sequences

    @property
    def is_fast(self) -> bool:
        """
        `bool`: Indicate whether this [`BatchEncoding`] was generated from the result of a [`PreTrainedTokenizerFast`]
        or not.
        """
        return self._encodings is not None

    def __getitem__(self, item: Union[int, str]) -> Union[Any, EncodingFast]:
        """
        获取指定 key 的值
        If the key is a string, returns the value of the dict associated to `key` ('input_ids', 'attention_mask',
        etc.).

        If the key is an integer, get the `tokenizers.Encoding` for batch item with index `key`.

        If the key is a slice, returns the value of the dict associated to `key` ('input_ids', 'attention_mask', etc.)
        with the constraint of slice.
        """
        if isinstance(item, str):
            return self.data[item]
        elif self._encodings is not None:
            # 这就是个索引, 因为 _encodings 是个数组
            return self._encodings[item]
        elif isinstance(item, slice):
            return {key: self.data[key][item] for key in self.data.keys()}
        else:
            raise KeyError(
                "Invalid key. Only three types of key are available: "
                "(1) string, (2) integers for backend Encoding, and (3) slices for data subsetting."
            )

    def __getattr__(self, item: str):
        try:
            return self.data[item]
        except KeyError:
            raise AttributeError

    def __getstate__(self):
        return {"data": self.data, "encodings": self._encodings}

    def __setstate__(self, state):
        # 只挑出两个值
        if "data" in state:
            self.data = state["data"]

        if "encodings" in state:
            self._encodings = state["encodings"]

    def keys(self):
        return self.data.keys()

    def values(self):
        return self.data.values()

    def items(self):
        return self.data.items()

    # After this point:
    # Extended properties and methods only available for fast (Rust-based) tokenizers
    # provided by HuggingFace tokenizers library.
    # 下面这些都是快速版才有的功能

    @property
    def encodings(self) -> Optional[List[EncodingFast]]:
        """
        `Optional[List[tokenizers.Encoding]]`: The list all encodings from the tokenization process. Returns `None` if
        the input was tokenized through Python (i.e., not a fast) tokenizer.
        """
        return self._encodings

    def tokens(self, batch_index: int = 0) -> List[str]:
        """
        获取 tokens 列表
        Return the list of tokens (sub-parts of the input strings after word/subword splitting and before conversion to
        integer indices) at a given batch index (only works for the output of a fast tokenizer).

        Args:
            batch_index (`int`, *optional*, defaults to 0): The index to access in the batch.

        Returns:
            `List[str]`: The list of tokens at that index.
        """
        if not self._encodings:
            raise ValueError(
                "tokens() is not available when using non-fast tokenizers (e.g. instance of a `XxxTokenizerFast`"
                " class)."
            )
        return self._encodings[batch_index].tokens

    def sequence_ids(self, batch_index: int = 0) -> List[Optional[int]]:
        """
        获取序列 id 的列表
        Return a list mapping the tokens to the id of their original sentences:

            - `None` for special tokens added around or between sequences,
            - `0` for tokens corresponding to words in the first sequence,
            - `1` for tokens corresponding to words in the second sequence when a pair of sequences was jointly
              encoded.

        Args:
            batch_index (`int`, *optional*, defaults to 0): The index to access in the batch.

        Returns:
            `List[Optional[int]]`: A list indicating the sequence id corresponding to each token. Special tokens added
            by the tokenizer are mapped to `None` and other tokens are mapped to the index of their corresponding
            sequence.
        """
        if not self._encodings:
            raise ValueError(
                "sequence_ids() is not available when using non-fast tokenizers (e.g. instance of a `XxxTokenizerFast`"
                " class)."
            )
        return self._encodings[batch_index].sequence_ids

    def words(self, batch_index: int = 0) -> List[Optional[int]]:
        """
        Return a list mapping the tokens to their actual word in the initial sentence for a fast tokenizer.

        Args:
            batch_index (`int`, *optional*, defaults to 0): The index to access in the batch.

        Returns:
            `List[Optional[int]]`: A list indicating the word corresponding to each token. Special tokens added by the
            tokenizer are mapped to `None` and other tokens are mapped to the index of their corresponding word
            (several tokens will be mapped to the same word index if they are parts of that word).
        """
        if not self._encodings:
<<<<<<< HEAD
            raise ValueError("words() is not available when using Python-based tokenizers")
        # 这已经是个被抛弃的方法了, 应该使用 word_ids, 从名字上看意义更明确, 因为返回的是 id 的列表
=======
            raise ValueError(
                "words() is not available when using non-fast tokenizers (e.g. instance of a `XxxTokenizerFast`"
                " class)."
            )
>>>>>>> 0afa5071
        warnings.warn(
            "`BatchEncoding.words()` property is deprecated and should be replaced with the identical, "
            "but more self-explanatory `BatchEncoding.word_ids()` property.",
            FutureWarning,
        )
        return self.word_ids(batch_index)

    def word_ids(self, batch_index: int = 0) -> List[Optional[int]]:
        """
        Return a list mapping the tokens to their actual word in the initial sentence for a fast tokenizer.

        Args:
            batch_index (`int`, *optional*, defaults to 0): The index to access in the batch.

        Returns:
            `List[Optional[int]]`: A list indicating the word corresponding to each token. Special tokens added by the
            tokenizer are mapped to `None` and other tokens are mapped to the index of their corresponding word
            (several tokens will be mapped to the same word index if they are parts of that word).
        """
        if not self._encodings:
            raise ValueError(
                "word_ids() is not available when using non-fast tokenizers (e.g. instance of a `XxxTokenizerFast`"
                " class)."
            )
        return self._encodings[batch_index].word_ids

    def token_to_sequence(self, batch_or_token_index: int, token_index: Optional[int] = None) -> int:
        """
        根据 token 获取序列的索引.
        Get the index of the sequence represented by the given token. In the general use case, this method returns `0`
        for a single sequence or the first sequence of a pair, and `1` for the second sequence of a pair

        Can be called as:

        - `self.token_to_sequence(token_index)` if batch size is 1
        - `self.token_to_sequence(batch_index, token_index)` if batch size is greater than 1

        This method is particularly suited when the input sequences are provided as pre-tokenized sequences (i.e.,
        words are defined by the user). In this case it allows to easily associate encoded tokens with provided
        tokenized words.

        Args:
            batch_or_token_index (`int`):
                Index of the sequence in the batch. If the batch only comprises one sequence, this can be the index of
                the token in the sequence.
            token_index (`int`, *optional*):
                If a batch index is provided in *batch_or_token_index*, this can be the index of the token in the
                sequence.

        Returns:
            `int`: Index of the word in the input sequence.
        """

        if not self._encodings:
            raise ValueError("token_to_sequence() is not available when using Python based tokenizers")
        if token_index is not None:
            batch_index = batch_or_token_index
        else:
            # token_index 不存在时, 就相当于只有一个批次, 所以 batch_index 是 0
            batch_index = 0
            token_index = batch_or_token_index
        # 支持负数索引, 原来负数索引是这么实现的, 直接获取总长度, 然后加上负数索引.
        # 比如 总长度是 2, 负数索引是 1, 那么就是 2 + -1 = 1, 即 a[1] = a[-1]
        if batch_index < 0:
            # _batch_size 是从属性中获取的, 也就是调用 __getattr__
            batch_index = self._batch_size + batch_index
        if token_index < 0:
            token_index = self._seq_len + token_index
        return self._encodings[batch_index].token_to_sequence(token_index)

    def token_to_word(self, batch_or_token_index: int, token_index: Optional[int] = None) -> int:
        """
        根据 token 获取 word 的索引
        Get the index of the word corresponding (i.e. comprising) to an encoded token in a sequence of the batch.

        Can be called as:

        - `self.token_to_word(token_index)` if batch size is 1
        - `self.token_to_word(batch_index, token_index)` if batch size is greater than 1

        This method is particularly suited when the input sequences are provided as pre-tokenized sequences (i.e.,
        words are defined by the user). In this case it allows to easily associate encoded tokens with provided
        tokenized words.

        Args:
            batch_or_token_index (`int`):
                Index of the sequence in the batch. If the batch only comprise one sequence, this can be the index of
                the token in the sequence.
            token_index (`int`, *optional*):
                If a batch index is provided in *batch_or_token_index*, this can be the index of the token in the
                sequence.

        Returns:
            `int`: Index of the word in the input sequence.
        """

        if not self._encodings:
            raise ValueError("token_to_word() is not available when using Python based tokenizers")
        if token_index is not None:
            batch_index = batch_or_token_index
        else:
            batch_index = 0
            token_index = batch_or_token_index
        if batch_index < 0:
            batch_index = self._batch_size + batch_index
        if token_index < 0:
            token_index = self._seq_len + token_index
        # 和 token_to_sequence 类似, 就是这里调用的方法替换掉了
        return self._encodings[batch_index].token_to_word(token_index)

    def word_to_tokens(
        self, batch_or_word_index: int, word_index: Optional[int] = None, sequence_index: int = 0
    ) -> Optional[TokenSpan]:
        """
        Get the encoded token span corresponding to a word in a sequence of the batch.

        Token spans are returned as a [`~tokenization_utils_base.TokenSpan`] with:

        - **start** -- Index of the first token.
        - **end** -- Index of the token following the last token.

        Can be called as:

        - `self.word_to_tokens(word_index, sequence_index: int = 0)` if batch size is 1
        - `self.word_to_tokens(batch_index, word_index, sequence_index: int = 0)` if batch size is greater or equal to
          1

        This method is particularly suited when the input sequences are provided as pre-tokenized sequences (i.e. words
        are defined by the user). In this case it allows to easily associate encoded tokens with provided tokenized
        words.

        Args:
            batch_or_word_index (`int`):
                Index of the sequence in the batch. If the batch only comprises one sequence, this can be the index of
                the word in the sequence.
            word_index (`int`, *optional*):
                If a batch index is provided in *batch_or_token_index*, this can be the index of the word in the
                sequence.
            sequence_index (`int`, *optional*, defaults to 0):
                If pair of sequences are encoded in the batch this can be used to specify which sequence in the pair (0
                or 1) the provided word index belongs to.

        Returns:
            ([`~tokenization_utils_base.TokenSpan`], *optional*): Span of tokens in the encoded sequence. Returns
            `None` if no tokens correspond to the word. This can happen especially when the token is a special token
            that has been used to format the tokenization. For example when we add a class token at the very beginning
            of the tokenization.
        """

        if not self._encodings:
            raise ValueError("word_to_tokens() is not available when using Python based tokenizers")
        if word_index is not None:
            batch_index = batch_or_word_index
        else:
            batch_index = 0
            word_index = batch_or_word_index
        if batch_index < 0:
            batch_index = self._batch_size + batch_index
        if word_index < 0:
            word_index = self._seq_len + word_index
        span = self._encodings[batch_index].word_to_tokens(word_index, sequence_index)
        return TokenSpan(*span) if span is not None else None

    def token_to_chars(self, batch_or_token_index: int, token_index: Optional[int] = None) -> CharSpan:
        """
        Get the character span corresponding to an encoded token in a sequence of the batch.

        Character spans are returned as a [`~tokenization_utils_base.CharSpan`] with:

        - **start** -- Index of the first character in the original string associated to the token.
        - **end** -- Index of the character following the last character in the original string associated to the
          token.

        Can be called as:

        - `self.token_to_chars(token_index)` if batch size is 1
        - `self.token_to_chars(batch_index, token_index)` if batch size is greater or equal to 1

        Args:
            batch_or_token_index (`int`):
                Index of the sequence in the batch. If the batch only comprise one sequence, this can be the index of
                the token in the sequence.
            token_index (`int`, *optional*):
                If a batch index is provided in *batch_or_token_index*, this can be the index of the token or tokens in
                the sequence.

        Returns:
            [`~tokenization_utils_base.CharSpan`]: Span of characters in the original string, or None, if the token
            (e.g. <s>, </s>) doesn't correspond to any chars in the origin string.
        """

        if not self._encodings:
            raise ValueError("token_to_chars() is not available when using Python based tokenizers")
        if token_index is not None:
            batch_index = batch_or_token_index
        else:
            batch_index = 0
            token_index = batch_or_token_index
        span_indices = self._encodings[batch_index].token_to_chars(token_index)

        return CharSpan(*span_indices) if span_indices is not None else None

    def char_to_token(
        self, batch_or_char_index: int, char_index: Optional[int] = None, sequence_index: int = 0
    ) -> int:
        """
        Get the index of the token in the encoded output comprising a character in the original string for a sequence
        of the batch.

        Can be called as:

        - `self.char_to_token(char_index)` if batch size is 1
        - `self.char_to_token(batch_index, char_index)` if batch size is greater or equal to 1

        This method is particularly suited when the input sequences are provided as pre-tokenized sequences (i.e. words
        are defined by the user). In this case it allows to easily associate encoded tokens with provided tokenized
        words.

        Args:
            batch_or_char_index (`int`):
                Index of the sequence in the batch. If the batch only comprise one sequence, this can be the index of
                the word in the sequence
            char_index (`int`, *optional*):
                If a batch index is provided in *batch_or_token_index*, this can be the index of the word in the
                sequence.
            sequence_index (`int`, *optional*, defaults to 0):
                If pair of sequences are encoded in the batch this can be used to specify which sequence in the pair (0
                or 1) the provided character index belongs to.


        Returns:
            `int`: Index of the token.
        """

        if not self._encodings:
            raise ValueError("char_to_token() is not available when using Python based tokenizers")
        if char_index is not None:
            batch_index = batch_or_char_index
        else:
            batch_index = 0
            char_index = batch_or_char_index
        return self._encodings[batch_index].char_to_token(char_index, sequence_index)

    def word_to_chars(
        self, batch_or_word_index: int, word_index: Optional[int] = None, sequence_index: int = 0
    ) -> CharSpan:
        """
        Get the character span in the original string corresponding to given word in a sequence of the batch.

        Character spans are returned as a CharSpan NamedTuple with:

        - start: index of the first character in the original string
        - end: index of the character following the last character in the original string

        Can be called as:

        - `self.word_to_chars(word_index)` if batch size is 1
        - `self.word_to_chars(batch_index, word_index)` if batch size is greater or equal to 1

        Args:
            batch_or_word_index (`int`):
                Index of the sequence in the batch. If the batch only comprise one sequence, this can be the index of
                the word in the sequence
            word_index (`int`, *optional*):
                If a batch index is provided in *batch_or_token_index*, this can be the index of the word in the
                sequence.
            sequence_index (`int`, *optional*, defaults to 0):
                If pair of sequences are encoded in the batch this can be used to specify which sequence in the pair (0
                or 1) the provided word index belongs to.

        Returns:
            `CharSpan` or `List[CharSpan]`: Span(s) of the associated character or characters in the string. CharSpan
            are NamedTuple with:

                - start: index of the first character associated to the token in the original string
                - end: index of the character following the last character associated to the token in the original
                  string
        """

        if not self._encodings:
            raise ValueError("word_to_chars() is not available when using Python based tokenizers")
        if word_index is not None:
            batch_index = batch_or_word_index
        else:
            batch_index = 0
            word_index = batch_or_word_index
        return CharSpan(*(self._encodings[batch_index].word_to_chars(word_index, sequence_index)))

    def char_to_word(self, batch_or_char_index: int, char_index: Optional[int] = None, sequence_index: int = 0) -> int:
        """
        Get the word in the original string corresponding to a character in the original string of a sequence of the
        batch.

        Can be called as:

        - `self.char_to_word(char_index)` if batch size is 1
        - `self.char_to_word(batch_index, char_index)` if batch size is greater than 1

        This method is particularly suited when the input sequences are provided as pre-tokenized sequences (i.e. words
        are defined by the user). In this case it allows to easily associate encoded tokens with provided tokenized
        words.

        Args:
            batch_or_char_index (`int`):
                Index of the sequence in the batch. If the batch only comprise one sequence, this can be the index of
                the character in the original string.
            char_index (`int`, *optional*):
                If a batch index is provided in *batch_or_token_index*, this can be the index of the character in the
                original string.
            sequence_index (`int`, *optional*, defaults to 0):
                If pair of sequences are encoded in the batch this can be used to specify which sequence in the pair (0
                or 1) the provided character index belongs to.


        Returns:
            `int` or `List[int]`: Index or indices of the associated encoded token(s).
        """

        if not self._encodings:
            raise ValueError("char_to_word() is not available when using Python based tokenizers")
        if char_index is not None:
            batch_index = batch_or_char_index
        else:
            batch_index = 0
            char_index = batch_or_char_index
        return self._encodings[batch_index].char_to_word(char_index, sequence_index)

    def convert_to_tensors(
        self, tensor_type: Optional[Union[str, TensorType]] = None, prepend_batch_axis: bool = False
    ):
        """
        将内部的数据转换成 tensor 格式, 支持 TENSORFLOW, PYTORCH, JAX, 和 Numpy
        Convert the inner content to tensors.

        Args:
            tensor_type (`str` or [`~utils.TensorType`], *optional*):
                The type of tensors to use. If `str`, should be one of the values of the enum [`~utils.TensorType`]. If
                `None`, no modification is done.
            prepend_batch_axis (`int`, *optional*, defaults to `False`):
                Whether or not to add the batch dimension during the conversion.
        """
        if tensor_type is None:
            return self

        # Convert to TensorType
        if not isinstance(tensor_type, TensorType):
            tensor_type = TensorType(tensor_type)

        # Get a function reference for the correct framework
        if tensor_type == TensorType.TENSORFLOW:
            if not is_tf_available():
                raise ImportError(
                    "Unable to convert output to TensorFlow tensors format, TensorFlow is not installed."
                )
            import tensorflow as tf

            as_tensor = tf.constant
            is_tensor = tf.is_tensor
        elif tensor_type == TensorType.PYTORCH:
            if not is_torch_available():
                raise ImportError("Unable to convert output to PyTorch tensors format, PyTorch is not installed.")
            import torch

            is_tensor = torch.is_tensor

            def as_tensor(value, dtype=None):
                if isinstance(value, list) and isinstance(value[0], np.ndarray):
                    return torch.tensor(np.array(value))
                return torch.tensor(value)

        elif tensor_type == TensorType.JAX:
            if not is_flax_available():
                raise ImportError("Unable to convert output to JAX tensors format, JAX is not installed.")
            import jax.numpy as jnp  # noqa: F811

            as_tensor = jnp.array
            is_tensor = is_jax_tensor
        else:

            def as_tensor(value, dtype=None):
                if isinstance(value, (list, tuple)) and isinstance(value[0], (list, tuple, np.ndarray)):
                    value_lens = [len(val) for val in value]
                    if len(set(value_lens)) > 1 and dtype is None:
                        # we have a ragged list so handle explicitly
                        value = as_tensor([np.asarray(val) for val in value], dtype=object)
                return np.asarray(value, dtype=dtype)

            is_tensor = is_numpy_array

        # 将内部的数据, 转换成 tensor 格式
        # Do the tensor conversion in batch
        for key, value in self.items():
            try:
                if prepend_batch_axis:
                    value = [value]

                # 转换类型
                if not is_tensor(value):
                    tensor = as_tensor(value)

                    # Removing this for now in favor of controlling the shape with `prepend_batch_axis`
                    # # at-least2d
                    # if tensor.ndim > 2:
                    #     tensor = tensor.squeeze(0)
                    # elif tensor.ndim < 2:
                    #     tensor = tensor[None, :]

                    self[key] = tensor
            except Exception as e:
                if key == "overflowing_tokens":
                    raise ValueError(
                        "Unable to create tensor returning overflowing tokens of different lengths. "
                        "Please see if a fast version of this tokenizer is available to have this feature available."
                    ) from e
                raise ValueError(
                    "Unable to create tensor, you should probably activate truncation and/or padding with"
                    " 'padding=True' 'truncation=True' to have batched tensors with the same length. Perhaps your"
                    f" features (`{key}` in this case) have excessive nesting (inputs type `list` where type `int` is"
                    " expected)."
                ) from e

        return self

    def to(self, device: Union[str, "torch.device"]) -> "BatchEncoding":
        """
        发送到某个设备上, 只对 pytorch 可用
        Send all values to device by calling `v.to(device)` (PyTorch only).

        Args:
            device (`str` or `torch.device`): The device to put the tensors on.

        Returns:
            [`BatchEncoding`]: The same instance after modification.
        """
        requires_backends(self, ["torch"])

        # This check catches things like APEX blindly calling "to" on all inputs to a module
        # Otherwise it passes the casts down and casts the LongTensor containing the token idxs
        # into a HalfTensor
<<<<<<< HEAD
        if isinstance(device, str) or _is_torch_device(device) or isinstance(device, int):
            # 对字典中的每个值调用
=======
        if isinstance(device, str) or is_torch_device(device) or isinstance(device, int):
>>>>>>> 0afa5071
            self.data = {k: v.to(device=device) for k, v in self.data.items()}
        else:
            logger.warning(f"Attempting to cast a BatchEncoding to type {str(device)}. This is not supported.")
        return self


class SpecialTokensMixin:
    """
    特殊 token 的类, 保存着这些特殊的 token.

    A mixin derived by [`PreTrainedTokenizer`] and [`PreTrainedTokenizerFast`] to handle specific behaviors related to
    special tokens. In particular, this class hold the attributes which can be used to directly access these special
    tokens in a model-independent manner and allow to set and update the special tokens.
    manner 是方式或风格的意思.
    Args:
        bos_token (`str` or `tokenizers.AddedToken`, *optional*):
            A special token representing the beginning of a sentence.
        eos_token (`str` or `tokenizers.AddedToken`, *optional*):
            A special token representing the end of a sentence.
        unk_token (`str` or `tokenizers.AddedToken`, *optional*):
            A special token representing an out-of-vocabulary token.
        sep_token (`str` or `tokenizers.AddedToken`, *optional*):
            A special token separating two different sentences in the same input (used by BERT for instance).
        pad_token (`str` or `tokenizers.AddedToken`, *optional*):
            A special token used to make arrays of tokens the same size for batching purpose. Will then be ignored by
            attention mechanisms or loss computation.
        cls_token (`str` or `tokenizers.AddedToken`, *optional*):
            A special token representing the class of the input (used by BERT for instance).
        mask_token (`str` or `tokenizers.AddedToken`, *optional*):
            A special token representing a masked token (used by masked-language modeling pretraining objectives, like
            BERT).
        additional_special_tokens (tuple or list of `str` or `tokenizers.AddedToken`, *optional*):
            A tuple or a list of additional special tokens.
    """

    SPECIAL_TOKENS_ATTRIBUTES = [
        "bos_token",
        "eos_token",
        "unk_token",
        "sep_token",
        "pad_token",
        "cls_token",
        "mask_token",
        "additional_special_tokens",
    ]

    def __init__(self, verbose=True, **kwargs):
        self._bos_token = None
        self._eos_token = None
        self._unk_token = None
        self._sep_token = None
        self._pad_token = None
        self._cls_token = None
        self._mask_token = None
        self._pad_token_type_id = 0
        self._additional_special_tokens = []
        self.verbose = verbose

        # We directly set the hidden value to allow initialization with special tokens
        # which are not yet in the vocabulary. Necessary for serialization/de-serialization
        # TODO clean this up at some point (probably by switching to fast tokenizers)
        # 对于其他的关键词参数, 当 key 在 SPECIAL_TOKENS_ATTRIBUTES 时, 就直接设置为属性
        for key, value in kwargs.items():
            if value is None:
                continue
            if key in self.SPECIAL_TOKENS_ATTRIBUTES:
                if key == "additional_special_tokens":
                    # 需要确保类型为列表或元组
                    assert isinstance(value, (list, tuple)), f"Value {value} is not a list or tuple"
                    # 限定了列表或元组中每个项的类型
                    assert all(
                        isinstance(t, (str, AddedToken)) for t in value
                    ), "One of the tokens is not a string or an AddedToken"
                    setattr(self, key, value)
                elif isinstance(value, (str, AddedToken)):
                    setattr(self, key, value)
                else:
                    raise TypeError(f"special token {key} has to be either str or AddedToken but got: {type(value)}")

    def sanitize_special_tokens(self) -> int:
        """
        净化特殊 token. 确保这些 token 都在词汇表中.
        Make sure that all the special tokens attributes of the tokenizer (`tokenizer.mask_token`,
        `tokenizer.cls_token`, etc.) are in the vocabulary.

        Add the missing ones to the vocabulary if needed.

        Return:
            `int`: The number of tokens added in the vocabulary during the operation.
        """
        return self.add_tokens(self.all_special_tokens_extended, special_tokens=True)

    def add_special_tokens(
        self, special_tokens_dict: Dict[str, Union[str, AddedToken]], replace_additional_special_tokens=True
    ) -> int:
        """
        Add a dictionary of special tokens (eos, pad, cls, etc.) to the encoder and link them to class attributes. If
        special tokens are NOT in the vocabulary, they are added to it (indexed starting from the last index of the
        current vocabulary).

        Note,None When adding new tokens to the vocabulary, you should make sure to also resize the token embedding
        matrix of the model so that its embedding matrix matches the tokenizer.

        In order to do that, please use the [`~PreTrainedModel.resize_token_embeddings`] method.

        Using `add_special_tokens` will ensure your special tokens can be used in several ways:

        - Special tokens are carefully handled by the tokenizer (they are never split).
        - You can easily refer to special tokens using tokenizer class attributes like `tokenizer.cls_token`. This
          makes it easy to develop model-agnostic training and fine-tuning scripts.

        When possible, special tokens are already registered for provided pretrained models (for instance
        [`BertTokenizer`] `cls_token` is already registered to be :obj*'[CLS]'* and XLM's one is also registered to be
        `'</s>'`).

        Args:
            special_tokens_dict (dictionary *str* to *str* or `tokenizers.AddedToken`):
                Keys should be in the list of predefined special attributes: [`bos_token`, `eos_token`, `unk_token`,
                `sep_token`, `pad_token`, `cls_token`, `mask_token`, `additional_special_tokens`].

                Tokens are only added if they are not already in the vocabulary (tested by checking if the tokenizer
                assign the index of the `unk_token` to them).
            replace_additional_special_tokens (`bool`, *optional*,, defaults to `True`):
                If `True`, the existing list of additional special tokens will be replaced by the one specified in
                `special_tokens_dict`. Otherwise, `self._additional_special_tokens` is updated. In the former case, the
                tokens will NOT be removed from the tokenizer's full vocabulary - they are only being flagged as
                non-special tokens.

        Returns:
            `int`: Number of tokens added to the vocabulary.

        Examples:

        ```python
        # Let's see how to add a new classification token to GPT-2
        tokenizer = GPT2Tokenizer.from_pretrained("gpt2")
        model = GPT2Model.from_pretrained("gpt2")

        special_tokens_dict = {"cls_token": "<CLS>"}

        num_added_toks = tokenizer.add_special_tokens(special_tokens_dict)
        print("We have added", num_added_toks, "tokens")
        # Notice: resize_token_embeddings expect to receive the full size of the new vocabulary, i.e., the length of the tokenizer.
        model.resize_token_embeddings(len(tokenizer))

        assert tokenizer.cls_token == "<CLS>"
        ```"""
        # 空的就跳过, 返回计数为 0
        if not special_tokens_dict:
            return 0

        added_tokens = 0
        for key, value in special_tokens_dict.items():
            # 要求 key 在 SPECIAL_TOKENS_ATTRIBUTES 中
            assert key in self.SPECIAL_TOKENS_ATTRIBUTES, f"Key {key} is not a special token"

            # verbose 会记录这个添加的过程
            if self.verbose:
                logger.info(f"Assigning {value} to the {key} key of the tokenizer")
<<<<<<< HEAD
            # 居然是直接将 key 添加为属性
            setattr(self, key, value)
=======
>>>>>>> 0afa5071

            if key == "additional_special_tokens":
                # 又判断了一遍类型
                assert isinstance(value, (list, tuple)) and all(
                    isinstance(t, (str, AddedToken)) for t in value
                ), f"Tokens {value} for key {key} should all be str or AddedToken instances"
<<<<<<< HEAD
                # 实际操作, 添加一个 token
=======

                if replace_additional_special_tokens:
                    setattr(self, key, value)
                else:
                    # This is a copy of `self._additional_special_tokens`
                    additional_special_tokens = getattr(self, key)
                    additional_special_tokens_set = set(additional_special_tokens)
                    to_add = []
                    for token in value:
                        if str(token) not in additional_special_tokens_set and str(token) not in to_add:
                            to_add.append(token)
                    # update the property
                    additional_special_tokens.extend(to_add)
                    self.additional_special_tokens = additional_special_tokens

>>>>>>> 0afa5071
                added_tokens += self.add_tokens(value, special_tokens=True)
            else:
                # 判断类型
                assert isinstance(
                    value, (str, AddedToken)
                ), f"Token {value} for key {key} should be a str or an AddedToken instance"
                setattr(self, key, value)
                added_tokens += self.add_tokens([value], special_tokens=True)

        return added_tokens

    def add_tokens(
        self, new_tokens: Union[str, AddedToken, List[Union[str, AddedToken]]], special_tokens: bool = False
    ) -> int:
        """
        Add a list of new tokens to the tokenizer class. If the new tokens are not in the vocabulary, they are added to
        it with indices starting from length of the current vocabulary and and will be isolated before the tokenization
        algorithm is applied. Added tokens and tokens from the vocabulary of the tokenization algorithm are therefore
        not treated in the same way.

        Note, when adding new tokens to the vocabulary, you should make sure to also resize the token embedding matrix
        of the model so that its embedding matrix matches the tokenizer.

        In order to do that, please use the [`~PreTrainedModel.resize_token_embeddings`] method.

        Args:
            new_tokens (`str`, `tokenizers.AddedToken` or a list of *str* or `tokenizers.AddedToken`):
                Tokens are only added if they are not already in the vocabulary. `tokenizers.AddedToken` wraps a string
                token to let you personalize its behavior: whether this token should only match against a single word,
                whether this token should strip all potential whitespaces on the left side, whether this token should
                strip all potential whitespaces on the right side, etc.
            special_tokens (`bool`, *optional*, defaults to `False`):
                Can be used to specify if the token is a special token. This mostly change the normalization behavior
                (special tokens like CLS or [MASK] are usually not lower-cased for instance).

                See details for `tokenizers.AddedToken` in HuggingFace tokenizers library.

        Returns:
            `int`: Number of tokens added to the vocabulary.

        Examples:

        ```python
        # Let's see how to increase the vocabulary of Bert model and tokenizer
        tokenizer = BertTokenizerFast.from_pretrained("bert-base-uncased")
        model = BertModel.from_pretrained("bert-base-uncased")

        num_added_toks = tokenizer.add_tokens(["new_tok1", "my_new-tok2"])
        print("We have added", num_added_toks, "tokens")
        # Notice: resize_token_embeddings expect to receive the full size of the new vocabulary, i.e., the length of the tokenizer.
        model.resize_token_embeddings(len(tokenizer))
        ```"""
        if not new_tokens:
            return 0

        # 转换成数组
        if not isinstance(new_tokens, (list, tuple)):
            new_tokens = [new_tokens]

        return self._add_tokens(new_tokens, special_tokens=special_tokens)

    def _add_tokens(self, new_tokens: Union[List[str], List[AddedToken]], special_tokens: bool = False) -> int:
        """
        原来这才是核心, 还没实现呢
        """
        raise NotImplementedError

    @property
    def bos_token(self) -> str:
        """
        句子的开头
        `str`: Beginning of sentence token. Log an error if used while not having been set.
        """
        if self._bos_token is None:
            if self.verbose:
                logger.error("Using bos_token, but it is not set yet.")
            return None
        return str(self._bos_token)

    @property
    def eos_token(self) -> str:
        """
        句子的结尾
        `str`: End of sentence token. Log an error if used while not having been set.
        """
        if self._eos_token is None:
            if self.verbose:
                logger.error("Using eos_token, but it is not set yet.")
            return None
        return str(self._eos_token)

    @property
    def unk_token(self) -> str:
        """
        未知的 token
        `str`: Unknown token. Log an error if used while not having been set.
        """
        if self._unk_token is None:
            if self.verbose:
                logger.error("Using unk_token, but it is not set yet.")
            return None
        return str(self._unk_token)

    @property
    def sep_token(self) -> str:
        """
        分隔符, 用于 content 和 query 之间的分隔
        `str`: Separation token, to separate context and query in an input sequence. Log an error if used while not
        having been set.
        """
        if self._sep_token is None:
            if self.verbose:
                logger.error("Using sep_token, but it is not set yet.")
            return None
        return str(self._sep_token)

    @property
    def pad_token(self) -> str:
        """
        填充符
        `str`: Padding token. Log an error if used while not having been set.
        """
        if self._pad_token is None:
            if self.verbose:
                logger.error("Using pad_token, but it is not set yet.")
            return None
        return str(self._pad_token)

    @property
    def cls_token(self) -> str:
        """
        分类符, 用于提取输入句子的摘要, 利用 self-attention, 沿着整个模型的深度
        `str`: Classification token, to extract a summary of an input sequence leveraging self-attention along the full
        depth of the model. Log an error if used while not having been set.
        """
        if self._cls_token is None:
            if self.verbose:
                logger.error("Using cls_token, but it is not set yet.")
            return None
        return str(self._cls_token)

    @property
    def mask_token(self) -> str:
        """
        掩码符
        `str`: Mask token, to use when training a model with masked-language modeling. Log an error if used while not
        having been set.
        """
        if self._mask_token is None:
            if self.verbose:
                logger.error("Using mask_token, but it is not set yet.")
            return None
        return str(self._mask_token)

    @property
    def additional_special_tokens(self) -> List[str]:
        """
        `List[str]`: All the additional special tokens you may want to use. Log an error if used while not having been
        set.
        """
        if self._additional_special_tokens is None:
            if self.verbose:
                logger.error("Using additional_special_tokens, but it is not set yet.")
            return None
        return [str(tok) for tok in self._additional_special_tokens]

    @bos_token.setter
    def bos_token(self, value):
        self._bos_token = value

    @eos_token.setter
    def eos_token(self, value):
        self._eos_token = value

    @unk_token.setter
    def unk_token(self, value):
        self._unk_token = value

    @sep_token.setter
    def sep_token(self, value):
        self._sep_token = value

    @pad_token.setter
    def pad_token(self, value):
        self._pad_token = value

    @cls_token.setter
    def cls_token(self, value):
        self._cls_token = value

    @mask_token.setter
    def mask_token(self, value):
        self._mask_token = value

    @additional_special_tokens.setter
    def additional_special_tokens(self, value):
        self._additional_special_tokens = value

    @property
    def bos_token_id(self) -> Optional[int]:
        """
        `Optional[int]`: Id of the beginning of sentence token in the vocabulary. Returns `None` if the token has not
        been set.
        """
        if self._bos_token is None:
            return None
        return self.convert_tokens_to_ids(self.bos_token)

    @property
    def eos_token_id(self) -> Optional[int]:
        """
        `Optional[int]`: Id of the end of sentence token in the vocabulary. Returns `None` if the token has not been
        set.
        """
        if self._eos_token is None:
            return None
        return self.convert_tokens_to_ids(self.eos_token)

    @property
    def unk_token_id(self) -> Optional[int]:
        """
        `Optional[int]`: Id of the unknown token in the vocabulary. Returns `None` if the token has not been set.
        """
        if self._unk_token is None:
            return None
        return self.convert_tokens_to_ids(self.unk_token)

    @property
    def sep_token_id(self) -> Optional[int]:
        """
        `Optional[int]`: Id of the separation token in the vocabulary, to separate context and query in an input
        sequence. Returns `None` if the token has not been set.
        """
        if self._sep_token is None:
            return None
        return self.convert_tokens_to_ids(self.sep_token)

    @property
    def pad_token_id(self) -> Optional[int]:
        """
        `Optional[int]`: Id of the padding token in the vocabulary. Returns `None` if the token has not been set.
        """
        if self._pad_token is None:
            return None
        return self.convert_tokens_to_ids(self.pad_token)

    @property
    def pad_token_type_id(self) -> int:
        """
        `int`: Id of the padding token type in the vocabulary.
        """
        return self._pad_token_type_id

    @property
    def cls_token_id(self) -> Optional[int]:
        """
        `Optional[int]`: Id of the classification token in the vocabulary, to extract a summary of an input sequence
        leveraging self-attention along the full depth of the model.

        Returns `None` if the token has not been set.
        """
        if self._cls_token is None:
            return None
        return self.convert_tokens_to_ids(self.cls_token)

    @property
    def mask_token_id(self) -> Optional[int]:
        """
        `Optional[int]`: Id of the mask token in the vocabulary, used when training a model with masked-language
        modeling. Returns `None` if the token has not been set.
        """
        if self._mask_token is None:
            return None
        return self.convert_tokens_to_ids(self.mask_token)

    @property
    def additional_special_tokens_ids(self) -> List[int]:
        """
        `List[int]`: Ids of all the additional special tokens in the vocabulary. Log an error if used while not having
        been set.
        """
        return self.convert_tokens_to_ids(self.additional_special_tokens)

    @bos_token_id.setter
    def bos_token_id(self, value):
        self._bos_token = self.convert_ids_to_tokens(value) if value is not None else None

    @eos_token_id.setter
    def eos_token_id(self, value):
        self._eos_token = self.convert_ids_to_tokens(value) if value is not None else None

    @unk_token_id.setter
    def unk_token_id(self, value):
        self._unk_token = self.convert_ids_to_tokens(value) if value is not None else None

    @sep_token_id.setter
    def sep_token_id(self, value):
        self._sep_token = self.convert_ids_to_tokens(value) if value is not None else None

    @pad_token_id.setter
    def pad_token_id(self, value):
        self._pad_token = self.convert_ids_to_tokens(value) if value is not None else None

    @cls_token_id.setter
    def cls_token_id(self, value):
        self._cls_token = self.convert_ids_to_tokens(value) if value is not None else None

    @mask_token_id.setter
    def mask_token_id(self, value):
        self._mask_token = self.convert_ids_to_tokens(value) if value is not None else None

    @additional_special_tokens_ids.setter
    def additional_special_tokens_ids(self, values):
        self._additional_special_tokens = [self.convert_ids_to_tokens(value) for value in values]

    @property
    def special_tokens_map(self) -> Dict[str, Union[str, List[str]]]:
        """
        `Dict[str, Union[str, List[str]]]`: A dictionary mapping special token class attributes (`cls_token`,
        `unk_token`, etc.) to their values (`'<unk>'`, `'<cls>'`, etc.).

        Convert potential tokens of `tokenizers.AddedToken` type to string.
        """
        set_attr = {}
        for attr in self.SPECIAL_TOKENS_ATTRIBUTES:
            attr_value = getattr(self, "_" + attr)
            if attr_value:
                # 实际上就是转换成 str
                # 但是 attr_value 有多种类型, 如果是列表或元组, 就需要对每个值进行转换
                # 否则就直接用 str(attr_value)
                set_attr[attr] = (
                    # (str(attr_value_sub) for attr_value_sub in attr_value) 是转换成 str 的元组
                    # type(attr_value) 是 list 或者 tuple, 依然让列表保持列表的类型
                    type(attr_value)(str(attr_value_sub) for attr_value_sub in attr_value)
                    if isinstance(attr_value, (list, tuple))
                    else str(attr_value)
                )
        return set_attr

    @property
    def special_tokens_map_extended(self) -> Dict[str, Union[str, AddedToken, List[Union[str, AddedToken]]]]:
        """
        `Dict[str, Union[str, tokenizers.AddedToken, List[Union[str, tokenizers.AddedToken]]]]`: A dictionary mapping
        special token class attributes (`cls_token`, `unk_token`, etc.) to their values (`'<unk>'`, `'<cls>'`, etc.).

        Don't convert tokens of `tokenizers.AddedToken` type to string so they can be used to control more finely how
        special tokens are tokenized.
        """
        set_attr = {}
        # 从 SPECIAL_TOKENS_ATTRIBUTES 中获取所有的属性名
        for attr in self.SPECIAL_TOKENS_ATTRIBUTES:
            attr_value = getattr(self, "_" + attr)
            if attr_value:
                set_attr[attr] = attr_value
        return set_attr

    @property
    def all_special_tokens(self) -> List[str]:
        """
        `List[str]`: All the special tokens (`'<unk>'`, `'<cls>'`, etc.) mapped to class attributes.

        Convert tokens of `tokenizers.AddedToken` type to string.
        """
        # 就是转换为 str 类型的数组
        all_toks = [str(s) for s in self.all_special_tokens_extended]
        return all_toks

    @property
    def all_special_tokens_extended(self) -> List[Union[str, AddedToken]]:
        """
        获取所有的特殊 token, 这些 token 没有被强制转换为 str 类型, 有些可能是 AddedToken 的实例
        `List[Union[str, tokenizers.AddedToken]]`: All the special tokens (`'<unk>'`, `'<cls>'`, etc.) mapped to class
        attributes.

        Don't convert tokens of `tokenizers.AddedToken` type to string so they can be used to control more finely how
        special tokens are tokenized.
        """
        # 这个没有将 AddedToken 转换成 str 类型
        all_toks = []
        set_attr = self.special_tokens_map_extended
        for attr_value in set_attr.values():
            # 根据 attr_value 的类型来扩展数组
            all_toks = all_toks + (list(attr_value) if isinstance(attr_value, (list, tuple)) else [attr_value])
        # 不知道这个操作有什么意义? all_toks 本身是个数组
        all_toks = list(OrderedDict.fromkeys(all_toks))
        return all_toks

    @property
    def all_special_ids(self) -> List[int]:
        """
        `List[int]`: List the ids of the special tokens(`'<unk>'`, `'<cls>'`, etc.) mapped to class attributes.
        """
        all_toks = self.all_special_tokens
        # 这个 convert_tokens_to_ids 是子类实现的
        all_ids = self.convert_tokens_to_ids(all_toks)
        return all_ids


ENCODE_KWARGS_DOCSTRING = r"""
            add_special_tokens (`bool`, *optional*, defaults to `True`):
                Whether or not to encode the sequences with the special tokens relative to their model.
            padding (`bool`, `str` or [`~utils.PaddingStrategy`], *optional*, defaults to `False`):
                Activates and controls padding. Accepts the following values:

                - `True` or `'longest'`: Pad to the longest sequence in the batch (or no padding if only a single
                  sequence if provided).
                - `'max_length'`: Pad to a maximum length specified with the argument `max_length` or to the maximum
                  acceptable input length for the model if that argument is not provided.
                - `False` or `'do_not_pad'` (default): No padding (i.e., can output a batch with sequences of different
                  lengths).
            truncation (`bool`, `str` or [`~tokenization_utils_base.TruncationStrategy`], *optional*, defaults to `False`):
                Activates and controls truncation. Accepts the following values:

                - `True` or `'longest_first'`: Truncate to a maximum length specified with the argument `max_length` or
                  to the maximum acceptable input length for the model if that argument is not provided. This will
                  truncate token by token, removing a token from the longest sequence in the pair if a pair of
                  sequences (or a batch of pairs) is provided.
                - `'only_first'`: Truncate to a maximum length specified with the argument `max_length` or to the
                  maximum acceptable input length for the model if that argument is not provided. This will only
                  truncate the first sequence of a pair if a pair of sequences (or a batch of pairs) is provided.
                - `'only_second'`: Truncate to a maximum length specified with the argument `max_length` or to the
                  maximum acceptable input length for the model if that argument is not provided. This will only
                  truncate the second sequence of a pair if a pair of sequences (or a batch of pairs) is provided.
                - `False` or `'do_not_truncate'` (default): No truncation (i.e., can output batch with sequence lengths
                  greater than the model maximum admissible input size).
            max_length (`int`, *optional*):
                Controls the maximum length to use by one of the truncation/padding parameters.

                If left unset or set to `None`, this will use the predefined model maximum length if a maximum length
                is required by one of the truncation/padding parameters. If the model has no specific maximum input
                length (like XLNet) truncation/padding to a maximum length will be deactivated.
            stride (`int`, *optional*, defaults to 0):
                If set to a number along with `max_length`, the overflowing tokens returned when
                `return_overflowing_tokens=True` will contain some tokens from the end of the truncated sequence
                returned to provide some overlap between truncated and overflowing sequences. The value of this
                argument defines the number of overlapping tokens.
            is_split_into_words (`bool`, *optional*, defaults to `False`):
                Whether or not the input is already pre-tokenized (e.g., split into words). If set to `True`, the
                tokenizer assumes the input is already split into words (for instance, by splitting it on whitespace)
                which it will tokenize. This is useful for NER or token classification.
            pad_to_multiple_of (`int`, *optional*):
                If set will pad the sequence to a multiple of the provided value. Requires `padding` to be activated.
                This is especially useful to enable the use of Tensor Cores on NVIDIA hardware with compute capability
                `>= 7.5` (Volta).
            return_tensors (`str` or [`~utils.TensorType`], *optional*):
                If set, will return tensors instead of list of python integers. Acceptable values are:

                - `'tf'`: Return TensorFlow `tf.constant` objects.
                - `'pt'`: Return PyTorch `torch.Tensor` objects.
                - `'np'`: Return Numpy `np.ndarray` objects.
"""

ENCODE_PLUS_ADDITIONAL_KWARGS_DOCSTRING = r"""
            return_token_type_ids (`bool`, *optional*):
                Whether to return token type IDs. If left to the default, will return the token type IDs according to
                the specific tokenizer's default, defined by the `return_outputs` attribute.

                [What are token type IDs?](../glossary#token-type-ids)
            return_attention_mask (`bool`, *optional*):
                Whether to return the attention mask. If left to the default, will return the attention mask according
                to the specific tokenizer's default, defined by the `return_outputs` attribute.

                [What are attention masks?](../glossary#attention-mask)
            return_overflowing_tokens (`bool`, *optional*, defaults to `False`):
                Whether or not to return overflowing token sequences. If a pair of sequences of input ids (or a batch
                of pairs) is provided with `truncation_strategy = longest_first` or `True`, an error is raised instead
                of returning overflowing tokens.
            return_special_tokens_mask (`bool`, *optional*, defaults to `False`):
                Whether or not to return special tokens mask information.
            return_offsets_mapping (`bool`, *optional*, defaults to `False`):
                Whether or not to return `(char_start, char_end)` for each token.

                This is only available on fast tokenizers inheriting from [`PreTrainedTokenizerFast`], if using
                Python's tokenizer, this method will raise `NotImplementedError`.
            return_length  (`bool`, *optional*, defaults to `False`):
                Whether or not to return the lengths of the encoded inputs.
            verbose (`bool`, *optional*, defaults to `True`):
                Whether or not to print more information and warnings.
            **kwargs: passed to the `self.tokenize()` method

        Return:
            [`BatchEncoding`]: A [`BatchEncoding`] with the following fields:

            - **input_ids** -- List of token ids to be fed to a model.

              [What are input IDs?](../glossary#input-ids)

            - **token_type_ids** -- List of token type ids to be fed to a model (when `return_token_type_ids=True` or
              if *"token_type_ids"* is in `self.model_input_names`).

              [What are token type IDs?](../glossary#token-type-ids)

            - **attention_mask** -- List of indices specifying which tokens should be attended to by the model (when
              `return_attention_mask=True` or if *"attention_mask"* is in `self.model_input_names`).

              [What are attention masks?](../glossary#attention-mask)

            - **overflowing_tokens** -- List of overflowing tokens sequences (when a `max_length` is specified and
              `return_overflowing_tokens=True`).
            - **num_truncated_tokens** -- Number of tokens truncated (when a `max_length` is specified and
              `return_overflowing_tokens=True`).
            - **special_tokens_mask** -- List of 0s and 1s, with 1 specifying added special tokens and 0 specifying
              regular sequence tokens (when `add_special_tokens=True` and `return_special_tokens_mask=True`).
            - **length** -- The length of the inputs (when `return_length=True`)
"""

INIT_TOKENIZER_DOCSTRING = r"""
    Class attributes (overridden by derived classes)

        - **vocab_files_names** (`Dict[str, str]`) -- A dictionary with, as keys, the `__init__` keyword name of each
          vocabulary file required by the model, and as associated values, the filename for saving the associated file
          (string).
        - **pretrained_vocab_files_map** (`Dict[str, Dict[str, str]]`) -- A dictionary of dictionaries, with the
          high-level keys being the `__init__` keyword name of each vocabulary file required by the model, the
          low-level being the `short-cut-names` of the pretrained models with, as associated values, the `url` to the
          associated pretrained vocabulary file.
        - **max_model_input_sizes** (`Dict[str, Optional[int]]`) -- A dictionary with, as keys, the `short-cut-names`
          of the pretrained models, and as associated values, the maximum length of the sequence inputs of this model,
          or `None` if the model has no maximum input size.
        - **pretrained_init_configuration** (`Dict[str, Dict[str, Any]]`) -- A dictionary with, as keys, the
          `short-cut-names` of the pretrained models, and as associated values, a dictionary of specific arguments to
          pass to the `__init__` method of the tokenizer class for this pretrained model when loading the tokenizer
          with the [`~tokenization_utils_base.PreTrainedTokenizerBase.from_pretrained`] method.
        - **model_input_names** (`List[str]`) -- A list of inputs expected in the forward pass of the model.
        - **padding_side** (`str`) -- The default value for the side on which the model should have padding applied.
          Should be `'right'` or `'left'`.
        - **truncation_side** (`str`) -- The default value for the side on which the model should have truncation
          applied. Should be `'right'` or `'left'`.

    Args:
        model_max_length (`int`, *optional*):
            The maximum length (in number of tokens) for the inputs to the transformer model. When the tokenizer is
            loaded with [`~tokenization_utils_base.PreTrainedTokenizerBase.from_pretrained`], this will be set to the
            value stored for the associated model in `max_model_input_sizes` (see above). If no value is provided, will
            default to VERY_LARGE_INTEGER (`int(1e30)`).
        padding_side (`str`, *optional*):
            The side on which the model should have padding applied. Should be selected between ['right', 'left'].
            Default value is picked from the class attribute of the same name.
        truncation_side (`str`, *optional*):
            The side on which the model should have truncation applied. Should be selected between ['right', 'left'].
            Default value is picked from the class attribute of the same name.
        model_input_names (`List[string]`, *optional*):
            The list of inputs accepted by the forward pass of the model (like `"token_type_ids"` or
            `"attention_mask"`). Default value is picked from the class attribute of the same name.
        bos_token (`str` or `tokenizers.AddedToken`, *optional*):
            A special token representing the beginning of a sentence. Will be associated to `self.bos_token` and
            `self.bos_token_id`.
        eos_token (`str` or `tokenizers.AddedToken`, *optional*):
            A special token representing the end of a sentence. Will be associated to `self.eos_token` and
            `self.eos_token_id`.
        unk_token (`str` or `tokenizers.AddedToken`, *optional*):
            A special token representing an out-of-vocabulary token. Will be associated to `self.unk_token` and
            `self.unk_token_id`.
        sep_token (`str` or `tokenizers.AddedToken`, *optional*):
            A special token separating two different sentences in the same input (used by BERT for instance). Will be
            associated to `self.sep_token` and `self.sep_token_id`.
        pad_token (`str` or `tokenizers.AddedToken`, *optional*):
            A special token used to make arrays of tokens the same size for batching purpose. Will then be ignored by
            attention mechanisms or loss computation. Will be associated to `self.pad_token` and `self.pad_token_id`.
        cls_token (`str` or `tokenizers.AddedToken`, *optional*):
            A special token representing the class of the input (used by BERT for instance). Will be associated to
            `self.cls_token` and `self.cls_token_id`.
        mask_token (`str` or `tokenizers.AddedToken`, *optional*):
            A special token representing a masked token (used by masked-language modeling pretraining objectives, like
            BERT). Will be associated to `self.mask_token` and `self.mask_token_id`.
        additional_special_tokens (tuple or list of `str` or `tokenizers.AddedToken`, *optional*):
            A tuple or a list of additional special tokens. Add them here to ensure they won't be split by the
            tokenization process. Will be associated to `self.additional_special_tokens` and
            `self.additional_special_tokens_ids`.
        clean_up_tokenization_spaces (`bool`, *optional*, defaults to `True`):
            Whether or not the model should cleanup the spaces that were added when splitting the input text during the
            tokenization process.
        split_special_tokens (`bool`, *optional*, defaults to `False`):
            Whether or not the special tokens should be split during the tokenization process. The default behavior is
            to not split special tokens. This means that if `<s>` is the `bos_token`, then `tokenizer.tokenize("<s>") =
            ['<s>`]. Otherwise, if `split_special_tokens=True`, then `tokenizer.tokenize("<s>")` will be give `['<',
            's', '>']`. This argument is only supported for `slow` tokenizers for the moment.
"""


@add_end_docstrings(INIT_TOKENIZER_DOCSTRING)
class PreTrainedTokenizerBase(SpecialTokensMixin, PushToHubMixin):
    """
    Base class for [`PreTrainedTokenizer`] and [`PreTrainedTokenizerFast`].

    boiler plate 是锅炉板的意思, 应该就是指模板代码. 用于共享通用的方法.
    Handles shared (mostly boiler plate) methods for those two classes.
    """

    vocab_files_names: Dict[str, str] = {}
    pretrained_vocab_files_map: Dict[str, Dict[str, str]] = {}
    pretrained_init_configuration: Dict[str, Dict[str, Any]] = {}
    # 模型的最大输入长度
    max_model_input_sizes: Dict[str, Optional[int]] = {}
    _auto_class: Optional[str] = None

    # 模型输入的名字列表
    # first name has to correspond to main model input name
    # to make sure `tokenizer.pad(...)` works correctly
    model_input_names: List[str] = ["input_ids", "token_type_ids", "attention_mask"]
    # padding 方向, 在右边或左边
    padding_side: str = "right"
    # 截断方法, 在右边或左边
    truncation_side: str = "right"
    slow_tokenizer_class = None

    def __init__(self, **kwargs):
        # inputs and kwargs for saving and re-loading (see ``from_pretrained`` and ``save_pretrained``)
        self.init_inputs = ()
        self.init_kwargs = copy.deepcopy(kwargs)
        # 名字或路径
        self.name_or_path = kwargs.pop("name_or_path", "")
        # 处理器类
        self._processor_class = kwargs.pop("processor_class", None)

        # 模型最大长度
        # For backward compatibility we fallback to set model_max_length from max_len if provided
        model_max_length = kwargs.pop("model_max_length", kwargs.pop("max_len", None))
        self.model_max_length = model_max_length if model_max_length is not None else VERY_LARGE_INTEGER

        # Padding and truncation side are right by default and overridden in subclasses. If specified in the kwargs, it
        # is changed.
        self.padding_side = kwargs.pop("padding_side", self.padding_side)
        if self.padding_side not in ["right", "left"]:
            raise ValueError(
                f"Padding side should be selected between 'right' and 'left', current value: {self.padding_side}"
            )

        self.truncation_side = kwargs.pop("truncation_side", self.truncation_side)
        if self.truncation_side not in ["right", "left"]:
            raise ValueError(
                f"Padding side should be selected between 'right' and 'left', current value: {self.truncation_side}"
            )

        self.model_input_names = kwargs.pop("model_input_names", self.model_input_names)

        # By default, cleaning tokenization spaces for both fast and slow tokenizers
        self.clean_up_tokenization_spaces = kwargs.pop("clean_up_tokenization_spaces", True)

        # By default, do not split special tokens for both fast and slow tokenizers
        self.split_special_tokens = kwargs.pop("split_special_tokens", False)

        self.deprecation_warnings = (
            {}
        )  # Use to store when we have already noticed a deprecation warning (avoid overlogging).
        self._in_target_context_manager = False
        super().__init__(**kwargs)

    @property
    def max_len_single_sentence(self) -> int:
        """
        单个句子的最大长度
        `int`: The maximum length of a sentence that can be fed to the model.
        """
        return self.model_max_length - self.num_special_tokens_to_add(pair=False)

    @property
    def max_len_sentences_pair(self) -> int:
        """
        句子对的最大长度
        `int`: The maximum combined length of a pair of sentences that can be fed to the model.
        """
        return self.model_max_length - self.num_special_tokens_to_add(pair=True)

    @max_len_single_sentence.setter
    def max_len_single_sentence(self, value) -> int:
        """这个方法已经被抛弃了"""
        # For backward compatibility, allow to try to setup 'max_len_single_sentence'.
        if value == self.model_max_length - self.num_special_tokens_to_add(pair=False) and self.verbose:
            if not self.deprecation_warnings.get("max_len_single_sentence", False):
                logger.warning(
                    "Setting 'max_len_single_sentence' is now deprecated. This value is automatically set up."
                )
            self.deprecation_warnings["max_len_single_sentence"] = True
        else:
            raise ValueError(
                "Setting 'max_len_single_sentence' is now deprecated. This value is automatically set up."
            )

    @max_len_sentences_pair.setter
    def max_len_sentences_pair(self, value) -> int:
        """这个方法已经被抛弃了"""
        # For backward compatibility, allow to try to setup 'max_len_sentences_pair'.
        if value == self.model_max_length - self.num_special_tokens_to_add(pair=True) and self.verbose:
            if not self.deprecation_warnings.get("max_len_sentences_pair", False):
                logger.warning(
                    "Setting 'max_len_sentences_pair' is now deprecated. This value is automatically set up."
                )
            self.deprecation_warnings["max_len_sentences_pair"] = True
        else:
            raise ValueError("Setting 'max_len_sentences_pair' is now deprecated. This value is automatically set up.")

    def _set_processor_class(self, processor_class: str):
        """Sets processor class as an attribute."""
        self._processor_class = processor_class

    def __repr__(self) -> str:
        return (
            f"{self.__class__.__name__}(name_or_path='{self.name_or_path}',"
            f" vocab_size={self.vocab_size}, model_max_length={self.model_max_length}, is_fast={self.is_fast},"
            f" padding_side='{self.padding_side}', truncation_side='{self.truncation_side}',"
            f" special_tokens={self.special_tokens_map_extended}, clean_up_tokenization_spaces={self.clean_up_tokenization_spaces})"
        )

    def __len__(self) -> int:
        raise NotImplementedError()

    def get_vocab(self) -> Dict[str, int]:
        """
        获取词汇表
        Returns the vocabulary as a dictionary of token to index.

        `tokenizer.get_vocab()[token]` is equivalent to `tokenizer.convert_tokens_to_ids(token)` when `token` is in the
        vocab.

        Returns:
            `Dict[str, int]`: The vocabulary.
        """
        raise NotImplementedError()

    @classmethod
    def from_pretrained(
        cls,
        pretrained_model_name_or_path: Union[str, os.PathLike],
        *init_inputs,
        cache_dir: Optional[Union[str, os.PathLike]] = None,
        force_download: bool = False,
        local_files_only: bool = False,
        token: Optional[Union[str, bool]] = None,
        revision: str = "main",
        **kwargs,
    ):
        r"""
        Instantiate a [`~tokenization_utils_base.PreTrainedTokenizerBase`] (or a derived class) from a predefined
        tokenizer.

        Args:
            pretrained_model_name_or_path (`str` or `os.PathLike`):
                Can be either:

                - A string, the *model id* of a predefined tokenizer hosted inside a model repo on huggingface.co.
                  Valid model ids can be located at the root-level, like `bert-base-uncased`, or namespaced under a
                  user or organization name, like `dbmdz/bert-base-german-cased`.
                - A path to a *directory* containing vocabulary files required by the tokenizer, for instance saved
                  using the [`~tokenization_utils_base.PreTrainedTokenizerBase.save_pretrained`] method, e.g.,
                  `./my_model_directory/`.
                - (**Deprecated**, not applicable to all derived classes) A path or url to a single saved vocabulary
                  file (if and only if the tokenizer only requires a single vocabulary file like Bert or XLNet), e.g.,
                  `./my_model_directory/vocab.txt`.
            cache_dir (`str` or `os.PathLike`, *optional*):
                Path to a directory in which a downloaded predefined tokenizer vocabulary files should be cached if the
                standard cache should not be used.
            force_download (`bool`, *optional*, defaults to `False`):
                Whether or not to force the (re-)download the vocabulary files and override the cached versions if they
                exist.
            resume_download (`bool`, *optional*, defaults to `False`):
                Whether or not to delete incompletely received files. Attempt to resume the download if such a file
                exists.
            proxies (`Dict[str, str]`, *optional*):
                A dictionary of proxy servers to use by protocol or endpoint, e.g., `{'http': 'foo.bar:3128',
                'http://hostname': 'foo.bar:4012'}`. The proxies are used on each request.
            token (`str` or *bool*, *optional*):
                The token to use as HTTP bearer authorization for remote files. If `True`, will use the token generated
                when running `huggingface-cli login` (stored in `~/.huggingface`).
            local_files_only (`bool`, *optional*, defaults to `False`):
                Whether or not to only rely on local files and not to attempt to download any files.
            revision (`str`, *optional*, defaults to `"main"`):
                The specific model version to use. It can be a branch name, a tag name, or a commit id, since we use a
                git-based system for storing models and other artifacts on huggingface.co, so `revision` can be any
                identifier allowed by git.
            subfolder (`str`, *optional*):
                In case the relevant files are located inside a subfolder of the model repo on huggingface.co (e.g. for
                facebook/rag-token-base), specify it here.
            inputs (additional positional arguments, *optional*):
                Will be passed along to the Tokenizer `__init__` method.
            kwargs (additional keyword arguments, *optional*):
                Will be passed to the Tokenizer `__init__` method. Can be used to set special tokens like `bos_token`,
                `eos_token`, `unk_token`, `sep_token`, `pad_token`, `cls_token`, `mask_token`,
                `additional_special_tokens`. See parameters in the `__init__` for more details.

        <Tip>

        Passing `token=True` is required when you want to use a private model.

        </Tip>

        Examples:

        ```python
        # We can't instantiate directly the base class *PreTrainedTokenizerBase* so let's show our examples on a derived class: BertTokenizer
        # Download vocabulary from huggingface.co and cache.
        tokenizer = BertTokenizer.from_pretrained("bert-base-uncased")

        # Download vocabulary from huggingface.co (user-uploaded) and cache.
        tokenizer = BertTokenizer.from_pretrained("dbmdz/bert-base-german-cased")

        # If vocabulary files are in a directory (e.g. tokenizer was saved using *save_pretrained('./test/saved_model/')*)
        tokenizer = BertTokenizer.from_pretrained("./test/saved_model/")

        # If the tokenizer uses a single vocabulary file, you can point directly to this file
        tokenizer = BertTokenizer.from_pretrained("./test/saved_model/my_vocab.txt")

        # You can link tokens to special vocabulary when instantiating
        tokenizer = BertTokenizer.from_pretrained("bert-base-uncased", unk_token="<unk>")
        # You should be sure '<unk>' is in the vocabulary when doing that.
        # Otherwise use tokenizer.add_special_tokens({'unk_token': '<unk>'}) instead)
        assert tokenizer.unk_token == "<unk>"
        ```"""
        resume_download = kwargs.pop("resume_download", False)
        proxies = kwargs.pop("proxies", None)
        use_auth_token = kwargs.pop("use_auth_token", None)
        subfolder = kwargs.pop("subfolder", None)
        from_pipeline = kwargs.pop("_from_pipeline", None)
        from_auto_class = kwargs.pop("_from_auto", False)
        commit_hash = kwargs.pop("_commit_hash", None)

        if use_auth_token is not None:
            warnings.warn(
                "The `use_auth_token` argument is deprecated and will be removed in v5 of Transformers.", FutureWarning
            )
            if token is not None:
                raise ValueError(
                    "`token` and `use_auth_token` are both specified. Please set only the argument `token`."
                )
            token = use_auth_token

        user_agent = {"file_type": "tokenizer", "from_auto_class": from_auto_class, "is_fast": "Fast" in cls.__name__}
        if from_pipeline is not None:
            user_agent["using_pipeline"] = from_pipeline

        if is_offline_mode() and not local_files_only:
            logger.info("Offline mode: forcing local_files_only=True")
            local_files_only = True

        pretrained_model_name_or_path = str(pretrained_model_name_or_path)
        vocab_files = {}
        init_configuration = {}

<<<<<<< HEAD
        # 主要是为了填充 vocab_files
=======
        is_local = os.path.isdir(pretrained_model_name_or_path)
        single_file_id = None
>>>>>>> 0afa5071
        if os.path.isfile(pretrained_model_name_or_path) or is_remote_url(pretrained_model_name_or_path):
            # 不能使用多个词汇表文件
            if len(cls.vocab_files_names) > 1:
                raise ValueError(
                    f"Calling {cls.__name__}.from_pretrained() with the path to a single file or url is not "
                    "supported for this tokenizer. Use a model identifier or the path to a directory instead."
                )
            # 快要被抛弃了
            warnings.warn(
                f"Calling {cls.__name__}.from_pretrained() with the path to a single file or url is deprecated and "
                "won't be possible anymore in v5. Use a model identifier or the path to a directory instead.",
                FutureWarning,
            )
            file_id = list(cls.vocab_files_names.keys())[0]

            vocab_files[file_id] = pretrained_model_name_or_path
            single_file_id = file_id
        else:
            # pretrained_model_name_or_path 是一个目录或者模型标识符的名字 
            # At this point pretrained_model_name_or_path is either a directory or a model identifier name
            additional_files_names = {
                "added_tokens_file": ADDED_TOKENS_FILE,
                "special_tokens_map_file": SPECIAL_TOKENS_MAP_FILE,
                "tokenizer_config_file": TOKENIZER_CONFIG_FILE,
            }
<<<<<<< HEAD
            # 合并字典
            vocab_files_target = {**cls.vocab_files_names, **additional_files_names}

            # 尝试替换成快速的 tokenizer_file
            if "tokenizer_file" in vocab_files_target:
=======
            vocab_files = {**cls.vocab_files_names, **additional_files_names}

            if "tokenizer_file" in vocab_files:
>>>>>>> 0afa5071
                # Try to get the tokenizer config to see if there are versioned tokenizer files.
                fast_tokenizer_file = FULL_TOKENIZER_FILE
                resolved_config_file = cached_file(
                    pretrained_model_name_or_path,
                    TOKENIZER_CONFIG_FILE,
                    cache_dir=cache_dir,
                    force_download=force_download,
                    resume_download=resume_download,
                    proxies=proxies,
                    token=token,
                    revision=revision,
                    local_files_only=local_files_only,
                    subfolder=subfolder,
                    user_agent=user_agent,
                    _raise_exceptions_for_missing_entries=False,
                    _raise_exceptions_for_connection_errors=False,
                    _commit_hash=commit_hash,
                )
                commit_hash = extract_commit_hash(resolved_config_file, commit_hash)
                if resolved_config_file is not None:
                    with open(resolved_config_file, encoding="utf-8") as reader:
                        tokenizer_config = json.load(reader)
                        # 读取配置, 尝试获取快速版的 tokenizer
                        if "fast_tokenizer_files" in tokenizer_config:
                            fast_tokenizer_file = get_fast_tokenizer_file(tokenizer_config["fast_tokenizer_files"])
<<<<<<< HEAD
                # 获取不到也没关系, 就用普通的
                vocab_files_target["tokenizer_file"] = fast_tokenizer_file

            # 替换成完整的路径名
            # Look for the tokenizer files
            for file_id, file_name in vocab_files_target.items():
                if os.path.isdir(pretrained_model_name_or_path):
                    if subfolder is not None:
                        full_file_name = os.path.join(pretrained_model_name_or_path, subfolder, file_name)
                    else:
                        full_file_name = os.path.join(pretrained_model_name_or_path, file_name)
                    if not os.path.exists(full_file_name):
                        logger.info(f"Didn't find file {full_file_name}. We won't load it.")
                        full_file_name = None
                else:
                    full_file_name = hf_bucket_url(
                        pretrained_model_name_or_path,
                        filename=file_name,
                        subfolder=subfolder,
                        revision=revision,
                        mirror=None,
                    )

                vocab_files[file_id] = full_file_name
=======
                vocab_files["tokenizer_file"] = fast_tokenizer_file
>>>>>>> 0afa5071

        # Get files from url, cache, or disk depending on the case
        resolved_vocab_files = {}
        unresolved_files = []
        for file_id, file_path in vocab_files.items():
            if file_path is None:
                resolved_vocab_files[file_id] = None
            elif single_file_id == file_id:
                if os.path.isfile(file_path):
                    resolved_vocab_files[file_id] = file_path
                elif is_remote_url(file_path):
                    resolved_vocab_files[file_id] = download_url(file_path, proxies=proxies)
            else:
                resolved_vocab_files[file_id] = cached_file(
                    pretrained_model_name_or_path,
                    file_path,
                    cache_dir=cache_dir,
                    force_download=force_download,
                    proxies=proxies,
                    resume_download=resume_download,
                    local_files_only=local_files_only,
                    token=token,
                    user_agent=user_agent,
                    revision=revision,
                    subfolder=subfolder,
                    _raise_exceptions_for_missing_entries=False,
                    _raise_exceptions_for_connection_errors=False,
                    _commit_hash=commit_hash,
                )
                commit_hash = extract_commit_hash(resolved_vocab_files[file_id], commit_hash)

        # 如果有未解析的文件
        if len(unresolved_files) > 0:
            logger.info(
                f"Can't load following files from cache: {unresolved_files} and cannot check if these "
                "files are necessary for the tokenizer to operate."
            )

        # 如果没有一个可用的
        if all(full_file_name is None for full_file_name in resolved_vocab_files.values()):
            raise EnvironmentError(
                f"Can't load tokenizer for '{pretrained_model_name_or_path}'. If you were trying to load it from "
                "'https://huggingface.co/models', make sure you don't have a local directory with the same name. "
                f"Otherwise, make sure '{pretrained_model_name_or_path}' is the correct path to a directory "
                f"containing all relevant files for a {cls.__name__} tokenizer."
            )

        # 记录下哪些已经被加载了
        for file_id, file_path in vocab_files.items():
            if file_id not in resolved_vocab_files:
                continue

            if is_local:
                logger.info(f"loading file {file_path}")
            else:
                logger.info(f"loading file {file_path} from cache at {resolved_vocab_files[file_id]}")

        return cls._from_pretrained(
            resolved_vocab_files,
            pretrained_model_name_or_path,
            init_configuration,  # 这个是空的字典
            *init_inputs,
            token=token,
            cache_dir=cache_dir,
            local_files_only=local_files_only,
            _commit_hash=commit_hash,
            _is_local=is_local,
            **kwargs,
        )

    @classmethod
    def _from_pretrained(
        cls,
        resolved_vocab_files,
        pretrained_model_name_or_path,
        init_configuration,
        *init_inputs,
        token=None,
        cache_dir=None,
        local_files_only=False,
        _commit_hash=None,
        _is_local=False,
        **kwargs,
    ):
        # We instantiate fast tokenizers based on a slow tokenizer if we don't have access to the tokenizer.json
        # file or if `from_slow` is set to True.
        from_slow = kwargs.get("from_slow", False)
        # has_tokenizer_file 为 True 是快速版
        has_tokenizer_file = resolved_vocab_files.get("tokenizer_file", None) is not None
        # 如果设置了 from_slow 或者没有 tokenizer_file 文件, 且 slow_tokenizer_class 类存在,
        # 那么就初始化 slow_tokenizer
        if (from_slow or not has_tokenizer_file) and cls.slow_tokenizer_class is not None:
            slow_tokenizer = (cls.slow_tokenizer_class)._from_pretrained(
                copy.deepcopy(resolved_vocab_files),
                pretrained_model_name_or_path,
                copy.deepcopy(init_configuration),
                *init_inputs,
                token=token,
                cache_dir=cache_dir,
                local_files_only=local_files_only,
                _commit_hash=_commit_hash,
                **(copy.deepcopy(kwargs)),
            )
        else:
            slow_tokenizer = None

        # Prepare tokenizer initialization kwargs
        # Did we saved some inputs and kwargs to reload ?
        tokenizer_config_file = resolved_vocab_files.pop("tokenizer_config_file", None)
        if tokenizer_config_file is not None:
            with open(tokenizer_config_file, encoding="utf-8") as tokenizer_config_handle:
                init_kwargs = json.load(tokenizer_config_handle)
            # 第一次尝试, 从 tokenizer_config_file 文件中读取
            # First attempt. We get tokenizer_class from tokenizer_config to check mismatch between tokenizers.
            config_tokenizer_class = init_kwargs.get("tokenizer_class")
            init_kwargs.pop("tokenizer_class", None)
            saved_init_inputs = init_kwargs.pop("init_inputs", ())
            if not init_inputs:
                init_inputs = saved_init_inputs
        else:
            config_tokenizer_class = None
            init_kwargs = init_configuration

<<<<<<< HEAD
        # 当 config_tokenizer_class 不存在时
=======
        if "auto_map" in init_kwargs and not _is_local:
            # For backward compatibility with odl format.
            if isinstance(init_kwargs["auto_map"], (tuple, list)):
                init_kwargs["auto_map"] = {"AutoTokenizer": init_kwargs["auto_map"]}
            init_kwargs["auto_map"] = add_model_info_to_auto_map(
                init_kwargs["auto_map"], pretrained_model_name_or_path
            )

>>>>>>> 0afa5071
        if config_tokenizer_class is None:
            from .models.auto.configuration_auto import AutoConfig  # tests_ignore

            # 第二次尝试, 从 模型配置文件 中读取
            # Second attempt. If we have not yet found tokenizer_class, let's try to use the config.
            try:
                config = AutoConfig.from_pretrained(
                    pretrained_model_name_or_path,
                    token=token,
                    cache_dir=cache_dir,
                    local_files_only=local_files_only,
                    _commit_hash=_commit_hash,
                )
                config_tokenizer_class = config.tokenizer_class
            except (OSError, ValueError, KeyError):
                # skip if an error occurred.
                config = None
            if config_tokenizer_class is None:
                # 第三次尝试, 从 TOKENIZER_MAPPING_NAMES 中获取
                # Third attempt. If we have not yet found the original type of the tokenizer,
                # we are loading we see if we can infer it from the type of the configuration file
                from .models.auto.tokenization_auto import TOKENIZER_MAPPING_NAMES  # tests_ignore

                # 找到 model_type
                if hasattr(config, "model_type"):
                    model_type = config.model_type
                else:
                    # Fallback: use pattern matching on the string.
                    model_type = None
                    for pattern in TOKENIZER_MAPPING_NAMES.keys():
                        if pattern in str(pretrained_model_name_or_path):
                            model_type = pattern
                            break

                if model_type is not None:
                    config_tokenizer_class, config_tokenizer_class_fast = TOKENIZER_MAPPING_NAMES.get(
                        model_type, (None, None)
                    )
                    # 尝试使用快速类
                    if config_tokenizer_class is None:
                        config_tokenizer_class = config_tokenizer_class_fast

        if config_tokenizer_class is not None:
            # 如果类的名字不相等
            if cls.__name__.replace("Fast", "") != config_tokenizer_class.replace("Fast", ""):
                logger.warning(
                    "The tokenizer class you load from this checkpoint is not the same type as the class this"
                    " function is called from. It may result in unexpected tokenization. \nThe tokenizer class you"
                    f" load from this checkpoint is '{config_tokenizer_class}'. \nThe class this function is called"
                    f" from is '{cls.__name__}'."
                )

        # Update with newly provided kwargs
        init_kwargs.update(kwargs)

        # Convert AddedTokens serialized as dict to class instances
        def convert_added_tokens(obj: Union[AddedToken, Any]):
            # 如果是 dict, 且有 __type 为 AddedToken, 就重新实例化
            if isinstance(obj, dict) and "__type" in obj and obj["__type"] == "AddedToken":
                obj.pop("__type")
                return AddedToken(**obj)
            # 对于列表和元组, 就是递归调用
            elif isinstance(obj, (list, tuple)):
<<<<<<< HEAD
                return list(convert_added_tokens(o) for o in obj)
            # 其他 dict, 就对每个 val 递归调用
=======
                return [convert_added_tokens(o) for o in obj]
>>>>>>> 0afa5071
            elif isinstance(obj, dict):
                return {k: convert_added_tokens(v) for k, v in obj.items()}
            return obj

        # 其实就是用 AddedToken 转换了遍
        init_kwargs = convert_added_tokens(init_kwargs)

        # 重新更新 model_max_length
        # Set max length if needed
        if pretrained_model_name_or_path in cls.max_model_input_sizes:
            # if we're using a pretrained model, ensure the tokenizer
            # wont index sequences longer than the number of positional embeddings

            model_max_length = cls.max_model_input_sizes[pretrained_model_name_or_path]
            if model_max_length is not None and isinstance(model_max_length, (int, float)):
                model_max_length = min(init_kwargs.get("model_max_length", int(1e30)), model_max_length)
                # TODO(PVP) - uncomment following line in Transformers v5
                # init_kwargs["model_max_length"] = model_max_length
                # TODO(PVP) - remove in Transformers v5
                # ---
                init_kwargs["model_max_length"] = cls._eventually_correct_t5_max_length(
                    pretrained_model_name_or_path, model_max_length, init_kwargs.get("model_max_length")
                )
                # ---

        # 除了 added_tokens_file 之外, 都添加到 init_kwargs 中, 如果这个 key 不存在
        # Merge resolved_vocab_files arguments in init_kwargs.
        added_tokens_file = resolved_vocab_files.pop("added_tokens_file", None)
        for args_name, file_path in resolved_vocab_files.items():
            if args_name not in init_kwargs:
                init_kwargs[args_name] = file_path

        if slow_tokenizer is not None:
            init_kwargs["__slow_tokenizer"] = slow_tokenizer

        init_kwargs["name_or_path"] = pretrained_model_name_or_path

        # 实例化 tokenizer
        # Instantiate tokenizer.
        try:
            # 这个类 PreTrainedTokenizerBase 本身是没有位置参数 *args 的
            tokenizer = cls(*init_inputs, **init_kwargs)
        except OSError:
            raise OSError(
                "Unable to load vocabulary from file. "
                "Please check that the provided vocabulary is accessible and not corrupted."
            )

        # Save inputs and kwargs for saving and re-loading with ``save_pretrained``
        # Removed: Now done at the base class level
        # tokenizer.init_inputs = init_inputs
        # tokenizer.init_kwargs = init_kwargs

        # 添加特殊的 token
        # If there is a complementary special token map, load it
        special_tokens_map_file = resolved_vocab_files.pop("special_tokens_map_file", None)
        if special_tokens_map_file is not None:
            with open(special_tokens_map_file, encoding="utf-8") as special_tokens_map_handle:
                special_tokens_map = json.load(special_tokens_map_handle)
            for key, value in special_tokens_map.items():
                # 如果已经存在于 kwargs 了, 就跳过
                if key in kwargs and kwargs[key]:
                    # This value has already been redefined by the kwargs
                    # We keep this new value and ignore the one stored in the special_tokens_map_file

                    continue

                if isinstance(value, dict):
                    value = AddedToken(**value)
                elif isinstance(value, list):
                    value = [AddedToken(**token) if isinstance(token, dict) else token for token in value]
                setattr(tokenizer, key, value)

        # 添加补充的 token
        # Add supplementary tokens.
        special_tokens = tokenizer.all_special_tokens
        if added_tokens_file is not None:
            with open(added_tokens_file, encoding="utf-8") as added_tokens_handle:
                added_tok_encoder = json.load(added_tokens_handle)

            # Sort added tokens by index
            added_tok_encoder_sorted = sorted(added_tok_encoder.items(), key=lambda x: x[1])

            # Accumulate added tokens into batches of special/non-special tokens, because calling add_tokens() for
            # individual tokens would repeatedly rebuild a trie, which can be slow.
            is_last_special = None
            tokens = []

            for token, index in added_tok_encoder_sorted:
<<<<<<< HEAD
                # 第一个 if 是用于 快速版 tokenizer 的
                # 第二个 elif 是用于 慢速版 tokenizer 的
                if has_tokenizer_file and index != len(tokenizer) and tokenizer.convert_tokens_to_ids(token) != index:
=======
                current_index = len(tokenizer) + len(tokens)
                if has_tokenizer_file and index != current_index and tokenizer.convert_tokens_to_ids(token) != index:
>>>>>>> 0afa5071
                    # Tokenizer fast: added token needs to either be in the vocabulary with the proper index or the
                    # index is the current length of the tokenizer (not in vocabulary)
                    raise ValueError(
                        f"Wrong index found for {token}: should be {tokenizer.convert_tokens_to_ids(token)} but found "
                        f"{index}."
                    )
                elif not has_tokenizer_file and index != current_index:
                    # Tokenizer slow: added token cannot already be in the vocabulary so its index needs to be the
                    # current length of the tokenizer.
                    raise ValueError(
                        f"Non-consecutive added token '{token}' found. "
                        f"Should have index {current_index} but has index {index} in saved vocabulary."
                    )

<<<<<<< HEAD
                # 添加一个新的 token, 即使已经存在了也没关系, 因为前面判断过了
                # Safe to call on a tokenizer fast even if token already there.
                tokenizer.add_tokens(token, special_tokens=bool(token in special_tokens))
=======
                is_special = bool(token in special_tokens)
                if is_last_special is None or is_last_special == is_special:
                    tokens.append(token)
                else:
                    tokenizer.add_tokens(tokens, special_tokens=is_last_special)
                    tokens = [token]
                is_last_special = is_special

            if tokens:
                tokenizer.add_tokens(tokens, special_tokens=is_last_special)
>>>>>>> 0afa5071

        # Check all our special tokens are registered as "no split" token (we don't cut them) and are in the vocab
        added_tokens = tokenizer.sanitize_special_tokens()
        if added_tokens:
            logger.warning_advice(
                "Special tokens have been added in the vocabulary, make sure the associated word embeddings are"
                " fine-tuned or trained."
            )

        # 返回 tokenizer 实例
        return tokenizer

    @staticmethod
    def _eventually_correct_t5_max_length(pretrained_model_name_or_path, max_model_length, init_max_model_length):
        # This method should be deleted in Transformers v5
        # Its only purpose is to potentially throw a warning
        # that incorrectly defined max lengths of T5's tokenizer are used
        # which we will correct in Transformers v5.
        return max_model_length

    def save_pretrained(
        self,
        save_directory: Union[str, os.PathLike],
        legacy_format: Optional[bool] = None,
        filename_prefix: Optional[str] = None,
        push_to_hub: bool = False,
        **kwargs,
    ) -> Tuple[str]:
        """
        保存所有的 token.
        Save the full tokenizer state.


        This method make sure the full tokenizer can then be re-loaded using the
        [`~tokenization_utils_base.PreTrainedTokenizer.from_pretrained`] class method..

        Warning,None This won't save modifications you may have applied to the tokenizer after the instantiation (for
        instance, modifying `tokenizer.do_lower_case` after creation).

        Args:
            save_directory (`str` or `os.PathLike`): The path to a directory where the tokenizer will be saved.
            legacy_format (`bool`, *optional*):
                Only applicable for a fast tokenizer. If unset (default), will save the tokenizer in the unified JSON
                format as well as in legacy format if it exists, i.e. with tokenizer specific vocabulary and a separate
                added_tokens files.

                If `False`, will only save the tokenizer in the unified JSON format. This format is incompatible with
                "slow" tokenizers (not powered by the *tokenizers* library), so the tokenizer will not be able to be
                loaded in the corresponding "slow" tokenizer.

                If `True`, will save the tokenizer in legacy format. If the "slow" tokenizer doesn't exits, a value
                error is raised.
            filename_prefix (`str`, *optional*):
                A prefix to add to the names of the files saved by the tokenizer.
            push_to_hub (`bool`, *optional*, defaults to `False`):
                Whether or not to push your model to the Hugging Face model hub after saving it. You can specify the
                repository you want to push to with `repo_id` (will default to the name of `save_directory` in your
                namespace).
            kwargs (`Dict[str, Any]`, *optional*):
                Additional key word arguments passed along to the [`~utils.PushToHubMixin.push_to_hub`] method.

        Returns:
            A tuple of `str`: The files saved.
        """
        use_auth_token = kwargs.pop("use_auth_token", None)

        if use_auth_token is not None:
            warnings.warn(
                "The `use_auth_token` argument is deprecated and will be removed in v5 of Transformers.", FutureWarning
            )
            if kwargs.get("token", None) is not None:
                raise ValueError(
                    "`token` and `use_auth_token` are both specified. Please set only the argument `token`."
                )
            kwargs["token"] = use_auth_token

        if os.path.isfile(save_directory):
            logger.error(f"Provided path ({save_directory}) should be a directory, not a file")
            return

        os.makedirs(save_directory, exist_ok=True)

        if push_to_hub:
            commit_message = kwargs.pop("commit_message", None)
            repo_id = kwargs.pop("repo_id", save_directory.split(os.path.sep)[-1])
            repo_id = self._create_repo(repo_id, **kwargs)
            files_timestamps = self._get_files_timestamps(save_directory)

        special_tokens_map_file = os.path.join(
            save_directory, (filename_prefix + "-" if filename_prefix else "") + SPECIAL_TOKENS_MAP_FILE
        )
        tokenizer_config_file = os.path.join(
            save_directory, (filename_prefix + "-" if filename_prefix else "") + TOKENIZER_CONFIG_FILE
        )

        # 初始化时的参数
        tokenizer_config = copy.deepcopy(self.init_kwargs)

        # TODO: Ensure the modified attributes (those are also in the __init__ kwargs) will give identical tokenizers
        # target_keys = self.init_kwargs.keys()
        target_keys = ["model_max_length", "clean_up_tokenization_spaces"]
        for k in target_keys:
            if hasattr(self, k):
                tokenizer_config[k] = getattr(self, k)

        if len(self.init_inputs) > 0:
            tokenizer_config["init_inputs"] = copy.deepcopy(self.init_inputs)
        for file_id in self.vocab_files_names.keys():
            tokenizer_config.pop(file_id, None)

        # 和前面的 def convert_added_tokens 相反
        # Sanitize AddedTokens
        def convert_added_tokens(obj: Union[AddedToken, Any], add_type_field=True):
            if isinstance(obj, AddedToken):
                out = obj.__getstate__()
                if add_type_field:
                    out["__type"] = "AddedToken"
                return out
            elif isinstance(obj, (list, tuple)):
                return [convert_added_tokens(o, add_type_field=add_type_field) for o in obj]
            elif isinstance(obj, dict):
                return {k: convert_added_tokens(v, add_type_field=add_type_field) for k, v in obj.items()}
            return obj

        # add_type_field=True to allow dicts in the kwargs / differentiate from AddedToken serialization
        tokenizer_config = convert_added_tokens(tokenizer_config, add_type_field=True)

        # 获取类名
        # Add tokenizer class to the tokenizer config to be able to reload it with from_pretrained
        tokenizer_class = self.__class__.__name__
        # Remove the Fast at the end unless we have a special `PreTrainedTokenizerFast`
        if tokenizer_class.endswith("Fast") and tokenizer_class != "PreTrainedTokenizerFast":
            tokenizer_class = tokenizer_class[:-4]
        tokenizer_config["tokenizer_class"] = tokenizer_class
        # 添加其他两个属性
        if getattr(self, "_auto_map", None) is not None:
            tokenizer_config["auto_map"] = self._auto_map
        if getattr(self, "_processor_class", None) is not None:
            tokenizer_config["processor_class"] = self._processor_class

        # If we have a custom model, we copy the file defining it in the folder and set the attributes so it can be
        # loaded from the Hub.
        if self._auto_class is not None:
            custom_object_save(self, save_directory, config=tokenizer_config)

        # remove private information
        if "name_or_path" in tokenizer_config:
            tokenizer_config.pop("name_or_path")
            tokenizer_config.pop("special_tokens_map_file", None)

        with open(tokenizer_config_file, "w", encoding="utf-8") as f:
            out_str = json.dumps(tokenizer_config, indent=2, sort_keys=True, ensure_ascii=False) + "\n"
            f.write(out_str)
        logger.info(f"tokenizer config file saved in {tokenizer_config_file}")

        # Sanitize AddedTokens in special_tokens_map
        write_dict = convert_added_tokens(self.special_tokens_map_extended, add_type_field=False)
        with open(special_tokens_map_file, "w", encoding="utf-8") as f:
            out_str = json.dumps(write_dict, indent=2, sort_keys=True, ensure_ascii=False) + "\n"
            f.write(out_str)
        logger.info(f"Special tokens file saved in {special_tokens_map_file}")

        file_names = (tokenizer_config_file, special_tokens_map_file)

        save_files = self._save_pretrained(
            save_directory=save_directory,
            file_names=file_names,
            legacy_format=legacy_format,
            filename_prefix=filename_prefix,
        )

        if push_to_hub:
            self._upload_modified_files(
                save_directory,
                repo_id,
                files_timestamps,
                commit_message=commit_message,
                token=kwargs.get("token"),
            )

        return save_files

    def _save_pretrained(
        self,
        save_directory: Union[str, os.PathLike],
        file_names: Tuple[str],
        legacy_format: Optional[bool] = None,
        filename_prefix: Optional[str] = None,
    ) -> Tuple[str]:
        """
        Save a tokenizer using the slow-tokenizer/legacy format: vocabulary + added tokens.

        Fast tokenizers can also be saved in a unique JSON file containing {config + vocab + added-tokens} using the
        specific [`~tokenization_utils_fast.PreTrainedTokenizerFast._save_pretrained`]
        """
        # 快速版不能用这个方法
        if legacy_format is False:
            raise ValueError(
                "Only fast tokenizers (instances of PreTrainedTokenizerFast) can be saved in non legacy format."
            )

        save_directory = str(save_directory)

        added_tokens_file = os.path.join(
            save_directory, (filename_prefix + "-" if filename_prefix else "") + ADDED_TOKENS_FILE
        )
        # get_added_vocab 没有在这个类里定义
        added_vocab = self.get_added_vocab()
        if added_vocab:
            with open(added_tokens_file, "w", encoding="utf-8") as f:
                out_str = json.dumps(added_vocab, indent=2, sort_keys=True, ensure_ascii=False) + "\n"
                f.write(out_str)
                logger.info(f"added tokens file saved in {added_tokens_file}")

        # 保存词汇表
        vocab_files = self.save_vocabulary(save_directory, filename_prefix=filename_prefix)

        # 返回保存的文件名的元组
        return file_names + vocab_files + (added_tokens_file,)

    def save_vocabulary(self, save_directory: str, filename_prefix: Optional[str] = None) -> Tuple[str]:
        """
        保存词汇表
        Save only the vocabulary of the tokenizer (vocabulary + added tokens).

        This method won't save the configuration and special token mappings of the tokenizer. Use
        [`~PreTrainedTokenizerFast._save_pretrained`] to save the whole state of the tokenizer.

        Args:
            save_directory (`str`):
                The directory in which to save the vocabulary.
            filename_prefix (`str`, *optional*):
                An optional prefix to add to the named of the saved files.

        Returns:
            `Tuple(str)`: Paths to the files saved.
        """
        raise NotImplementedError

    def tokenize(self, text: str, pair: Optional[str] = None, add_special_tokens: bool = False, **kwargs) -> List[str]:
        """
        将字符串转换成序列的列表
        Converts a string in a sequence of tokens, replacing unknown tokens with the `unk_token`.

        Args:
            text (`str`):
                The sequence to be encoded.
            pair (`str`, *optional*):
                A second sequence to be encoded with the first.
            add_special_tokens (`bool`, *optional*, defaults to `False`):
                Whether or not to add the special tokens associated with the corresponding model.
            kwargs (additional keyword arguments, *optional*):
                Will be passed to the underlying model specific encode method. See details in
                [`~PreTrainedTokenizerBase.__call__`]

        Returns:
            `List[str]`: The list of tokens.
        """
        raise NotImplementedError

    @add_end_docstrings(
        ENCODE_KWARGS_DOCSTRING,
        """
            **kwargs: Passed along to the `.tokenize()` method.
        """,
        """
        Returns:
            `List[int]`, `torch.Tensor`, `tf.Tensor` or `np.ndarray`: The tokenized ids of the text.
        """,
    )
    def encode(
        self,
        text: Union[TextInput, PreTokenizedInput, EncodedInput],
        text_pair: Optional[Union[TextInput, PreTokenizedInput, EncodedInput]] = None,
        add_special_tokens: bool = True,
        padding: Union[bool, str, PaddingStrategy] = False,
        truncation: Union[bool, str, TruncationStrategy] = None,
        max_length: Optional[int] = None,
        stride: int = 0,
        return_tensors: Optional[Union[str, TensorType]] = None,
        **kwargs,
    ) -> List[int]:
        """
        将字符串转换为 id 的列表
        Converts a string to a sequence of ids (integer), using the tokenizer and vocabulary.

        Same as doing `self.convert_tokens_to_ids(self.tokenize(text))`.

        Args:
            text (`str`, `List[str]` or `List[int]`):
                The first sequence to be encoded. This can be a string, a list of strings (tokenized string using the
                `tokenize` method) or a list of integers (tokenized string ids using the `convert_tokens_to_ids`
                method).
            text_pair (`str`, `List[str]` or `List[int]`, *optional*):
                Optional second sequence to be encoded. This can be a string, a list of strings (tokenized string using
                the `tokenize` method) or a list of integers (tokenized string ids using the `convert_tokens_to_ids`
                method).
        """
        encoded_inputs = self.encode_plus(
            text,
            text_pair=text_pair,
            add_special_tokens=add_special_tokens,
            padding=padding,
            truncation=truncation,
            max_length=max_length,
            stride=stride,
            return_tensors=return_tensors,
            **kwargs,
        )

        # 原来是只取 input_ids 字段
        return encoded_inputs["input_ids"]

    def num_special_tokens_to_add(self, pair: bool = False) -> int:
        raise NotImplementedError

    def _get_padding_truncation_strategies(
        self, padding=False, truncation=None, max_length=None, pad_to_multiple_of=None, verbose=True, **kwargs
    ):
        """
        获取填充或截断的策略
        Find the correct padding/truncation strategy with backward compatibility for old arguments (truncation_strategy
        and pad_to_max_length) and behaviors.
        """
        old_truncation_strategy = kwargs.pop("truncation_strategy", "do_not_truncate")
        old_pad_to_max_length = kwargs.pop("pad_to_max_length", False)

        # Backward compatibility for previous behavior, maybe we should deprecate it:
        # If you only set max_length, it activates truncation for max_length
        if max_length is not None and padding is False and truncation is None:
            if verbose:
                if not self.deprecation_warnings.get("Truncation-not-explicitly-activated", False):
                    logger.warning(
                        "Truncation was not explicitly activated but `max_length` is provided a specific value, please"
                        " use `truncation=True` to explicitly truncate examples to max length. Defaulting to"
                        " 'longest_first' truncation strategy. If you encode pairs of sequences (GLUE-style) with the"
                        " tokenizer you can select this strategy more precisely by providing a specific strategy to"
                        " `truncation`."
                    )
                self.deprecation_warnings["Truncation-not-explicitly-activated"] = True
            truncation = "longest_first"

        # Get padding strategy
        if padding is False and old_pad_to_max_length:
            if verbose:
                warnings.warn(
                    "The `pad_to_max_length` argument is deprecated and will be removed in a future version, "
                    "use `padding=True` or `padding='longest'` to pad to the longest sequence in the batch, or "
                    "use `padding='max_length'` to pad to a max length. In this case, you can give a specific "
                    "length with `max_length` (e.g. `max_length=45`) or leave max_length to None to pad to the "
                    "maximal input size of the model (e.g. 512 for Bert).",
                    FutureWarning,
                )
            if max_length is None:
                padding_strategy = PaddingStrategy.LONGEST
            else:
                padding_strategy = PaddingStrategy.MAX_LENGTH
        elif padding is not False:
            # 如果为 True, 就使用 addingStrategy.LONGEST
            if padding is True:
                if verbose:
                    if max_length is not None and (
                        truncation is None or truncation is False or truncation == "do_not_truncate"
                    ):
                        warnings.warn(
                            "`max_length` is ignored when `padding`=`True` and there is no truncation strategy. "
                            "To pad to max length, use `padding='max_length'`."
                        )
                    if old_pad_to_max_length is not False:
                        warnings.warn("Though `pad_to_max_length` = `True`, it is ignored because `padding`=`True`.")
                padding_strategy = PaddingStrategy.LONGEST  # Default to pad to the longest sequence in the batch
            # 其余两种情况都是转换为 PaddingStrategy 的实例
            elif not isinstance(padding, PaddingStrategy):
                padding_strategy = PaddingStrategy(padding)
            elif isinstance(padding, PaddingStrategy):
                padding_strategy = padding
        else:
            # False 就是 DO_NOT_PAD
            padding_strategy = PaddingStrategy.DO_NOT_PAD

        # Get truncation strategy
        if truncation is None and old_truncation_strategy != "do_not_truncate":
            if verbose:
                warnings.warn(
                    "The `truncation_strategy` argument is deprecated and will be removed in a future version, use"
                    " `truncation=True` to truncate examples to a max length. You can give a specific length with"
                    " `max_length` (e.g. `max_length=45`) or leave max_length to None to truncate to the maximal input"
                    " size of the model (e.g. 512 for Bert).  If you have pairs of inputs, you can give a specific"
                    " truncation strategy selected among `truncation='only_first'` (will only truncate the first"
                    " sentence in the pairs) `truncation='only_second'` (will only truncate the second sentence in the"
                    " pairs) or `truncation='longest_first'` (will iteratively remove tokens from the longest sentence"
                    " in the pairs).",
                    FutureWarning,
                )
            truncation_strategy = TruncationStrategy(old_truncation_strategy)
<<<<<<< HEAD
        elif truncation is not False:
            # True 就是 LONGEST_FIRST
=======
        elif truncation is not False and truncation is not None:
>>>>>>> 0afa5071
            if truncation is True:
                truncation_strategy = (
                    TruncationStrategy.LONGEST_FIRST
                )  # Default to truncate the longest sequences in pairs of inputs
            # 其他两种情况都转换为 TruncationStrategy 的实例
            elif not isinstance(truncation, TruncationStrategy):
                truncation_strategy = TruncationStrategy(truncation)
            elif isinstance(truncation, TruncationStrategy):
                truncation_strategy = truncation
        else:
            # False 就是 DO_NOT_TRUNCATE
            truncation_strategy = TruncationStrategy.DO_NOT_TRUNCATE

        # Set max length if needed
        if max_length is None:
            # 将 max_length 设置为 self.model_max_length
            if padding_strategy == PaddingStrategy.MAX_LENGTH:
                # 超出 LARGE_INTEGER 就被修改为 DO_NOT_PAD
                if self.model_max_length > LARGE_INTEGER:
                    if verbose:
                        if not self.deprecation_warnings.get("Asking-to-pad-to-max_length", False):
                            logger.warning(
                                "Asking to pad to max_length but no maximum length is provided and the model has no"
                                " predefined maximum length. Default to no padding."
                            )
                        self.deprecation_warnings["Asking-to-pad-to-max_length"] = True
                    padding_strategy = PaddingStrategy.DO_NOT_PAD
                else:
                    max_length = self.model_max_length

            if truncation_strategy != TruncationStrategy.DO_NOT_TRUNCATE:
                # 超出 LARGE_INTEGER 就被修改为 DO_NOT_TRUNCATE
                if self.model_max_length > LARGE_INTEGER:
                    if verbose:
                        if not self.deprecation_warnings.get("Asking-to-truncate-to-max_length", False):
                            logger.warning(
                                "Asking to truncate to max_length but no maximum length is provided and the model has"
                                " no predefined maximum length. Default to no truncation."
                            )
                        self.deprecation_warnings["Asking-to-truncate-to-max_length"] = True
                    truncation_strategy = TruncationStrategy.DO_NOT_TRUNCATE
                else:
                    max_length = self.model_max_length

        # Test if we have a padding token
        if padding_strategy != PaddingStrategy.DO_NOT_PAD and (self.pad_token is None or self.pad_token_id < 0):
            raise ValueError(
                "Asking to pad but the tokenizer does not have a padding token. "
                "Please select a token to use as `pad_token` `(tokenizer.pad_token = tokenizer.eos_token e.g.)` "
                "or add a new pad token via `tokenizer.add_special_tokens({'pad_token': '[PAD]'})`."
            )

        # pad_to_multiple_of 如果设置了, 就要求 max_length 是 pad_to_multiple_of 的倍数
        # Check that we will truncate to a multiple of pad_to_multiple_of if both are provided
        if (
            truncation_strategy != TruncationStrategy.DO_NOT_TRUNCATE
            and padding_strategy != PaddingStrategy.DO_NOT_PAD
            and pad_to_multiple_of is not None
            and max_length is not None
            and (max_length % pad_to_multiple_of != 0)
        ):
            raise ValueError(
                "Truncation and padding are both activated but "
                f"truncation length ({max_length}) is not a multiple of pad_to_multiple_of ({pad_to_multiple_of})."
            )

        return padding_strategy, truncation_strategy, max_length, kwargs

    @add_end_docstrings(ENCODE_KWARGS_DOCSTRING, ENCODE_PLUS_ADDITIONAL_KWARGS_DOCSTRING)
    def __call__(
        self,
        text: Union[TextInput, PreTokenizedInput, List[TextInput], List[PreTokenizedInput]] = None,
        text_pair: Optional[Union[TextInput, PreTokenizedInput, List[TextInput], List[PreTokenizedInput]]] = None,
        text_target: Union[TextInput, PreTokenizedInput, List[TextInput], List[PreTokenizedInput]] = None,
        text_pair_target: Optional[
            Union[TextInput, PreTokenizedInput, List[TextInput], List[PreTokenizedInput]]
        ] = None,
        add_special_tokens: bool = True,
        padding: Union[bool, str, PaddingStrategy] = False,
        truncation: Union[bool, str, TruncationStrategy] = None,
        max_length: Optional[int] = None,
        stride: int = 0,
        is_split_into_words: bool = False,
        pad_to_multiple_of: Optional[int] = None,
        return_tensors: Optional[Union[str, TensorType]] = None,
        return_token_type_ids: Optional[bool] = None,
        return_attention_mask: Optional[bool] = None,
        return_overflowing_tokens: bool = False,
        return_special_tokens_mask: bool = False,
        return_offsets_mapping: bool = False,
        return_length: bool = False,
        verbose: bool = True,
        **kwargs,
    ) -> BatchEncoding:
        """
        tokenize 的主要方法.
        Main method to tokenize and prepare for the model one or several sequence(s) or one or several pair(s) of
        sequences.

        Args:
            text (`str`, `List[str]`, `List[List[str]]`, *optional*):
                The sequence or batch of sequences to be encoded. Each sequence can be a string or a list of strings
                (pretokenized string). If the sequences are provided as list of strings (pretokenized), you must set
                `is_split_into_words=True` (to lift the ambiguity with a batch of sequences).
            text_pair (`str`, `List[str]`, `List[List[str]]`, *optional*):
                The sequence or batch of sequences to be encoded. Each sequence can be a string or a list of strings
                (pretokenized string). If the sequences are provided as list of strings (pretokenized), you must set
                `is_split_into_words=True` (to lift the ambiguity with a batch of sequences).
<<<<<<< HEAD
        """
        # 检查输入的类型
=======
            text_target (`str`, `List[str]`, `List[List[str]]`, *optional*):
                The sequence or batch of sequences to be encoded as target texts. Each sequence can be a string or a
                list of strings (pretokenized string). If the sequences are provided as list of strings (pretokenized),
                you must set `is_split_into_words=True` (to lift the ambiguity with a batch of sequences).
            text_pair_target (`str`, `List[str]`, `List[List[str]]`, *optional*):
                The sequence or batch of sequences to be encoded as target texts. Each sequence can be a string or a
                list of strings (pretokenized string). If the sequences are provided as list of strings (pretokenized),
                you must set `is_split_into_words=True` (to lift the ambiguity with a batch of sequences).
        """
        # To avoid duplicating
        all_kwargs = {
            "add_special_tokens": add_special_tokens,
            "padding": padding,
            "truncation": truncation,
            "max_length": max_length,
            "stride": stride,
            "is_split_into_words": is_split_into_words,
            "pad_to_multiple_of": pad_to_multiple_of,
            "return_tensors": return_tensors,
            "return_token_type_ids": return_token_type_ids,
            "return_attention_mask": return_attention_mask,
            "return_overflowing_tokens": return_overflowing_tokens,
            "return_special_tokens_mask": return_special_tokens_mask,
            "return_offsets_mapping": return_offsets_mapping,
            "return_length": return_length,
            "verbose": verbose,
        }
        all_kwargs.update(kwargs)
        if text is None and text_target is None:
            raise ValueError("You need to specify either `text` or `text_target`.")
        if text is not None:
            # The context manager will send the inputs as normal texts and not text_target, but we shouldn't change the
            # input mode in this case.
            if not self._in_target_context_manager:
                self._switch_to_input_mode()
            encodings = self._call_one(text=text, text_pair=text_pair, **all_kwargs)
        if text_target is not None:
            self._switch_to_target_mode()
            target_encodings = self._call_one(text=text_target, text_pair=text_pair_target, **all_kwargs)
        # Leave back tokenizer in input mode
        self._switch_to_input_mode()

        if text_target is None:
            return encodings
        elif text is None:
            return target_encodings
        else:
            encodings["labels"] = target_encodings["input_ids"]
            return encodings

    def _call_one(
        self,
        text: Union[TextInput, PreTokenizedInput, List[TextInput], List[PreTokenizedInput]],
        text_pair: Optional[Union[TextInput, PreTokenizedInput, List[TextInput], List[PreTokenizedInput]]] = None,
        add_special_tokens: bool = True,
        padding: Union[bool, str, PaddingStrategy] = False,
        truncation: Union[bool, str, TruncationStrategy] = None,
        max_length: Optional[int] = None,
        stride: int = 0,
        is_split_into_words: bool = False,
        pad_to_multiple_of: Optional[int] = None,
        return_tensors: Optional[Union[str, TensorType]] = None,
        return_token_type_ids: Optional[bool] = None,
        return_attention_mask: Optional[bool] = None,
        return_overflowing_tokens: bool = False,
        return_special_tokens_mask: bool = False,
        return_offsets_mapping: bool = False,
        return_length: bool = False,
        verbose: bool = True,
        **kwargs,
    ) -> BatchEncoding:
>>>>>>> 0afa5071
        # Input type checking for clearer error
        def _is_valid_text_input(t):
            if isinstance(t, str):
                # Strings are fine
                return True
            elif isinstance(t, (list, tuple)):
                # 都是只检查第一个元素
                # List are fine as long as they are...
                if len(t) == 0:
                    # ... empty
                    return True
                elif isinstance(t[0], str):
                    # ... list of strings
                    return True
                elif isinstance(t[0], (list, tuple)):
                    # 还能嵌套, 同样只检查第一个元素
                    # ... list with an empty list or with a list of strings
                    return len(t[0]) == 0 or isinstance(t[0][0], str)
                else:
                    return False
            else:
                return False

        if not _is_valid_text_input(text):
            raise ValueError(
                "text input must of type `str` (single example), `List[str]` (batch or single pretokenized example) "
                "or `List[List[str]]` (batch of pretokenized examples)."
            )

        if text_pair is not None and not _is_valid_text_input(text_pair):
            raise ValueError(
                "text input must of type `str` (single example), `List[str]` (batch or single pretokenized example) "
                "or `List[List[str]]` (batch of pretokenized examples)."
            )

        # 输入是否已经预先切成单词了
        if is_split_into_words:
            # 判断是否是批次处理. 批次处理应该是 列表的列表
            is_batched = isinstance(text, (list, tuple)) and text and isinstance(text[0], (list, tuple))
        else:
            # 批次处理应该是 列表
            is_batched = isinstance(text, (list, tuple))

        if is_batched:
            if isinstance(text_pair, str):
                raise TypeError(
                    "when tokenizing batches of text, `text_pair` must be a list or tuple with the same length as"
                    " `text`."
                )
            if text_pair is not None and len(text) != len(text_pair):
                raise ValueError(
                    f"batch length of `text`: {len(text)} does not match batch length of `text_pair`:"
                    f" {len(text_pair)}."
                )
            # 如果 text_pair 存在, 就合并 text 转换为元组的数组. text_pair 就是第二个序列
            batch_text_or_text_pairs = list(zip(text, text_pair)) if text_pair is not None else text
            # 批次处理调用 batch_encode_plus
            return self.batch_encode_plus(
                batch_text_or_text_pairs=batch_text_or_text_pairs,
                add_special_tokens=add_special_tokens,
                padding=padding,
                truncation=truncation,
                max_length=max_length,
                stride=stride,
                is_split_into_words=is_split_into_words,
                pad_to_multiple_of=pad_to_multiple_of,
                return_tensors=return_tensors,
                return_token_type_ids=return_token_type_ids,
                return_attention_mask=return_attention_mask,
                return_overflowing_tokens=return_overflowing_tokens,
                return_special_tokens_mask=return_special_tokens_mask,
                return_offsets_mapping=return_offsets_mapping,
                return_length=return_length,
                verbose=verbose,
                **kwargs,
            )
        else:
            # 如果不是批次处理, 也是调用 encode_plus
            return self.encode_plus(
                text=text,
                text_pair=text_pair,
                add_special_tokens=add_special_tokens,
                padding=padding,
                truncation=truncation,
                max_length=max_length,
                stride=stride,
                is_split_into_words=is_split_into_words,
                pad_to_multiple_of=pad_to_multiple_of,
                return_tensors=return_tensors,
                return_token_type_ids=return_token_type_ids,
                return_attention_mask=return_attention_mask,
                return_overflowing_tokens=return_overflowing_tokens,
                return_special_tokens_mask=return_special_tokens_mask,
                return_offsets_mapping=return_offsets_mapping,
                return_length=return_length,
                verbose=verbose,
                **kwargs,
            )

    @add_end_docstrings(ENCODE_KWARGS_DOCSTRING, ENCODE_PLUS_ADDITIONAL_KWARGS_DOCSTRING)
    def encode_plus(
        self,
        text: Union[TextInput, PreTokenizedInput, EncodedInput],
        text_pair: Optional[Union[TextInput, PreTokenizedInput, EncodedInput]] = None,
        add_special_tokens: bool = True,
        padding: Union[bool, str, PaddingStrategy] = False,
        truncation: Union[bool, str, TruncationStrategy] = None,
        max_length: Optional[int] = None,
        stride: int = 0,
        is_split_into_words: bool = False,
        pad_to_multiple_of: Optional[int] = None,
        return_tensors: Optional[Union[str, TensorType]] = None,
        return_token_type_ids: Optional[bool] = None,
        return_attention_mask: Optional[bool] = None,
        return_overflowing_tokens: bool = False,
        return_special_tokens_mask: bool = False,
        return_offsets_mapping: bool = False,
        return_length: bool = False,
        verbose: bool = True,
        **kwargs,
    ) -> BatchEncoding:
        """
        Tokenize and prepare for the model a sequence or a pair of sequences.

        <Tip warning={true}>

        This method is deprecated, `__call__` should be used instead.

        </Tip>

        Args:
            text (`str`, `List[str]` or `List[int]` (the latter only for not-fast tokenizers)):
                The first sequence to be encoded. This can be a string, a list of strings (tokenized string using the
                `tokenize` method) or a list of integers (tokenized string ids using the `convert_tokens_to_ids`
                method).
            text_pair (`str`, `List[str]` or `List[int]`, *optional*):
                Optional second sequence to be encoded. This can be a string, a list of strings (tokenized string using
                the `tokenize` method) or a list of integers (tokenized string ids using the `convert_tokens_to_ids`
                method).
        """

        # Backward compatibility for 'truncation_strategy', 'pad_to_max_length'
        padding_strategy, truncation_strategy, max_length, kwargs = self._get_padding_truncation_strategies(
            padding=padding,
            truncation=truncation,
            max_length=max_length,
            pad_to_multiple_of=pad_to_multiple_of,
            verbose=verbose,
            **kwargs,
        )

        return self._encode_plus(
            text=text,
            text_pair=text_pair,
            add_special_tokens=add_special_tokens,
            padding_strategy=padding_strategy,
            truncation_strategy=truncation_strategy,
            max_length=max_length,
            stride=stride,
            is_split_into_words=is_split_into_words,
            pad_to_multiple_of=pad_to_multiple_of,
            return_tensors=return_tensors,
            return_token_type_ids=return_token_type_ids,
            return_attention_mask=return_attention_mask,
            return_overflowing_tokens=return_overflowing_tokens,
            return_special_tokens_mask=return_special_tokens_mask,
            return_offsets_mapping=return_offsets_mapping,
            return_length=return_length,
            verbose=verbose,
            **kwargs,
        )

    def _encode_plus(
        self,
        text: Union[TextInput, PreTokenizedInput, EncodedInput],
        text_pair: Optional[Union[TextInput, PreTokenizedInput, EncodedInput]] = None,
        add_special_tokens: bool = True,
        padding_strategy: PaddingStrategy = PaddingStrategy.DO_NOT_PAD,
        truncation_strategy: TruncationStrategy = TruncationStrategy.DO_NOT_TRUNCATE,
        max_length: Optional[int] = None,
        stride: int = 0,
        is_split_into_words: bool = False,
        pad_to_multiple_of: Optional[int] = None,
        return_tensors: Optional[Union[str, TensorType]] = None,
        return_token_type_ids: Optional[bool] = None,
        return_attention_mask: Optional[bool] = None,
        return_overflowing_tokens: bool = False,
        return_special_tokens_mask: bool = False,
        return_offsets_mapping: bool = False,
        return_length: bool = False,
        verbose: bool = True,
        **kwargs,
    ) -> BatchEncoding:
        raise NotImplementedError

    @add_end_docstrings(ENCODE_KWARGS_DOCSTRING, ENCODE_PLUS_ADDITIONAL_KWARGS_DOCSTRING)
    def batch_encode_plus(
        self,
        batch_text_or_text_pairs: Union[
            List[TextInput],
            List[TextInputPair],
            List[PreTokenizedInput],
            List[PreTokenizedInputPair],
            List[EncodedInput],
            List[EncodedInputPair],
        ],
        add_special_tokens: bool = True,
        padding: Union[bool, str, PaddingStrategy] = False,
        truncation: Union[bool, str, TruncationStrategy] = None,
        max_length: Optional[int] = None,
        stride: int = 0,
        is_split_into_words: bool = False,
        pad_to_multiple_of: Optional[int] = None,
        return_tensors: Optional[Union[str, TensorType]] = None,
        return_token_type_ids: Optional[bool] = None,
        return_attention_mask: Optional[bool] = None,
        return_overflowing_tokens: bool = False,
        return_special_tokens_mask: bool = False,
        return_offsets_mapping: bool = False,
        return_length: bool = False,
        verbose: bool = True,
        **kwargs,
    ) -> BatchEncoding:
        """
        Tokenize and prepare for the model a list of sequences or a list of pairs of sequences.

        <Tip warning={true}>

        This method is deprecated, `__call__` should be used instead.

        </Tip>

        Args:
            batch_text_or_text_pairs (`List[str]`, `List[Tuple[str, str]]`, `List[List[str]]`, `List[Tuple[List[str], List[str]]]`, and for not-fast tokenizers, also `List[List[int]]`, `List[Tuple[List[int], List[int]]]`):
                Batch of sequences or pair of sequences to be encoded. This can be a list of
                string/string-sequences/int-sequences or a list of pair of string/string-sequences/int-sequence (see
                details in `encode_plus`).
        """

        # Backward compatibility for 'truncation_strategy', 'pad_to_max_length'
        padding_strategy, truncation_strategy, max_length, kwargs = self._get_padding_truncation_strategies(
            padding=padding,
            truncation=truncation,
            max_length=max_length,
            pad_to_multiple_of=pad_to_multiple_of,
            verbose=verbose,
            **kwargs,
        )

        return self._batch_encode_plus(
            batch_text_or_text_pairs=batch_text_or_text_pairs,
            add_special_tokens=add_special_tokens,
            padding_strategy=padding_strategy,
            truncation_strategy=truncation_strategy,
            max_length=max_length,
            stride=stride,
            is_split_into_words=is_split_into_words,
            pad_to_multiple_of=pad_to_multiple_of,
            return_tensors=return_tensors,
            return_token_type_ids=return_token_type_ids,
            return_attention_mask=return_attention_mask,
            return_overflowing_tokens=return_overflowing_tokens,
            return_special_tokens_mask=return_special_tokens_mask,
            return_offsets_mapping=return_offsets_mapping,
            return_length=return_length,
            verbose=verbose,
            **kwargs,
        )

    def _batch_encode_plus(
        self,
        batch_text_or_text_pairs: Union[
            List[TextInput],
            List[TextInputPair],
            List[PreTokenizedInput],
            List[PreTokenizedInputPair],
            List[EncodedInput],
            List[EncodedInputPair],
        ],
        add_special_tokens: bool = True,
        padding_strategy: PaddingStrategy = PaddingStrategy.DO_NOT_PAD,
        truncation_strategy: TruncationStrategy = TruncationStrategy.DO_NOT_TRUNCATE,
        max_length: Optional[int] = None,
        stride: int = 0,
        is_split_into_words: bool = False,
        pad_to_multiple_of: Optional[int] = None,
        return_tensors: Optional[Union[str, TensorType]] = None,
        return_token_type_ids: Optional[bool] = None,
        return_attention_mask: Optional[bool] = None,
        return_overflowing_tokens: bool = False,
        return_special_tokens_mask: bool = False,
        return_offsets_mapping: bool = False,
        return_length: bool = False,
        verbose: bool = True,
        **kwargs,
    ) -> BatchEncoding:
        raise NotImplementedError

    def pad(
        self,
        encoded_inputs: Union[
            BatchEncoding,
            List[BatchEncoding],
            Dict[str, EncodedInput],
            Dict[str, List[EncodedInput]],
            List[Dict[str, EncodedInput]],
        ],
        padding: Union[bool, str, PaddingStrategy] = True,
        max_length: Optional[int] = None,
        pad_to_multiple_of: Optional[int] = None,
        return_attention_mask: Optional[bool] = None,
        return_tensors: Optional[Union[str, TensorType]] = None,
        verbose: bool = True,
    ) -> BatchEncoding:
        """
        填充, 将一个单个的输入填充到指定的长度, 或者将一个批次的输入填充为当前批次最大的长度.
        Pad a single encoded input or a batch of encoded inputs up to predefined length or to the max sequence length
        in the batch.

        Padding side (left/right) padding token ids are defined at the tokenizer level (with `self.padding_side`,
        `self.pad_token_id` and `self.pad_token_type_id`).

        Please note that with a fast tokenizer, using the `__call__` method is faster than using a method to encode the
        text followed by a call to the `pad` method to get a padded encoding.

        <Tip>

        If the `encoded_inputs` passed are dictionary of numpy arrays, PyTorch tensors or TensorFlow tensors, the
        result will use the same type unless you provide a different tensor type with `return_tensors`. In the case of
        PyTorch tensors, you will lose the specific device of your tensors however.

        </Tip>

        Args:
            encoded_inputs ([`BatchEncoding`], list of [`BatchEncoding`], `Dict[str, List[int]]`, `Dict[str, List[List[int]]` or `List[Dict[str, List[int]]]`):
                Tokenized inputs. Can represent one input ([`BatchEncoding`] or `Dict[str, List[int]]`) or a batch of
                tokenized inputs (list of [`BatchEncoding`], *Dict[str, List[List[int]]]* or *List[Dict[str,
                List[int]]]*) so you can use this method during preprocessing as well as in a PyTorch Dataloader
                collate function.

                Instead of `List[int]` you can have tensors (numpy arrays, PyTorch tensors or TensorFlow tensors), see
                the note above for the return type.
            padding (`bool`, `str` or [`~utils.PaddingStrategy`], *optional*, defaults to `True`):
                 Select a strategy to pad the returned sequences (according to the model's padding side and padding
                 index) among:

                - `True` or `'longest'`: Pad to the longest sequence in the batch (or no padding if only a single
                  sequence if provided).
                - `'max_length'`: Pad to a maximum length specified with the argument `max_length` or to the maximum
                  acceptable input length for the model if that argument is not provided.
                - `False` or `'do_not_pad'` (default): No padding (i.e., can output a batch with sequences of different
                  lengths).
            max_length (`int`, *optional*):
                Maximum length of the returned list and optionally padding length (see above).
            pad_to_multiple_of (`int`, *optional*):
                If set will pad the sequence to a multiple of the provided value.

                This is especially useful to enable the use of Tensor Cores on NVIDIA hardware with compute capability
                `>= 7.5` (Volta).
            return_attention_mask (`bool`, *optional*):
                Whether to return the attention mask. If left to the default, will return the attention mask according
                to the specific tokenizer's default, defined by the `return_outputs` attribute.

                [What are attention masks?](../glossary#attention-mask)
            return_tensors (`str` or [`~utils.TensorType`], *optional*):
                If set, will return tensors instead of list of python integers. Acceptable values are:

                - `'tf'`: Return TensorFlow `tf.constant` objects.
                - `'pt'`: Return PyTorch `torch.Tensor` objects.
                - `'np'`: Return Numpy `np.ndarray` objects.
            verbose (`bool`, *optional*, defaults to `True`):
                Whether or not to print more information and warnings.
        """
<<<<<<< HEAD
        # 将 dict 的列表转换成列表的 dict 形式
=======
        if self.__class__.__name__.endswith("Fast"):
            if not self.deprecation_warnings.get("Asking-to-pad-a-fast-tokenizer", False):
                logger.warning_advice(
                    f"You're using a {self.__class__.__name__} tokenizer. Please note that with a fast tokenizer,"
                    " using the `__call__` method is faster than using a method to encode the text followed by a call"
                    " to the `pad` method to get a padded encoding."
                )
                self.deprecation_warnings["Asking-to-pad-a-fast-tokenizer"] = True

>>>>>>> 0afa5071
        # If we have a list of dicts, let's convert it in a dict of lists
        # We do this to allow using this method as a collate_fn function in PyTorch Dataloader
        if isinstance(encoded_inputs, (list, tuple)) and isinstance(encoded_inputs[0], Mapping):
            encoded_inputs = {key: [example[key] for example in encoded_inputs] for key in encoded_inputs[0].keys()}

        # input_ids 应该在 encoded_inputs 的 keys 中
        # The model's main input name, usually `input_ids`, has be passed for padding
        if self.model_input_names[0] not in encoded_inputs:
            raise ValueError(
                "You should supply an encoding or a list of encodings to this method "
                f"that includes {self.model_input_names[0]}, but you provided {list(encoded_inputs.keys())}"
            )

        # input_ids 是必要的 key
        required_input = encoded_inputs[self.model_input_names[0]]

<<<<<<< HEAD
        # 没有获取到 input_ids 对应的值, 就直接返回
        if not required_input:
=======
        if required_input is None or (isinstance(required_input, Sized) and len(required_input) == 0):
>>>>>>> 0afa5071
            if return_attention_mask:
                encoded_inputs["attention_mask"] = []
            return encoded_inputs

        # If we have PyTorch/TF/NumPy tensors/arrays as inputs, we cast them as python objects
        # and rebuild them afterwards if no return_tensors is specified
        # Note that we lose the specific device the tensor may be on for PyTorch

        first_element = required_input[0]
        if isinstance(first_element, (list, tuple)):
            # first_element might be an empty list/tuple in some edge cases so we grab the first non empty element.
            for item in required_input:
                if len(item) != 0:
                    first_element = item[0]
                    break
        # At this state, if `first_element` is still a list/tuple, it's an empty one so there is nothing to do.
        if not isinstance(first_element, (int, list, tuple)):
<<<<<<< HEAD
            # 判断 first_element 的类型, 决定更新 return_tensors 的格式, 仅当 return_tensors 是 None 时
            if is_tf_available() and _is_tensorflow(first_element):
=======
            if is_tf_tensor(first_element):
>>>>>>> 0afa5071
                return_tensors = "tf" if return_tensors is None else return_tensors
            elif is_torch_tensor(first_element):
                return_tensors = "pt" if return_tensors is None else return_tensors
            elif isinstance(first_element, np.ndarray):
                return_tensors = "np" if return_tensors is None else return_tensors
            else:
                raise ValueError(
                    f"type of {first_element} unknown: {type(first_element)}. "
                    "Should be one of a python, numpy, pytorch or tensorflow object."
                )

            # 将 encoded_inputs 中的 value 更新为 python 类型
            for key, value in encoded_inputs.items():
                encoded_inputs[key] = to_py_obj(value)

        # 获取 padding 策略
        # Convert padding_strategy in PaddingStrategy
        padding_strategy, _, max_length, _ = self._get_padding_truncation_strategies(
            padding=padding, max_length=max_length, verbose=verbose
        )

        # 又重新定义了一次, 这不是重复, 因为 encoded_inputs 已经更新过了
        required_input = encoded_inputs[self.model_input_names[0]]
        # 不是批次数据, 因为 required_input 中的每个元素都不是 list 或 tuple
        if required_input and not isinstance(required_input[0], (list, tuple)):
            # 调用 _pad 方法, 然后使用 BatchEncoding
            encoded_inputs = self._pad(
                encoded_inputs,
                max_length=max_length,
                padding_strategy=padding_strategy,
                pad_to_multiple_of=pad_to_multiple_of,
                return_attention_mask=return_attention_mask,
            )
            return BatchEncoding(encoded_inputs, tensor_type=return_tensors)

        # 确保所有的批次数量都是相同的
        batch_size = len(required_input)
        assert all(
            len(v) == batch_size for v in encoded_inputs.values()
        ), "Some items in the output dictionary have a different batch size than others."

        if padding_strategy == PaddingStrategy.LONGEST:
            # 获取批次中的最大长度, 然后更新策略为 addingStrategy.MAX_LENGTH
            # 这就是动态的使用最大长度, 因为 max_length 不是固定的, 而是由每个批次中的最大长度决定的
            max_length = max(len(inputs) for inputs in required_input)
            padding_strategy = PaddingStrategy.MAX_LENGTH

        # 批次处理的数据
        batch_outputs = {}
        for i in range(batch_size):
<<<<<<< HEAD
            # 对于批次中的每个索引位置, 重新构建字典
            inputs = dict((k, v[i]) for k, v in encoded_inputs.items())
            # 依旧是调用 _pad
=======
            inputs = {k: v[i] for k, v in encoded_inputs.items()}
>>>>>>> 0afa5071
            outputs = self._pad(
                inputs,
                max_length=max_length,
                padding_strategy=padding_strategy,
                pad_to_multiple_of=pad_to_multiple_of,
                return_attention_mask=return_attention_mask,
            )

            # 填充输出结果
            for key, value in outputs.items():
                if key not in batch_outputs:
                    batch_outputs[key] = []
                batch_outputs[key].append(value)

        return BatchEncoding(batch_outputs, tensor_type=return_tensors)

    def create_token_type_ids_from_sequences(
        self, token_ids_0: List[int], token_ids_1: Optional[List[int]] = None
    ) -> List[int]:
        """
        同样也应该在子类中覆盖. 当前是 token_ids_0 的长度为 0, token_ids_1 的长度为 1, 组合成数组
        Create the token type IDs corresponding to the sequences passed. [What are token type
        IDs?](../glossary#token-type-ids)

        Should be overridden in a subclass if the model has a special way of building those.

        Args:
            token_ids_0 (`List[int]`): The first tokenized sequence.
            token_ids_1 (`List[int]`, *optional*): The second tokenized sequence.

        Returns:
            `List[int]`: The token type ids.
        """
        if token_ids_1 is None:
            return len(token_ids_0) * [0]
        return [0] * len(token_ids_0) + [1] * len(token_ids_1)

    def build_inputs_with_special_tokens(
        self, token_ids_0: List[int], token_ids_1: Optional[List[int]] = None
    ) -> List[int]:
        """
        这个方法应该要在子类中覆盖, 当前的实现并没有特殊处理, 只是把 token_ids_0 和 token_ids_1 加起来
        Build model inputs from a sequence or a pair of sequence for sequence classification tasks by concatenating and
        adding special tokens.

        This implementation does not add special tokens and this method should be overridden in a subclass.

        Args:
            token_ids_0 (`List[int]`): The first tokenized sequence.
            token_ids_1 (`List[int]`, *optional*): The second tokenized sequence.

        Returns:
            `List[int]`: The model input with special tokens.
        """
        if token_ids_1 is None:
            return token_ids_0
        return token_ids_0 + token_ids_1

    @add_end_docstrings(ENCODE_KWARGS_DOCSTRING, ENCODE_PLUS_ADDITIONAL_KWARGS_DOCSTRING)
    def prepare_for_model(
        self,
        ids: List[int],
        pair_ids: Optional[List[int]] = None,
        add_special_tokens: bool = True,
        padding: Union[bool, str, PaddingStrategy] = False,
        truncation: Union[bool, str, TruncationStrategy] = None,
        max_length: Optional[int] = None,
        stride: int = 0,
        pad_to_multiple_of: Optional[int] = None,
        return_tensors: Optional[Union[str, TensorType]] = None,
        return_token_type_ids: Optional[bool] = None,
        return_attention_mask: Optional[bool] = None,
        return_overflowing_tokens: bool = False,
        return_special_tokens_mask: bool = False,
        return_offsets_mapping: bool = False,
        return_length: bool = False,
        verbose: bool = True,
        prepend_batch_axis: bool = False,
        **kwargs,
    ) -> BatchEncoding:
        """
        准备用于模型输入的 input ids 序列, 或者序列对.
        Prepares a sequence of input id, or a pair of sequences of inputs ids so that it can be used by the model. It
        adds special tokens, truncates sequences if overflowing while taking into account the special tokens and
        manages a moving window (with user defined stride) for overflowing tokens. Please Note, for *pair_ids*
        different than `None` and *truncation_strategy = longest_first* or `True`, it is not possible to return
        overflowing tokens. Such a combination of arguments will raise an error.

        Args:
            ids (`List[int]`):
                Tokenized input ids of the first sequence. Can be obtained from a string by chaining the `tokenize` and
                `convert_tokens_to_ids` methods.
            pair_ids (`List[int]`, *optional*):
                Tokenized input ids of the second sequence. Can be obtained from a string by chaining the `tokenize`
                and `convert_tokens_to_ids` methods.
        """

        # Backward compatibility for 'truncation_strategy', 'pad_to_max_length'
        padding_strategy, truncation_strategy, max_length, kwargs = self._get_padding_truncation_strategies(
            padding=padding,
            truncation=truncation,
            max_length=max_length,
            pad_to_multiple_of=pad_to_multiple_of,
            verbose=verbose,
            **kwargs,
        )

        # 是否是序列对
        pair = bool(pair_ids is not None)
        # 第一个序列的长度
        len_ids = len(ids)
        # 第二个序列的长度
        len_pair_ids = len(pair_ids) if pair else 0

        if return_token_type_ids and not add_special_tokens:
            raise ValueError(
                "Asking to return token_type_ids while setting add_special_tokens to False "
                "results in an undefined behavior. Please set add_special_tokens to True or "
                "set return_token_type_ids to None."
            )

        if (
            return_overflowing_tokens
            and truncation_strategy == TruncationStrategy.LONGEST_FIRST
            and pair_ids is not None
        ):
            raise ValueError(
                "Not possible to return overflowing tokens for pair of sequences with the "
                "`longest_first`. Please select another truncation strategy than `longest_first`, "
                "for instance `only_second` or `only_first`."
            )

        # Load from model defaults
        if return_token_type_ids is None:
            return_token_type_ids = "token_type_ids" in self.model_input_names
        if return_attention_mask is None:
            return_attention_mask = "attention_mask" in self.model_input_names

        # 编码后的输入
        encoded_inputs = {}

        # 计算输入的总长度, 等于 第一个序列的长度 + 第二个序列的长度 + 特殊token的长度
        # Compute the total size of the returned encodings
        total_len = len_ids + len_pair_ids + (self.num_special_tokens_to_add(pair=pair) if add_special_tokens else 0)

        # Truncation: Handle max sequence length
        overflowing_tokens = []
        # 需要截断的情况
        if truncation_strategy != TruncationStrategy.DO_NOT_TRUNCATE and max_length and total_len > max_length:
            ids, pair_ids, overflowing_tokens = self.truncate_sequences(
                ids,
                pair_ids=pair_ids,
                num_tokens_to_remove=total_len - max_length,
                truncation_strategy=truncation_strategy,
                stride=stride,
            )

        # 需要返回截断的 token
        if return_overflowing_tokens:
            encoded_inputs["overflowing_tokens"] = overflowing_tokens
            encoded_inputs["num_truncated_tokens"] = total_len - max_length

        # Add special tokens
        if add_special_tokens:
            # 需要添加特殊 token 的情况
            sequence = self.build_inputs_with_special_tokens(ids, pair_ids)
            token_type_ids = self.create_token_type_ids_from_sequences(ids, pair_ids)
        else:
            # 否则就是直接加起来就行, 如果有第二个序列
            sequence = ids + pair_ids if pair else ids
            # token_type_ids 都是 0 的数组
            token_type_ids = [0] * len(ids) + ([0] * len(pair_ids) if pair else [])

        # Build output dictionary
        encoded_inputs["input_ids"] = sequence
        if return_token_type_ids:
            encoded_inputs["token_type_ids"] = token_type_ids
        if return_special_tokens_mask:
            if add_special_tokens:
                encoded_inputs["special_tokens_mask"] = self.get_special_tokens_mask(ids, pair_ids)
            else:
                encoded_inputs["special_tokens_mask"] = [0] * len(sequence)

        # Check lengths
        self._eventual_warn_about_too_long_sequence(encoded_inputs["input_ids"], max_length, verbose)

        # 填充在截断之后. 截断保证最大长度不会超出, 填充保持长度一致
        # Padding
        if padding_strategy != PaddingStrategy.DO_NOT_PAD or return_attention_mask:
            encoded_inputs = self.pad(
                encoded_inputs,
                max_length=max_length,
                padding=padding_strategy.value,
                pad_to_multiple_of=pad_to_multiple_of,
                return_attention_mask=return_attention_mask,
            )

        if return_length:
            encoded_inputs["length"] = len(encoded_inputs["input_ids"])

        batch_outputs = BatchEncoding(
            encoded_inputs, tensor_type=return_tensors, prepend_batch_axis=prepend_batch_axis
        )

        return batch_outputs

    def truncate_sequences(
        self,
        ids: List[int],
        pair_ids: Optional[List[int]] = None,
        num_tokens_to_remove: int = 0,
        truncation_strategy: Union[str, TruncationStrategy] = "longest_first",
        stride: int = 0,
    ) -> Tuple[List[int], List[int], List[int]]:
        """
        截断序列.
        Truncates a sequence pair in-place following the strategy.

        Args:
            ids (`List[int]`):
                Tokenized input ids of the first sequence. Can be obtained from a string by chaining the `tokenize` and
                `convert_tokens_to_ids` methods.
            pair_ids (`List[int]`, *optional*):
                Tokenized input ids of the second sequence. Can be obtained from a string by chaining the `tokenize`
                and `convert_tokens_to_ids` methods.
            num_tokens_to_remove (`int`, *optional*, defaults to 0):
                Number of tokens to remove using the truncation strategy.
            truncation_strategy (`str` or [`~tokenization_utils_base.TruncationStrategy`], *optional*, defaults to `False`):
                The strategy to follow for truncation. Can be:

                - `'longest_first'`: Truncate to a maximum length specified with the argument `max_length` or to the
                  maximum acceptable input length for the model if that argument is not provided. This will truncate
                  token by token, removing a token from the longest sequence in the pair if a pair of sequences (or a
                  batch of pairs) is provided.
                - `'only_first'`: Truncate to a maximum length specified with the argument `max_length` or to the
                  maximum acceptable input length for the model if that argument is not provided. This will only
                  truncate the first sequence of a pair if a pair of sequences (or a batch of pairs) is provided.
                - `'only_second'`: Truncate to a maximum length specified with the argument `max_length` or to the
                  maximum acceptable input length for the model if that argument is not provided. This will only
                  truncate the second sequence of a pair if a pair of sequences (or a batch of pairs) is provided.
                - `'do_not_truncate'` (default): No truncation (i.e., can output batch with sequence lengths greater
                  than the model maximum admissible input size).
            stride (`int`, *optional*, defaults to 0):
                If set to a positive number, the overflowing tokens returned will contain some tokens from the main
                sequence returned. The value of this argument defines the number of additional tokens.

        Returns:
            `Tuple[List[int], List[int], List[int]]`: The truncated `ids`, the truncated `pair_ids` and the list of
            overflowing tokens. Note: The *longest_first* strategy returns empty list of overflowing tokens if a pair
            of sequences (or a batch of pairs) is provided.
        """
        # 负数表示不需要截断
        if num_tokens_to_remove <= 0:
            return ids, pair_ids, []

        # 转换类型, 从 str 转换为 TruncationStrategy
        if not isinstance(truncation_strategy, TruncationStrategy):
            truncation_strategy = TruncationStrategy(truncation_strategy)

        overflowing_tokens = []
        # 如果只截断第一个序列, 或者虽然是 LONGEST_FIRST 但是没有 pair_ids, 即第二个序列
        # LONGEST_FIRST 意思是说最长的优先被截断
        if truncation_strategy == TruncationStrategy.ONLY_FIRST or (
            truncation_strategy == TruncationStrategy.LONGEST_FIRST and pair_ids is None
        ):
            if len(ids) > num_tokens_to_remove:
                # stride + num_tokens_to_remove 是需要截断的 token 数量
                # 使用 min 是因为这个长度可能超过 ids 的长度
                window_len = min(len(ids), stride + num_tokens_to_remove)
                # 根据截断方法操作. 实际上从 ids 中移除的数量是 num_tokens_to_remove. 
                # 但是 overflowing_tokens 可能会多取一点, 因为有 stride
                if self.truncation_side == "left":
                    overflowing_tokens = ids[:window_len]
                    ids = ids[num_tokens_to_remove:]
                elif self.truncation_side == "right":
                    overflowing_tokens = ids[-window_len:]
                    ids = ids[:-num_tokens_to_remove]
                else:
                    raise ValueError(f"invalid truncation strategy: {self.truncation_side}, use 'left' or 'right'.")

            else:
                # 这边显示第一个序列长度不够, 要截断的数量比第一个序列多
                error_msg = (
                    f"We need to remove {num_tokens_to_remove} to truncate the input "
                    f"but the first sequence has a length {len(ids)}. "
                )
                if truncation_strategy == TruncationStrategy.ONLY_FIRST:
                    error_msg = (
                        error_msg + "Please select another truncation strategy than "
                        f"{truncation_strategy}, for instance 'longest_first' or 'only_second'."
                    )
                logger.error(error_msg)
        elif truncation_strategy == TruncationStrategy.LONGEST_FIRST:
            # 这种情况下不会返回 overflowing_tokens
            logger.warning(
                "Be aware, overflowing tokens are not returned for the setting you have chosen,"
                f" i.e. sequence pairs with the '{TruncationStrategy.LONGEST_FIRST.value}' "
                "truncation strategy. So the returned list will always be empty even if some "
                "tokens have been removed."
            )
            # 循环 num_tokens_to_remove 的长度
            for _ in range(num_tokens_to_remove):
                # 当第二个序列没有, 或者第一个序列比第二个序列长, 那么先从第一个序列开始截断
                if pair_ids is None or len(ids) > len(pair_ids):
                    if self.truncation_side == "right":
                        ids = ids[:-1]
                    elif self.truncation_side == "left":
                        ids = ids[1:]
                    else:
                        raise ValueError("invalid truncation strategy:" + str(self.truncation_side))
                else:
                    if self.truncation_side == "right":
                        pair_ids = pair_ids[:-1]
                    elif self.truncation_side == "left":
                        pair_ids = pair_ids[1:]
                    else:
                        raise ValueError("invalid truncation strategy:" + str(self.truncation_side))
        elif truncation_strategy == TruncationStrategy.ONLY_SECOND and pair_ids is not None:
            # 这边和截断第一个序列时没什么差别, 只是把第二个序列截断
            if len(pair_ids) > num_tokens_to_remove:
                window_len = min(len(pair_ids), stride + num_tokens_to_remove)
                if self.truncation_side == "right":
                    overflowing_tokens = pair_ids[-window_len:]
                    pair_ids = pair_ids[:-num_tokens_to_remove]
                elif self.truncation_side == "left":
                    overflowing_tokens = pair_ids[:window_len]
                    pair_ids = pair_ids[num_tokens_to_remove:]
                else:
                    raise ValueError("invalid truncation strategy:" + str(self.truncation_side))
            else:
                logger.error(
                    f"We need to remove {num_tokens_to_remove} to truncate the input "
                    f"but the second sequence has a length {len(pair_ids)}. "
                    f"Please select another truncation strategy than {truncation_strategy}, "
                    "for instance 'longest_first' or 'only_first'."
                )

        return (ids, pair_ids, overflowing_tokens)

    def _pad(
        self,
        encoded_inputs: Union[Dict[str, EncodedInput], BatchEncoding],
        max_length: Optional[int] = None,
        padding_strategy: PaddingStrategy = PaddingStrategy.DO_NOT_PAD,
        pad_to_multiple_of: Optional[int] = None,
        return_attention_mask: Optional[bool] = None,
    ) -> dict:
        """
        真正的填充函数
        Pad encoded inputs (on left/right and up to predefined length or max length in the batch)

        Args:
            encoded_inputs:
                Dictionary of tokenized inputs (`List[int]`) or batch of tokenized inputs (`List[List[int]]`).
            max_length: maximum length of the returned list and optionally padding length (see below).
                Will truncate by taking into account the special tokens.
            padding_strategy: PaddingStrategy to use for padding.

                - PaddingStrategy.LONGEST Pad to the longest sequence in the batch
                - PaddingStrategy.MAX_LENGTH: Pad to the max length (default)
                - PaddingStrategy.DO_NOT_PAD: Do not pad
                The tokenizer padding sides are defined in self.padding_side:

                    - 'left': pads on the left of the sequences
                    - 'right': pads on the right of the sequences
            pad_to_multiple_of: (optional) Integer if set will pad the sequence to a multiple of the provided value.
                This is especially useful to enable the use of Tensor Core on NVIDIA hardware with compute capability
                `>= 7.5` (Volta).
            return_attention_mask:
                (optional) Set to False to avoid returning attention mask (default: set to model specifics)
        """
        # Load from model defaults
        if return_attention_mask is None:
            return_attention_mask = "attention_mask" in self.model_input_names

        # 只对 input_ids 进行处理
        required_input = encoded_inputs[self.model_input_names[0]]

        # 这是因为传入 _pad 方法的都是单个值, 不会有批量的数据
        if padding_strategy == PaddingStrategy.LONGEST:
            max_length = len(required_input)

        # 如果有 pad_to_multiple_of, 要求成倍数
        if max_length is not None and pad_to_multiple_of is not None and (max_length % pad_to_multiple_of != 0):
            max_length = ((max_length // pad_to_multiple_of) + 1) * pad_to_multiple_of

        # 当不为 DO_NOT_PAD 且输入的长度不等于 max_length 时, 就需要填充
        needs_to_be_padded = padding_strategy != PaddingStrategy.DO_NOT_PAD and len(required_input) != max_length

        # attention_mask 初始化
        # Initialize attention mask if not present.
        if return_attention_mask and "attention_mask" not in encoded_inputs:
            encoded_inputs["attention_mask"] = [1] * len(required_input)

        if needs_to_be_padded:
            # 需要填充的长度
            difference = max_length - len(required_input)

            if self.padding_side == "right":
                if return_attention_mask:
<<<<<<< HEAD
                    # 右边补零
=======
>>>>>>> 0afa5071
                    encoded_inputs["attention_mask"] = encoded_inputs["attention_mask"] + [0] * difference
                # 如果有 encoded_inputs["token_type_ids"], 也要在右边补充
                if "token_type_ids" in encoded_inputs:
                    encoded_inputs["token_type_ids"] = (
                        encoded_inputs["token_type_ids"] + [self.pad_token_type_id] * difference
                    )
                # 右边补充 1
                if "special_tokens_mask" in encoded_inputs:
                    encoded_inputs["special_tokens_mask"] = encoded_inputs["special_tokens_mask"] + [1] * difference
                # 补充 input_ids
                encoded_inputs[self.model_input_names[0]] = required_input + [self.pad_token_id] * difference
            elif self.padding_side == "left":
                if return_attention_mask:
                    encoded_inputs["attention_mask"] = [0] * difference + encoded_inputs["attention_mask"]
                if "token_type_ids" in encoded_inputs:
                    encoded_inputs["token_type_ids"] = [self.pad_token_type_id] * difference + encoded_inputs[
                        "token_type_ids"
                    ]
                if "special_tokens_mask" in encoded_inputs:
                    encoded_inputs["special_tokens_mask"] = [1] * difference + encoded_inputs["special_tokens_mask"]
                encoded_inputs[self.model_input_names[0]] = [self.pad_token_id] * difference + required_input
            else:
                raise ValueError("Invalid padding strategy:" + str(self.padding_side))

        return encoded_inputs

    def convert_tokens_to_string(self, tokens: List[str]) -> str:
        """
        Converts a sequence of tokens in a single string. The most simple way to do it is `" ".join(tokens)` but we
        often want to remove sub-word tokenization artifacts at the same time.

        Args:
            tokens (`List[str]`): The token to join in a string.

        Returns:
            `str`: The joined tokens.
        """
        raise NotImplementedError

    def batch_decode(
        self,
        sequences: Union[List[int], List[List[int]], "np.ndarray", "torch.Tensor", "tf.Tensor"],
        skip_special_tokens: bool = False,
        clean_up_tokenization_spaces: bool = None,
        **kwargs,
    ) -> List[str]:
        """
        批量操作, 就是对列表中的每个元素调用了 self.decode 方法.
        Convert a list of lists of token ids into a list of strings by calling decode.

        Args:
            sequences (`Union[List[int], List[List[int]], np.ndarray, torch.Tensor, tf.Tensor]`):
                List of tokenized input ids. Can be obtained using the `__call__` method.
            skip_special_tokens (`bool`, *optional*, defaults to `False`):
                Whether or not to remove special tokens in the decoding.
            clean_up_tokenization_spaces (`bool`, *optional*):
                Whether or not to clean up the tokenization spaces. If `None`, will default to
                `self.clean_up_tokenization_spaces`.
            kwargs (additional keyword arguments, *optional*):
                Will be passed to the underlying model specific decode method.

        Returns:
            `List[str]`: The list of decoded sentences.
        """
        return [
            self.decode(
                seq,
                skip_special_tokens=skip_special_tokens,
                clean_up_tokenization_spaces=clean_up_tokenization_spaces,
                **kwargs,
            )
            for seq in sequences
        ]

    def decode(
        self,
        token_ids: Union[int, List[int], "np.ndarray", "torch.Tensor", "tf.Tensor"],
        skip_special_tokens: bool = False,
        clean_up_tokenization_spaces: bool = None,
        **kwargs,
    ) -> str:
        """
        将 id 的序列转换为字符串
        Converts a sequence of ids in a string, using the tokenizer and vocabulary with options to remove special
        tokens and clean up tokenization spaces.

        Similar to doing `self.convert_tokens_to_string(self.convert_ids_to_tokens(token_ids))`.

        Args:
            token_ids (`Union[int, List[int], np.ndarray, torch.Tensor, tf.Tensor]`):
                List of tokenized input ids. Can be obtained using the `__call__` method.
            skip_special_tokens (`bool`, *optional*, defaults to `False`):
                Whether or not to remove special tokens in the decoding.
            clean_up_tokenization_spaces (`bool`, *optional*):
                Whether or not to clean up the tokenization spaces. If `None`, will default to
                `self.clean_up_tokenization_spaces`.
            kwargs (additional keyword arguments, *optional*):
                Will be passed to the underlying model specific decode method.

        Returns:
            `str`: The decoded sentence.
        """
        # Convert inputs to python lists
        token_ids = to_py_obj(token_ids)

        return self._decode(
            token_ids=token_ids,
            skip_special_tokens=skip_special_tokens,
            clean_up_tokenization_spaces=clean_up_tokenization_spaces,
            **kwargs,
        )

    def _decode(
        self,
        token_ids: Union[int, List[int]],
        skip_special_tokens: bool = False,
        clean_up_tokenization_spaces: bool = None,
        **kwargs,
    ) -> str:
        raise NotImplementedError

    def get_special_tokens_mask(
        self, token_ids_0: List[int], token_ids_1: Optional[List[int]] = None, already_has_special_tokens: bool = False
    ) -> List[int]:
        """
        Retrieves sequence ids from a token list that has no special tokens added. This method is called when adding
        special tokens using the tokenizer `prepare_for_model` or `encode_plus` methods.

        Args:
            token_ids_0 (`List[int]`):
                List of ids of the first sequence.
            token_ids_1 (`List[int]`, *optional*):
                List of ids of the second sequence.
            already_has_special_tokens (`bool`, *optional*, defaults to `False`):
                Whether or not the token list is already formatted with special tokens for the model.

        Returns:
            A list of integers in the range [0, 1]: 1 for a special token, 0 for a sequence token.
        """
        # token_ids_1 目前只用在这里, 没有用在下面的 for 循环中
        assert already_has_special_tokens and token_ids_1 is None, (
            "You cannot use ``already_has_special_tokens=False`` with this tokenizer. "
            "Please use a slow (full python) tokenizer to activate this argument. "
            "Or set `return_special_tokens_mask=True` when calling the encoding method "
            "to get the special tokens mask in any tokenizer. "
        )

        all_special_ids = self.all_special_ids  # cache the property

        # 如果 token 在特殊 token 中就是1, 否则就是 0
        special_tokens_mask = [1 if token in all_special_ids else 0 for token in token_ids_0]

        return special_tokens_mask

    @staticmethod
    def clean_up_tokenization(out_string: str) -> str:
        """
        清理一些简单的英文 tokenization 的问题, 主要就是把前面的空格去掉.
        Clean up a list of simple English tokenization artifacts like spaces before punctuations and abbreviated forms.

        Args:
            out_string (`str`): The text to clean up.

        Returns:
            `str`: The cleaned-up string.
        """
        out_string = (
            out_string.replace(" .", ".")
            .replace(" ?", "?")
            .replace(" !", "!")
            .replace(" ,", ",")
            .replace(" ' ", "'")
            .replace(" n't", "n't")
            .replace(" 'm", "'m")
            .replace(" 's", "'s")
            .replace(" 've", "'ve")
            .replace(" 're", "'re")
        )
        return out_string

    def _eventual_warn_about_too_long_sequence(self, ids: List[int], max_length: Optional[int], verbose: bool):
        """
        Depending on the input and internal state we might trigger a warning about a sequence that is too long for its
        corresponding model

        Args:
            ids (`List[str]`): The ids produced by the tokenization
            max_length (`int`, *optional*): The max_length desired (does not trigger a warning if it is set)
            verbose (`bool`): Whether or not to print more information and warnings.

        """
        # 如果 max_length 没设置, 且 ids 的长度大于 self.model_max_length
        if max_length is None and len(ids) > self.model_max_length and verbose:
            if not self.deprecation_warnings.get("sequence-length-is-longer-than-the-specified-maximum", False):
                logger.warning(
                    "Token indices sequence length is longer than the specified maximum sequence length "
                    f"for this model ({len(ids)} > {self.model_max_length}). Running this sequence through the model "
                    "will result in indexing errors"
                )
            self.deprecation_warnings["sequence-length-is-longer-than-the-specified-maximum"] = True

    def _switch_to_input_mode(self):
        """
        Private method to put the tokenizer in input mode (when it has different modes for input/outputs)
        """
        pass

    def _switch_to_target_mode(self):
        """
        Private method to put the tokenizer in target mode (when it has different modes for input/outputs)
        """
        pass

    @contextmanager
    def as_target_tokenizer(self):
        """
        Temporarily sets the tokenizer for encoding the targets. Useful for tokenizer associated to
        sequence-to-sequence models that need a slightly different processing for the labels.
        """
        warnings.warn(
            "`as_target_tokenizer` is deprecated and will be removed in v5 of Transformers. You can tokenize your "
            "labels by using the argument `text_target` of the regular `__call__` method (either in the same call as "
            "your input texts if you use the same keyword arguments, or in a separate call."
        )
        self._switch_to_target_mode()
        self._in_target_context_manager = True
        yield
        self._in_target_context_manager = False
        self._switch_to_input_mode()

    @classmethod
    def register_for_auto_class(cls, auto_class="AutoTokenizer"):
        """
        Register this class with a given auto class. This should only be used for custom tokenizers as the ones in the
        library are already mapped with `AutoTokenizer`.

        <Tip warning={true}>

        This API is experimental and may have some slight breaking changes in the next releases.

        </Tip>

        Args:
            auto_class (`str` or `type`, *optional*, defaults to `"AutoTokenizer"`):
                The auto class to register this new tokenizer with.
        """
        if not isinstance(auto_class, str):
            auto_class = auto_class.__name__

        import transformers.models.auto as auto_module

        if not hasattr(auto_module, auto_class):
            raise ValueError(f"{auto_class} is not a valid auto class.")

        cls._auto_class = auto_class

    def prepare_seq2seq_batch(
        self,
        src_texts: List[str],
        tgt_texts: Optional[List[str]] = None,
        max_length: Optional[int] = None,
        max_target_length: Optional[int] = None,
        padding: str = "longest",
        return_tensors: str = None,
        truncation: bool = True,
        **kwargs,
    ) -> BatchEncoding:
        """
        Prepare model inputs for translation. For best performance, translate one sentence at a time.

        Arguments:
            src_texts (`List[str]`):
                List of documents to summarize or source language texts.
            tgt_texts (`list`, *optional*):
                List of summaries or target language texts.
            max_length (`int`, *optional*):
                Controls the maximum length for encoder inputs (documents to summarize or source language texts) If
                left unset or set to `None`, this will use the predefined model maximum length if a maximum length is
                required by one of the truncation/padding parameters. If the model has no specific maximum input length
                (like XLNet) truncation/padding to a maximum length will be deactivated.
            max_target_length (`int`, *optional*):
                Controls the maximum length of decoder inputs (target language texts or summaries) If left unset or set
                to `None`, this will use the max_length value.
            padding (`bool`, `str` or [`~utils.PaddingStrategy`], *optional*, defaults to `False`):
                Activates and controls padding. Accepts the following values:

                - `True` or `'longest'`: Pad to the longest sequence in the batch (or no padding if only a single
                  sequence if provided).
                - `'max_length'`: Pad to a maximum length specified with the argument `max_length` or to the maximum
                  acceptable input length for the model if that argument is not provided.
                - `False` or `'do_not_pad'` (default): No padding (i.e., can output a batch with sequences of different
                  lengths).
            return_tensors (`str` or [`~utils.TensorType`], *optional*):
                If set, will return tensors instead of list of python integers. Acceptable values are:

                - `'tf'`: Return TensorFlow `tf.constant` objects.
                - `'pt'`: Return PyTorch `torch.Tensor` objects.
                - `'np'`: Return Numpy `np.ndarray` objects.
            truncation (`bool`, `str` or [`~tokenization_utils_base.TruncationStrategy`], *optional*, defaults to `True`):
                Activates and controls truncation. Accepts the following values:

                - `True` or `'longest_first'`: Truncate to a maximum length specified with the argument `max_length` or
                  to the maximum acceptable input length for the model if that argument is not provided. This will
                  truncate token by token, removing a token from the longest sequence in the pair if a pair of
                  sequences (or a batch of pairs) is provided.
                - `'only_first'`: Truncate to a maximum length specified with the argument `max_length` or to the
                  maximum acceptable input length for the model if that argument is not provided. This will only
                  truncate the first sequence of a pair if a pair of sequences (or a batch of pairs) is provided.
                - `'only_second'`: Truncate to a maximum length specified with the argument `max_length` or to the
                  maximum acceptable input length for the model if that argument is not provided. This will only
                  truncate the second sequence of a pair if a pair of sequences (or a batch of pairs) is provided.
                - `False` or `'do_not_truncate'` (default): No truncation (i.e., can output batch with sequence lengths
                  greater than the model maximum admissible input size).
            **kwargs:
                Additional keyword arguments passed along to `self.__call__`.

        Return:
            [`BatchEncoding`]: A [`BatchEncoding`] with the following fields:

            - **input_ids** -- List of token ids to be fed to the encoder.
            - **attention_mask** -- List of indices specifying which tokens should be attended to by the model.
            - **labels** -- List of token ids for tgt_texts.

            The full set of keys `[input_ids, attention_mask, labels]`, will only be returned if tgt_texts is passed.
            Otherwise, input_ids, attention_mask will be the only keys.
        """
        # docstyle-ignore
        formatted_warning = """
`prepare_seq2seq_batch` is deprecated and will be removed in version 5 of HuggingFace Transformers. Use the regular
`__call__` method to prepare your inputs and targets.

Here is a short example:

model_inputs = tokenizer(src_texts, text_target=tgt_texts, ...)

If you either need to use different keyword arguments for the source and target texts, you should do two calls like
this:

model_inputs = tokenizer(src_texts, ...)
labels = tokenizer(text_target=tgt_texts, ...)
model_inputs["labels"] = labels["input_ids"]

See the documentation of your specific tokenizer for more details on the specific arguments to the tokenizer of choice.
For a more complete example, see the implementation of `prepare_seq2seq_batch`.
"""
        warnings.warn(formatted_warning, FutureWarning)
        # mBART-specific kwargs that should be ignored by other models.
        kwargs.pop("src_lang", None)
        kwargs.pop("tgt_lang", None)
        if max_length is None:
            max_length = self.model_max_length
        model_inputs = self(
            src_texts,
            add_special_tokens=True,
            return_tensors=return_tensors,
            max_length=max_length,
            padding=padding,
            truncation=truncation,
            **kwargs,
        )
        if tgt_texts is None:
            return model_inputs
        # Process tgt_texts
        if max_target_length is None:
            max_target_length = max_length
        with self.as_target_tokenizer():
            labels = self(
                tgt_texts,
                add_special_tokens=True,
                return_tensors=return_tensors,
                padding=padding,
                max_length=max_target_length,
                truncation=truncation,
                **kwargs,
            )
        model_inputs["labels"] = labels["input_ids"]
        return model_inputs


def get_fast_tokenizer_file(tokenization_files: List[str]) -> str:
    """
    Get the tokenization file to use for this version of transformers.

    Args:
        tokenization_files (`List[str]`): The list of available configuration files.

    Returns:
        `str`: The tokenization file to use.
    """
    tokenizer_files_map = {}
    for file_name in tokenization_files:
        # 构建 版本号 和 文件名 的字典
        search = _re_tokenizer_file.search(file_name)
        if search is not None:
            v = search.groups()[0]
            tokenizer_files_map[v] = file_name
    # 所有可用的版本号
    available_versions = sorted(tokenizer_files_map.keys())

    # Defaults to FULL_TOKENIZER_FILE and then try to look at some newer versions.
    tokenizer_file = FULL_TOKENIZER_FILE
    transformers_version = version.parse(__version__)
    # 从小找到大, 找到一个刚好小于等于当前版本号的
    for v in available_versions:
        if version.parse(v) <= transformers_version:
            tokenizer_file = tokenizer_files_map[v]
        else:
            # No point going further since the versions are sorted.
            break

    return tokenizer_file


# To update the docstring, we need to copy the method, otherwise we change the original docstring.
PreTrainedTokenizerBase.push_to_hub = copy_func(PreTrainedTokenizerBase.push_to_hub)
if PreTrainedTokenizerBase.push_to_hub.__doc__ is not None:
    PreTrainedTokenizerBase.push_to_hub.__doc__ = PreTrainedTokenizerBase.push_to_hub.__doc__.format(
        object="tokenizer", object_class="AutoTokenizer", object_files="tokenizer files"
    )<|MERGE_RESOLUTION|>--- conflicted
+++ resolved
@@ -358,15 +358,10 @@
             (several tokens will be mapped to the same word index if they are parts of that word).
         """
         if not self._encodings:
-<<<<<<< HEAD
-            raise ValueError("words() is not available when using Python-based tokenizers")
-        # 这已经是个被抛弃的方法了, 应该使用 word_ids, 从名字上看意义更明确, 因为返回的是 id 的列表
-=======
             raise ValueError(
                 "words() is not available when using non-fast tokenizers (e.g. instance of a `XxxTokenizerFast`"
                 " class)."
             )
->>>>>>> 0afa5071
         warnings.warn(
             "`BatchEncoding.words()` property is deprecated and should be replaced with the identical, "
             "but more self-explanatory `BatchEncoding.word_ids()` property.",
@@ -806,12 +801,8 @@
         # This check catches things like APEX blindly calling "to" on all inputs to a module
         # Otherwise it passes the casts down and casts the LongTensor containing the token idxs
         # into a HalfTensor
-<<<<<<< HEAD
-        if isinstance(device, str) or _is_torch_device(device) or isinstance(device, int):
+        if isinstance(device, str) or is_torch_device(device) or isinstance(device, int):
             # 对字典中的每个值调用
-=======
-        if isinstance(device, str) or is_torch_device(device) or isinstance(device, int):
->>>>>>> 0afa5071
             self.data = {k: v.to(device=device) for k, v in self.data.items()}
         else:
             logger.warning(f"Attempting to cast a BatchEncoding to type {str(device)}. This is not supported.")
@@ -971,20 +962,12 @@
             # verbose 会记录这个添加的过程
             if self.verbose:
                 logger.info(f"Assigning {value} to the {key} key of the tokenizer")
-<<<<<<< HEAD
-            # 居然是直接将 key 添加为属性
-            setattr(self, key, value)
-=======
->>>>>>> 0afa5071
 
             if key == "additional_special_tokens":
                 # 又判断了一遍类型
                 assert isinstance(value, (list, tuple)) and all(
                     isinstance(t, (str, AddedToken)) for t in value
                 ), f"Tokens {value} for key {key} should all be str or AddedToken instances"
-<<<<<<< HEAD
-                # 实际操作, 添加一个 token
-=======
 
                 if replace_additional_special_tokens:
                     setattr(self, key, value)
@@ -1000,7 +983,7 @@
                     additional_special_tokens.extend(to_add)
                     self.additional_special_tokens = additional_special_tokens
 
->>>>>>> 0afa5071
+                # 实际操作, 添加一个 token
                 added_tokens += self.add_tokens(value, special_tokens=True)
             else:
                 # 判断类型
@@ -1839,12 +1822,9 @@
         vocab_files = {}
         init_configuration = {}
 
-<<<<<<< HEAD
         # 主要是为了填充 vocab_files
-=======
         is_local = os.path.isdir(pretrained_model_name_or_path)
         single_file_id = None
->>>>>>> 0afa5071
         if os.path.isfile(pretrained_model_name_or_path) or is_remote_url(pretrained_model_name_or_path):
             # 不能使用多个词汇表文件
             if len(cls.vocab_files_names) > 1:
@@ -1870,17 +1850,9 @@
                 "special_tokens_map_file": SPECIAL_TOKENS_MAP_FILE,
                 "tokenizer_config_file": TOKENIZER_CONFIG_FILE,
             }
-<<<<<<< HEAD
-            # 合并字典
-            vocab_files_target = {**cls.vocab_files_names, **additional_files_names}
-
-            # 尝试替换成快速的 tokenizer_file
-            if "tokenizer_file" in vocab_files_target:
-=======
             vocab_files = {**cls.vocab_files_names, **additional_files_names}
 
             if "tokenizer_file" in vocab_files:
->>>>>>> 0afa5071
                 # Try to get the tokenizer config to see if there are versioned tokenizer files.
                 fast_tokenizer_file = FULL_TOKENIZER_FILE
                 resolved_config_file = cached_file(
@@ -1906,34 +1878,7 @@
                         # 读取配置, 尝试获取快速版的 tokenizer
                         if "fast_tokenizer_files" in tokenizer_config:
                             fast_tokenizer_file = get_fast_tokenizer_file(tokenizer_config["fast_tokenizer_files"])
-<<<<<<< HEAD
-                # 获取不到也没关系, 就用普通的
-                vocab_files_target["tokenizer_file"] = fast_tokenizer_file
-
-            # 替换成完整的路径名
-            # Look for the tokenizer files
-            for file_id, file_name in vocab_files_target.items():
-                if os.path.isdir(pretrained_model_name_or_path):
-                    if subfolder is not None:
-                        full_file_name = os.path.join(pretrained_model_name_or_path, subfolder, file_name)
-                    else:
-                        full_file_name = os.path.join(pretrained_model_name_or_path, file_name)
-                    if not os.path.exists(full_file_name):
-                        logger.info(f"Didn't find file {full_file_name}. We won't load it.")
-                        full_file_name = None
-                else:
-                    full_file_name = hf_bucket_url(
-                        pretrained_model_name_or_path,
-                        filename=file_name,
-                        subfolder=subfolder,
-                        revision=revision,
-                        mirror=None,
-                    )
-
-                vocab_files[file_id] = full_file_name
-=======
                 vocab_files["tokenizer_file"] = fast_tokenizer_file
->>>>>>> 0afa5071
 
         # Get files from url, cache, or disk depending on the case
         resolved_vocab_files = {}
@@ -2057,9 +2002,6 @@
             config_tokenizer_class = None
             init_kwargs = init_configuration
 
-<<<<<<< HEAD
-        # 当 config_tokenizer_class 不存在时
-=======
         if "auto_map" in init_kwargs and not _is_local:
             # For backward compatibility with odl format.
             if isinstance(init_kwargs["auto_map"], (tuple, list)):
@@ -2068,7 +2010,7 @@
                 init_kwargs["auto_map"], pretrained_model_name_or_path
             )
 
->>>>>>> 0afa5071
+        # 当 config_tokenizer_class 不存在时
         if config_tokenizer_class is None:
             from .models.auto.configuration_auto import AutoConfig  # tests_ignore
 
@@ -2132,12 +2074,7 @@
                 return AddedToken(**obj)
             # 对于列表和元组, 就是递归调用
             elif isinstance(obj, (list, tuple)):
-<<<<<<< HEAD
-                return list(convert_added_tokens(o) for o in obj)
-            # 其他 dict, 就对每个 val 递归调用
-=======
                 return [convert_added_tokens(o) for o in obj]
->>>>>>> 0afa5071
             elif isinstance(obj, dict):
                 return {k: convert_added_tokens(v) for k, v in obj.items()}
             return obj
@@ -2227,14 +2164,10 @@
             tokens = []
 
             for token, index in added_tok_encoder_sorted:
-<<<<<<< HEAD
+                current_index = len(tokenizer) + len(tokens)
                 # 第一个 if 是用于 快速版 tokenizer 的
                 # 第二个 elif 是用于 慢速版 tokenizer 的
-                if has_tokenizer_file and index != len(tokenizer) and tokenizer.convert_tokens_to_ids(token) != index:
-=======
-                current_index = len(tokenizer) + len(tokens)
                 if has_tokenizer_file and index != current_index and tokenizer.convert_tokens_to_ids(token) != index:
->>>>>>> 0afa5071
                     # Tokenizer fast: added token needs to either be in the vocabulary with the proper index or the
                     # index is the current length of the tokenizer (not in vocabulary)
                     raise ValueError(
@@ -2249,11 +2182,6 @@
                         f"Should have index {current_index} but has index {index} in saved vocabulary."
                     )
 
-<<<<<<< HEAD
-                # 添加一个新的 token, 即使已经存在了也没关系, 因为前面判断过了
-                # Safe to call on a tokenizer fast even if token already there.
-                tokenizer.add_tokens(token, special_tokens=bool(token in special_tokens))
-=======
                 is_special = bool(token in special_tokens)
                 if is_last_special is None or is_last_special == is_special:
                     tokens.append(token)
@@ -2264,7 +2192,6 @@
 
             if tokens:
                 tokenizer.add_tokens(tokens, special_tokens=is_last_special)
->>>>>>> 0afa5071
 
         # Check all our special tokens are registered as "no split" token (we don't cut them) and are in the vocab
         added_tokens = tokenizer.sanitize_special_tokens()
@@ -2660,12 +2587,8 @@
                     FutureWarning,
                 )
             truncation_strategy = TruncationStrategy(old_truncation_strategy)
-<<<<<<< HEAD
-        elif truncation is not False:
+        elif truncation is not False and truncation is not None:
             # True 就是 LONGEST_FIRST
-=======
-        elif truncation is not False and truncation is not None:
->>>>>>> 0afa5071
             if truncation is True:
                 truncation_strategy = (
                     TruncationStrategy.LONGEST_FIRST
@@ -2774,10 +2697,6 @@
                 The sequence or batch of sequences to be encoded. Each sequence can be a string or a list of strings
                 (pretokenized string). If the sequences are provided as list of strings (pretokenized), you must set
                 `is_split_into_words=True` (to lift the ambiguity with a batch of sequences).
-<<<<<<< HEAD
-        """
-        # 检查输入的类型
-=======
             text_target (`str`, `List[str]`, `List[List[str]]`, *optional*):
                 The sequence or batch of sequences to be encoded as target texts. Each sequence can be a string or a
                 list of strings (pretokenized string). If the sequences are provided as list of strings (pretokenized),
@@ -2849,7 +2768,6 @@
         verbose: bool = True,
         **kwargs,
     ) -> BatchEncoding:
->>>>>>> 0afa5071
         # Input type checking for clearer error
         def _is_valid_text_input(t):
             if isinstance(t, str):
@@ -3223,9 +3141,7 @@
             verbose (`bool`, *optional*, defaults to `True`):
                 Whether or not to print more information and warnings.
         """
-<<<<<<< HEAD
-        # 将 dict 的列表转换成列表的 dict 形式
-=======
+
         if self.__class__.__name__.endswith("Fast"):
             if not self.deprecation_warnings.get("Asking-to-pad-a-fast-tokenizer", False):
                 logger.warning_advice(
@@ -3235,7 +3151,7 @@
                 )
                 self.deprecation_warnings["Asking-to-pad-a-fast-tokenizer"] = True
 
->>>>>>> 0afa5071
+        # 将 dict 的列表转换成列表的 dict 形式
         # If we have a list of dicts, let's convert it in a dict of lists
         # We do this to allow using this method as a collate_fn function in PyTorch Dataloader
         if isinstance(encoded_inputs, (list, tuple)) and isinstance(encoded_inputs[0], Mapping):
@@ -3252,12 +3168,8 @@
         # input_ids 是必要的 key
         required_input = encoded_inputs[self.model_input_names[0]]
 
-<<<<<<< HEAD
         # 没有获取到 input_ids 对应的值, 就直接返回
-        if not required_input:
-=======
         if required_input is None or (isinstance(required_input, Sized) and len(required_input) == 0):
->>>>>>> 0afa5071
             if return_attention_mask:
                 encoded_inputs["attention_mask"] = []
             return encoded_inputs
@@ -3275,12 +3187,7 @@
                     break
         # At this state, if `first_element` is still a list/tuple, it's an empty one so there is nothing to do.
         if not isinstance(first_element, (int, list, tuple)):
-<<<<<<< HEAD
-            # 判断 first_element 的类型, 决定更新 return_tensors 的格式, 仅当 return_tensors 是 None 时
-            if is_tf_available() and _is_tensorflow(first_element):
-=======
             if is_tf_tensor(first_element):
->>>>>>> 0afa5071
                 return_tensors = "tf" if return_tensors is None else return_tensors
             elif is_torch_tensor(first_element):
                 return_tensors = "pt" if return_tensors is None else return_tensors
@@ -3331,13 +3238,9 @@
         # 批次处理的数据
         batch_outputs = {}
         for i in range(batch_size):
-<<<<<<< HEAD
             # 对于批次中的每个索引位置, 重新构建字典
-            inputs = dict((k, v[i]) for k, v in encoded_inputs.items())
+            inputs = {k: v[i] for k, v in encoded_inputs.items()}
             # 依旧是调用 _pad
-=======
-            inputs = {k: v[i] for k, v in encoded_inputs.items()}
->>>>>>> 0afa5071
             outputs = self._pad(
                 inputs,
                 max_length=max_length,
@@ -3738,10 +3641,7 @@
 
             if self.padding_side == "right":
                 if return_attention_mask:
-<<<<<<< HEAD
                     # 右边补零
-=======
->>>>>>> 0afa5071
                     encoded_inputs["attention_mask"] = encoded_inputs["attention_mask"] + [0] * difference
                 # 如果有 encoded_inputs["token_type_ids"], 也要在右边补充
                 if "token_type_ids" in encoded_inputs:
