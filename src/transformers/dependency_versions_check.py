# Copyright 2020 The HuggingFace Team. All rights reserved.
#
# Licensed under the Apache License, Version 2.0 (the "License");
# you may not use this file except in compliance with the License.
# You may obtain a copy of the License at
#
#     http://www.apache.org/licenses/LICENSE-2.0
#
# Unless required by applicable law or agreed to in writing, software
# distributed under the License is distributed on an "AS IS" BASIS,
# WITHOUT WARRANTIES OR CONDITIONS OF ANY KIND, either express or implied.
# See the License for the specific language governing permissions and
# limitations under the License.

from .dependency_versions_table import deps
from .utils.versions import require_version, require_version_core


# define which module versions we always want to check at run time
# (usually the ones defined in `install_requires` in setup.py)
#
# order specific notes:
# - tqdm must be checked before tokenizers
# 运行时的依赖检查

<<<<<<< HEAD
# 定义需要检查的包和顺序
pkgs_to_check_at_runtime = "python tqdm regex sacremoses requests packaging filelock numpy tokenizers".split()
if sys.version_info < (3, 7):
    pkgs_to_check_at_runtime.append("dataclasses")
if sys.version_info < (3, 8):
    pkgs_to_check_at_runtime.append("importlib_metadata")
=======
pkgs_to_check_at_runtime = [
    "python",
    "tqdm",
    "regex",
    "requests",
    "packaging",
    "filelock",
    "numpy",
    "tokenizers",
    "huggingface-hub",
    "safetensors",
    "accelerate",
    "pyyaml",
]
>>>>>>> 0afa5071

for pkg in pkgs_to_check_at_runtime:
    if pkg in deps:
        # 特殊情况
        if pkg == "tokenizers":
            # must be loaded here, or else tqdm check may fail
            from .utils import is_tokenizers_available

            if not is_tokenizers_available():
                continue  # not required, check version only if installed
        elif pkg == "accelerate":
            # must be loaded here, or else tqdm check may fail
            from .utils import is_accelerate_available

            # Maybe switch to is_torch_available in the future here so that Accelerate is hard dep of
            # Transformers with PyTorch
            if not is_accelerate_available():
                continue  # not required, check version only if installed

        # 检查依赖是否满足
        require_version_core(deps[pkg])
    else:
        raise ValueError(f"can't find {pkg} in {deps.keys()}, check dependency_versions_table.py")


def dep_version_check(pkg, hint=None):
    require_version(deps[pkg], hint)<|MERGE_RESOLUTION|>--- conflicted
+++ resolved
@@ -23,14 +23,6 @@
 # - tqdm must be checked before tokenizers
 # 运行时的依赖检查
 
-<<<<<<< HEAD
-# 定义需要检查的包和顺序
-pkgs_to_check_at_runtime = "python tqdm regex sacremoses requests packaging filelock numpy tokenizers".split()
-if sys.version_info < (3, 7):
-    pkgs_to_check_at_runtime.append("dataclasses")
-if sys.version_info < (3, 8):
-    pkgs_to_check_at_runtime.append("importlib_metadata")
-=======
 pkgs_to_check_at_runtime = [
     "python",
     "tqdm",
@@ -45,7 +37,6 @@
     "accelerate",
     "pyyaml",
 ]
->>>>>>> 0afa5071
 
 for pkg in pkgs_to_check_at_runtime:
     if pkg in deps:
