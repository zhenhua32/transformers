--- conflicted
+++ resolved
@@ -159,13 +159,6 @@
             aliases = [aliases]
 
         origin_type = getattr(field.type, "__origin__", field.type)
-<<<<<<< HEAD
-        # 没看懂, 跳过
-        if origin_type is Union:
-            if len(field.type.__args__) != 2 or type(None) not in field.type.__args__:
-                raise ValueError("Only `Union[X, NoneType]` (i.e., `Optional[X]`) is allowed for `Union`")
-            if bool not in field.type.__args__:
-=======
         if origin_type is Union or (hasattr(types, "UnionType") and isinstance(origin_type, types.UnionType)):
             if str not in field.type.__args__ and (
                 len(field.type.__args__) != 2 or type(None) not in field.type.__args__
@@ -180,7 +173,6 @@
                 field.type = field.type.__args__[0] if field.type.__args__[1] == str else field.type.__args__[1]
                 origin_type = getattr(field.type, "__origin__", field.type)
             elif bool not in field.type.__args__:
->>>>>>> 0afa5071
                 # filter `NoneType` in Union (except for `Union[bool, NoneType]`)
                 field.type = (
                     field.type.__args__[0] if isinstance(None, field.type.__args__[1]) else field.type.__args__[1]
@@ -190,12 +182,6 @@
         # A variable to store kwargs for a boolean field, if needed
         # so that we can init a `no_*` complement argument (see below)
         bool_kwargs = {}
-<<<<<<< HEAD
-        if isinstance(field.type, type) and issubclass(field.type, Enum):
-            kwargs["choices"] = [x.value for x in field.type]
-            kwargs["type"] = type(kwargs["choices"][0])
-            # 这个字段有两种情况, 一种是有默认值的, 没有默认值就是必填的
-=======
         if origin_type is Literal or (isinstance(field.type, type) and issubclass(field.type, Enum)):
             if origin_type is Literal:
                 kwargs["choices"] = field.type.__args__
@@ -204,7 +190,7 @@
 
             kwargs["type"] = make_choice_type_function(kwargs["choices"])
 
->>>>>>> 0afa5071
+            # 这个字段有两种情况, 一种是有默认值的, 没有默认值就是必填的
             if field.default is not dataclasses.MISSING:
                 kwargs["default"] = field.default
             else:
@@ -240,13 +226,9 @@
                 kwargs["default"] = field.default_factory()
             else:
                 kwargs["required"] = True
-<<<<<<< HEAD
         # 略过上面的了, 主要应该就是将 dataclass 的字段转换成 argparse 需要的格式, 也就是那些 kwargs
         # 添加一个参数
-        parser.add_argument(field_name, **kwargs)
-=======
         parser.add_argument(field_name, *aliases, **kwargs)
->>>>>>> 0afa5071
 
         # 这边就是针对 bool 类型的参数, 加一个 no_* 的参数, 用于否定
         # Add a complement `no_*` argument for a boolean field AFTER the initial field has already been added.
@@ -384,26 +366,7 @@
 
             return (*outputs,)
 
-<<<<<<< HEAD
-    def parse_json_file(self, json_file: str) -> Tuple[DataClass, ...]:
-        """
-        Alternative helper method that does not use `argparse` at all, instead loading a json file and populating the
-        dataclass types.
-        """
-        data = json.loads(Path(json_file).read_text())
-        outputs = []
-        for dtype in self.dataclass_types:
-            keys = {f.name for f in dataclasses.fields(dtype) if f.init}
-            inputs = {k: v for k, v in data.items() if k in keys}
-            obj = dtype(**inputs)
-            outputs.append(obj)
-        # 这是什么奇怪的写法, 也就是说返回一个元组, 这和 tuple(outputs) 有什么区别?
-        return (*outputs,)
-
-    def parse_dict(self, args: dict) -> Tuple[DataClass, ...]:
-=======
     def parse_dict(self, args: Dict[str, Any], allow_extra_keys: bool = False) -> Tuple[DataClass, ...]:
->>>>>>> 0afa5071
         """
         Alternative helper method that does not use `argparse` at all, instead uses a dict and populating the dataclass
         types.
@@ -419,12 +382,9 @@
 
                 - the dataclass instances in the same order as they were passed to the initializer.
         """
-<<<<<<< HEAD
         # 这个本质上和上面的 parse_json_file 是一样的, parse_json_file 就是多了一个读取 json 文件的过程
         # 如果我来写, 应该不会写两遍
-=======
         unused_keys = set(args.keys())
->>>>>>> 0afa5071
         outputs = []
         for dtype in self.dataclass_types:
             keys = {f.name for f in dataclasses.fields(dtype) if f.init}
