--- conflicted
+++ resolved
@@ -333,14 +333,10 @@
             )
 
     def __post_init__(self):
-<<<<<<< HEAD
-        # 获取所有的字段
-=======
         """Check the ModelOutput dataclass.
 
         Only occurs if @dataclass decorator has been used.
         """
->>>>>>> 576e2823
         class_fields = fields(self)
 
         # Safety and consistency checks
