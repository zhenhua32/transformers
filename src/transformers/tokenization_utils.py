--- conflicted
+++ resolved
@@ -572,12 +572,8 @@
 
     def tokenize(self, text: TextInput, **kwargs) -> List[str]:
         """
-<<<<<<< HEAD
         将字符串转换 token 的列表
-        Converts a string in a sequence of tokens, using the tokenizer.
-=======
         Converts a string into a sequence of tokens, using the tokenizer.
->>>>>>> 98308586
 
         Split in words for word-based vocabulary or sub-words for sub-word-based vocabularies
         (BPE/SentencePieces/WordPieces). Takes care of added tokens.
