--- conflicted
+++ resolved
@@ -464,12 +464,8 @@
                 if self.verbose:
                     logger.info(f"Adding {token} to the vocabulary")
 
-<<<<<<< HEAD
         # 从当前的长度开始计数, encoder 是 token => index, decoder 是 index => token
-        added_tok_encoder = dict((tok, len(self) + i) for i, tok in enumerate(tokens_to_add))
-=======
         added_tok_encoder = {tok: len(self) + i for i, tok in enumerate(tokens_to_add)}
->>>>>>> 0afa5071
         added_tok_decoder = {v: k for k, v in added_tok_encoder.items()}
         self.added_tokens_encoder.update(added_tok_encoder)
         self.added_tokens_decoder.update(added_tok_decoder)
@@ -568,21 +564,15 @@
             # 没看懂这是什么操作, 据说是将非特殊字符转换成小写的格式
             text = re.sub(pattern, lambda m: m.groups()[0] or m.groups()[1].lower(), text)
 
-<<<<<<< HEAD
-        # 变成 set
-        no_split_token = set(self.unique_no_split_tokens)
-        # 使用 trie 树分割成单词的列表, trie 树只保存新添加的单词
-        tokens = self.tokens_trie.split(text)
-=======
         # split_special_tokens: empty `no_split_token`
         if split_special_tokens:
             no_split_token = []
             tokens = [text]
         else:
             no_split_token = set(self.unique_no_split_tokens)
+            # 使用 trie 树分割成单词的列表, trie 树只保存新添加的单词
             tokens = self.tokens_trie.split(text)
 
->>>>>>> 0afa5071
         # ["This is something", "<special_token_1>", "  else"]
         for i, token in enumerate(tokens):
             if token in no_split_token:
@@ -1058,15 +1048,12 @@
         else:
             text = "".join(sub_texts)
 
-<<<<<<< HEAD
         # 是否要清理
-=======
         clean_up_tokenization_spaces = (
             clean_up_tokenization_spaces
             if clean_up_tokenization_spaces is not None
             else self.clean_up_tokenization_spaces
         )
->>>>>>> 0afa5071
         if clean_up_tokenization_spaces:
             clean_text = self.clean_up_tokenization(text)
             return clean_text
