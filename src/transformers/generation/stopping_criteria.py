import time
import warnings
from abc import ABC
from copy import deepcopy
from typing import Optional

import torch

from ..utils import add_start_docstrings, logging


logger = logging.get_logger(__name__)


STOPPING_CRITERIA_INPUTS_DOCSTRING = r"""
    Args:
        input_ids (`torch.LongTensor` of shape `(batch_size, sequence_length)`):
            Indices of input sequence tokens in the vocabulary.

            Indices can be obtained using [`AutoTokenizer`]. See [`PreTrainedTokenizer.encode`] and
            [`PreTrainedTokenizer.__call__`] for details.

            [What are input IDs?](../glossary#input-ids)
        scores (`torch.FloatTensor` of shape `(batch_size, config.vocab_size)`):
            Prediction scores of a language modeling head. These can be scores for each vocabulary token before SoftMax
            or scores for each vocabulary token after SoftMax. If this stopping criteria depends on the `scores` input,
            make sure you pass `return_dict_in_generate=True, output_scores=True` to `generate`.
        kwargs (`Dict[str, Any]`, *optional*):
            Additional stopping criteria specific kwargs.

    Return:
        `bool`. `False` indicates we should continue, `True` indicates we should stop.

"""


class StoppingCriteria(ABC):
    """Abstract base class for all stopping criteria that can be applied during generation.

    If your stopping criteria depends on the `scores` input, make sure you pass `return_dict_in_generate=True,
    output_scores=True` to `generate`.
    """

    @add_start_docstrings(STOPPING_CRITERIA_INPUTS_DOCSTRING)
    def __call__(self, input_ids: torch.LongTensor, scores: torch.FloatTensor, **kwargs) -> bool:
        raise NotImplementedError("StoppingCriteria needs to be subclassed")


class MaxLengthCriteria(StoppingCriteria):
    """
    This class can be used to stop generation whenever the full generated number of tokens exceeds `max_length`. Keep
    in mind for decoder-only type of transformers, this will include the initial prompted tokens.

    Args:
        max_length (`int`):
            The maximum length that the output sequence can have in number of tokens.
        max_position_embeddings (`int`, *optional*):
            The maximum model length, as defined by the model's `config.max_position_embeddings` attribute.
    """

    def __init__(self, max_length: int, max_position_embeddings: Optional[int] = None):
        self.max_length = max_length
        self.max_position_embeddings = max_position_embeddings

    @add_start_docstrings(STOPPING_CRITERIA_INPUTS_DOCSTRING)
    def __call__(self, input_ids: torch.LongTensor, scores: torch.FloatTensor, **kwargs) -> bool:
        cur_len = input_ids.shape[-1]
        is_done = cur_len >= self.max_length
        if self.max_position_embeddings is not None and not is_done and cur_len >= self.max_position_embeddings:
            logger.warning_once(
                "This is a friendly reminder - the current text generation call will exceed the model's predefined "
                f"maximum length ({self.max_position_embeddings}). Depending on the model, you may observe "
                "exceptions, performance degradation, or nothing at all."
            )
        return is_done


class MaxNewTokensCriteria(StoppingCriteria):
    """
    This class can be used to stop generation whenever the generated number of tokens exceeds `max_new_tokens`. Keep in
    mind for decoder-only type of transformers, this will **not** include the initial prompted tokens. This is very
    close to `MaxLengthCriteria` but ignores the number of initial tokens.

    Args:
        start_length (`int`):
            The number of initial tokens.
        max_new_tokens (`int`):
            The maximum number of tokens to generate.
    """

    def __init__(self, start_length: int, max_new_tokens: int):
        warnings.warn(
            "The class `MaxNewTokensCriteria` is deprecated. "
            f"Please use `MaxLengthCriteria(max_length={start_length + max_new_tokens})` "
            "with `max_length = start_length + max_new_tokens` instead.",
            FutureWarning,
        )
        self.start_length = start_length
        self.max_new_tokens = max_new_tokens
        self.max_length = start_length + max_new_tokens

    @add_start_docstrings(STOPPING_CRITERIA_INPUTS_DOCSTRING)
    def __call__(self, input_ids: torch.LongTensor, scores: torch.FloatTensor, **kwargs) -> bool:
        return input_ids.shape[-1] >= self.max_length


class MaxTimeCriteria(StoppingCriteria):
    """
    This class can be used to stop generation whenever the full generation exceeds some amount of time. By default, the
    time will start being counted when you initialize this function. You can override this by passing an
    `initial_time`.

    Args:
        max_time (`float`):
            The maximum allowed time in seconds for the generation.
        initial_time (`float`, *optional*, defaults to `time.time()`):
            The start of the generation allowed time.
    """

    def __init__(self, max_time: float, initial_timestamp: Optional[float] = None):
        self.max_time = max_time
        self.initial_timestamp = time.time() if initial_timestamp is None else initial_timestamp

    @add_start_docstrings(STOPPING_CRITERIA_INPUTS_DOCSTRING)
    def __call__(self, input_ids: torch.LongTensor, scores: torch.FloatTensor, **kwargs) -> bool:
        return time.time() - self.initial_timestamp > self.max_time


class StoppingCriteriaList(list):
    """
    也是继承自 list 的
    """

    @add_start_docstrings(STOPPING_CRITERIA_INPUTS_DOCSTRING)
    def __call__(self, input_ids: torch.LongTensor, scores: torch.FloatTensor, **kwargs) -> bool:
<<<<<<< HEAD
        # 有任一条件满足就返回 True
        return any(criteria(input_ids, scores) for criteria in self)
=======
        return any(criteria(input_ids, scores, **kwargs) for criteria in self)
>>>>>>> 98308586

    @property
    def max_length(self) -> Optional[int]:
        """
        获取最大长度
        """
        for stopping_criterium in self:
            if isinstance(stopping_criterium, MaxLengthCriteria):
                return stopping_criterium.max_length
            elif isinstance(stopping_criterium, MaxNewTokensCriteria):
                return stopping_criterium.max_length
        return None


def validate_stopping_criteria(stopping_criteria: StoppingCriteriaList, max_length: int) -> StoppingCriteriaList:
    stopping_max_length = stopping_criteria.max_length
    new_stopping_criteria = deepcopy(stopping_criteria)
    if stopping_max_length is not None and stopping_max_length != max_length:
        warnings.warn("You set different `max_length` for stopping criteria and `max_length` parameter", UserWarning)
    elif stopping_max_length is None:
        new_stopping_criteria.append(MaxLengthCriteria(max_length=max_length))
    return new_stopping_criteria<|MERGE_RESOLUTION|>--- conflicted
+++ resolved
@@ -133,12 +133,8 @@
 
     @add_start_docstrings(STOPPING_CRITERIA_INPUTS_DOCSTRING)
     def __call__(self, input_ids: torch.LongTensor, scores: torch.FloatTensor, **kwargs) -> bool:
-<<<<<<< HEAD
         # 有任一条件满足就返回 True
-        return any(criteria(input_ids, scores) for criteria in self)
-=======
         return any(criteria(input_ids, scores, **kwargs) for criteria in self)
->>>>>>> 98308586
 
     @property
     def max_length(self) -> Optional[int]:
