--- conflicted
+++ resolved
@@ -1510,12 +1510,6 @@
 
         # priority: `generation_config` argument > `model.generation_config` (the default generation config)
         if generation_config is None:
-<<<<<<< HEAD
-            # legacy: users may modify the model configuration to control generation -- update the generation config
-            # model attribute accordingly, if it was created from the model config
-            if self.generation_config._from_model_config:
-                # 再从模型里生成一个配置, 然后对比下配置是否改变
-=======
             # legacy: users may modify the model configuration to control generation. To trigger this legacy behavior,
             # two conditions must be met
             # 1) the generation config must have been created from the model config (`_from_model_config` field);
@@ -1523,7 +1517,6 @@
             if self.generation_config._from_model_config and self.generation_config._original_object_hash == hash(
                 self.generation_config
             ):
->>>>>>> 576e2823
                 new_generation_config = GenerationConfig.from_model_config(self.config)
                 if new_generation_config != self.generation_config:
                     warnings.warn(
@@ -1641,12 +1634,7 @@
         has_default_max_length = kwargs.get("max_length") is None and generation_config.max_length is not None
         # 如果生成配置里有 max_new_tokens
         if generation_config.max_new_tokens is not None:
-<<<<<<< HEAD
-            # has_default_max_length 是 False 的时候, 就是 kwargs 里定义了 max_length, 或者 生成配置里没有定义 max_length
-            if not has_default_max_length:
-=======
             if not has_default_max_length and generation_config.max_length is not None:
->>>>>>> 576e2823
                 logger.warning(
                     f"Both `max_new_tokens` (={generation_config.max_new_tokens}) and `max_length`(="
                     f"{generation_config.max_length}) seem to have been set. `max_new_tokens` will take precedence. "
