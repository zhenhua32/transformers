# coding=utf-8
# Copyright 2020 The Google AI Language Team Authors, Facebook AI Research authors and The HuggingFace Inc. team.
# Copyright (c) 2020, NVIDIA CORPORATION.  All rights reserved.
#
# Licensed under the Apache License, Version 2.0 (the "License");
# you may not use this file except in compliance with the License.
# You may obtain a copy of the License at
#
#     http://www.apache.org/licenses/LICENSE-2.0
#
# Unless required by applicable law or agreed to in writing, software
# distributed under the License is distributed on an "AS IS" BASIS,
# WITHOUT WARRANTIES OR CONDITIONS OF ANY KIND, either express or implied.
# See the License for the specific language governing permissions and
# limitations under the License.

import copy
import inspect
import warnings
from dataclasses import dataclass
from typing import TYPE_CHECKING, Any, Callable, Dict, List, Optional, Tuple, Union

import torch
import torch.distributed as dist
from torch import nn

from ..cache_utils import Cache, DynamicCache, StaticCache
from ..integrations.deepspeed import is_deepspeed_zero3_enabled
from ..modeling_outputs import CausalLMOutputWithPast, Seq2SeqLMOutput
from ..models.auto import (
    MODEL_FOR_CAUSAL_IMAGE_MODELING_MAPPING,
    MODEL_FOR_CAUSAL_LM_MAPPING,
    MODEL_FOR_SEQ_TO_SEQ_CAUSAL_LM_MAPPING,
    MODEL_FOR_SPEECH_SEQ_2_SEQ_MAPPING,
    MODEL_FOR_VISION_2_SEQ_MAPPING,
)
from ..utils import ExplicitEnum, ModelOutput, is_accelerate_available, logging
from .beam_constraints import DisjunctiveConstraint, PhrasalConstraint
from .beam_search import BeamScorer, BeamSearchScorer, ConstrainedBeamSearchScorer
from .candidate_generator import (
    AssistedCandidateGenerator,
    CandidateGenerator,
    PromptLookupCandidateGenerator,
    _crop_past_key_values,
    _prepare_attention_mask,
    _prepare_token_type_ids,
)
from .configuration_utils import GenerationConfig
from .logits_process import (
    EncoderNoRepeatNGramLogitsProcessor,
    EncoderRepetitionPenaltyLogitsProcessor,
    EpsilonLogitsWarper,
    EtaLogitsWarper,
    ExponentialDecayLengthPenalty,
    ForcedBOSTokenLogitsProcessor,
    ForcedEOSTokenLogitsProcessor,
    ForceTokensLogitsProcessor,
    HammingDiversityLogitsProcessor,
    InfNanRemoveLogitsProcessor,
    LogitNormalization,
    LogitsProcessorList,
    MinLengthLogitsProcessor,
    MinNewTokensLengthLogitsProcessor,
    NoBadWordsLogitsProcessor,
    NoRepeatNGramLogitsProcessor,
    PrefixConstrainedLogitsProcessor,
    RepetitionPenaltyLogitsProcessor,
    SequenceBiasLogitsProcessor,
    SuppressTokensAtBeginLogitsProcessor,
    SuppressTokensLogitsProcessor,
    TemperatureLogitsWarper,
    TopKLogitsWarper,
    TopPLogitsWarper,
    TypicalLogitsWarper,
    UnbatchedClassifierFreeGuidanceLogitsProcessor,
)
from .stopping_criteria import (
    MaxLengthCriteria,
    MaxTimeCriteria,
    StoppingCriteria,
    StoppingCriteriaList,
    validate_stopping_criteria,
)


if TYPE_CHECKING:
    from ..modeling_utils import PreTrainedModel
    from .streamers import BaseStreamer

logger = logging.get_logger(__name__)

if is_accelerate_available():
    from accelerate.hooks import AlignDevicesHook, add_hook_to_module

NEED_SETUP_CACHE_CLASSES_MAPPING = {
    "static": StaticCache,
}


@dataclass
class GenerateDecoderOnlyOutput(ModelOutput):
    """
    Outputs of decoder-only generation models, when using non-beam methods.

    Args:
        sequences (`torch.LongTensor` of shape `(batch_size, sequence_length)`):
            The generated sequences. The second dimension (sequence_length) is either equal to `max_length` or shorter
            if all batches finished early due to the `eos_token_id`.
        scores (`tuple(torch.FloatTensor)` *optional*, returned when `output_scores=True` is passed or when `config.output_scores=True`):
            Processed prediction scores of the language modeling head (scores for each vocabulary token before SoftMax)
            at each generation step. Tuple of `torch.FloatTensor` with up to `max_new_tokens` elements (one element for
            each generated token), with each tensor of shape `(batch_size, config.vocab_size)`.
        attentions (`tuple(tuple(torch.FloatTensor))`, *optional*, returned when `output_attentions=True` is passed or `config.output_attentions=True`):
            Tuple (one element for each generated token) of tuples (one element for each layer of the decoder) of
            `torch.FloatTensor` of shape `(batch_size, num_heads, generated_length, sequence_length)`.
        hidden_states (`tuple(tuple(torch.FloatTensor))`, *optional*, returned when `output_hidden_states=True` is passed or when `config.output_hidden_states=True`):
            Tuple (one element for each generated token) of tuples (one element for each layer of the decoder) of
            `torch.FloatTensor` of shape `(batch_size, generated_length, hidden_size)`.
        past_key_values (`tuple(tuple(torch.FloatTensor)))`, *optional*, returned when `use_cache=True` is passed or when `config.use_cache=True`):
            NOTE: some models have a different `past_key_values` format, confirm with the model's documentation.
            Usually a Tuple (one element for each layer of the decoder) of tuples (two elements, key tensor and value
            tensor). The first Tuple is of length `config.n_layers`, with each tuple having 2 tensors of shape
            `(batch_size, num_heads, sequence_length, embed_size_per_head)`) and optionally if
            `config.is_encoder_decoder=True` 2 additional tensors of shape `(batch_size, num_heads,
            encoder_sequence_length, embed_size_per_head)`.
    """

    sequences: torch.LongTensor = None
    scores: Optional[Tuple[torch.FloatTensor]] = None
    attentions: Optional[Tuple[Tuple[torch.FloatTensor]]] = None
    hidden_states: Optional[Tuple[Tuple[torch.FloatTensor]]] = None
    past_key_values: Optional[Tuple[Tuple[Tuple[torch.FloatTensor]]]] = None


@dataclass
class GenerateEncoderDecoderOutput(ModelOutput):
    """
    Outputs of encoder-decoder generation models, when using non-beam methods.

    Args:
        sequences (`torch.LongTensor` of shape `(batch_size, sequence_length)`):
            The generated sequences. The second dimension (sequence_length) is either equal to `max_length` or shorter
            if all batches finished early due to the `eos_token_id`.
        scores (`tuple(torch.FloatTensor)` *optional*, returned when `output_scores=True` is passed or when `config.output_scores=True`):
            Processed prediction scores of the language modeling head (scores for each vocabulary token before SoftMax)
            at each generation step. Tuple of `torch.FloatTensor` with up to `max_new_tokens` elements (one element for
            each generated token), with each tensor of shape `(batch_size, config.vocab_size)`.
        encoder_attentions (`tuple(torch.FloatTensor)`, *optional*, returned when `output_attentions=True` is passed or `config.output_attentions=True`):
            Tuple of `torch.FloatTensor` (one for each layer of the decoder) of shape `(batch_size, num_heads,
            sequence_length, sequence_length)`.
        encoder_hidden_states (`tuple(torch.FloatTensor)`, *optional*, returned when `output_hidden_states=True` is passed or when `config.output_hidden_states=True`):
            Tuple of `torch.FloatTensor` (one for the output of the embeddings + one for the output of each layer) of
            shape `(batch_size, sequence_length, hidden_size)`.
        decoder_attentions (`tuple(tuple(torch.FloatTensor))`, *optional*, returned when `output_attentions=True` is passed or `config.output_attentions=True`):
            Tuple (one element for each generated token) of tuples (one element for each layer of the decoder) of
            `torch.FloatTensor` of shape `(batch_size, num_heads, generated_length, sequence_length)`.
        cross_attentions (`tuple(tuple(torch.FloatTensor))`, *optional*, returned when `output_attentions=True` is passed or `config.output_attentions=True`):
            Tuple (one element for each generated token) of tuples (one element for each layer of the decoder) of
            `torch.FloatTensor` of shape `(batch_size, num_heads, generated_length, sequence_length)`.
        decoder_hidden_states (`tuple(tuple(torch.FloatTensor))`, *optional*, returned when `output_hidden_states=True` is passed or when `config.output_hidden_states=True`):
            Tuple (one element for each generated token) of tuples (one element for each layer of the decoder) of
            `torch.FloatTensor` of shape `(batch_size, generated_length, hidden_size)`.
        past_key_values (`tuple(tuple(torch.FloatTensor)))`, *optional*, returned when `use_cache=True` is passed or when `config.use_cache=True`):
            NOTE: some models have a different `past_key_values` format, confirm with the model's documentation.
            Usually a Tuple (one element for each layer of the decoder) of tuples (two elements, key tensor and value
            tensor). The first Tuple is of length `config.n_layers`, with each tuple having 2 tensors of shape
            `(batch_size, num_heads, sequence_length, embed_size_per_head)`) and optionally if
            `config.is_encoder_decoder=True` 2 additional tensors of shape `(batch_size, num_heads,
            encoder_sequence_length, embed_size_per_head)`.
    """

    sequences: torch.LongTensor = None
    scores: Optional[Tuple[torch.FloatTensor]] = None
    encoder_attentions: Optional[Tuple[torch.FloatTensor]] = None
    encoder_hidden_states: Optional[Tuple[torch.FloatTensor]] = None
    decoder_attentions: Optional[Tuple[Tuple[torch.FloatTensor]]] = None
    cross_attentions: Optional[Tuple[Tuple[torch.FloatTensor]]] = None
    decoder_hidden_states: Optional[Tuple[Tuple[torch.FloatTensor]]] = None
    past_key_values: Optional[Tuple[Tuple[Tuple[torch.FloatTensor]]]] = None


@dataclass
class GenerateBeamDecoderOnlyOutput(ModelOutput):
    """
    Outputs of decoder-only generation models, when using beam methods.

    Args:
        sequences (`torch.LongTensor` of shape `(batch_size*num_return_sequences, sequence_length)`):
            The generated sequences. The second dimension (sequence_length) is either equal to `max_length` or shorter
            if all batches finished early due to the `eos_token_id`.
        sequences_scores (`torch.FloatTensor` of shape `(batch_size*num_return_sequences)`, *optional*, returned when `output_scores=True` is passed or when `config.output_scores=True`):
            Final beam scores of the generated `sequences`.
        scores (`tuple(torch.FloatTensor)` *optional*, returned when `output_scores=True` is passed or when `config.output_scores=True`):
            Beam transition scores for each vocabulary token at each generation step. Beam transition scores consisting
            of log probabilities of tokens conditioned on log softmax of previously generated tokens in this beam.
            Tuple of `torch.FloatTensor` with up to `max_new_tokens` elements (one element for each generated token),
            with each tensor of shape `(batch_size*num_beams*num_return_sequences, config.vocab_size)`.
        beam_indices (`torch.LongTensor`, *optional*, returned when `output_scores=True` is passed or when `config.output_scores=True`):
            Beam indices of generated token id at each generation step. `torch.LongTensor` of shape
            `(batch_size*num_return_sequences, sequence_length)`.
        attentions (`tuple(tuple(torch.FloatTensor))`, *optional*, returned when `output_attentions=True` is passed or `config.output_attentions=True`):
            Tuple (one element for each generated token) of tuples (one element for each layer of the decoder) of
            `torch.FloatTensor` of shape `(batch_size*num_beams, num_heads, generated_length, sequence_length)`.
        hidden_states (`tuple(tuple(torch.FloatTensor))`, *optional*, returned when `output_hidden_states=True` is passed or when `config.output_hidden_states=True`):
            Tuple (one element for each generated token) of tuples (one element for each layer of the decoder) of
            `torch.FloatTensor` of shape `(batch_size*num_beams*num_return_sequences, generated_length, hidden_size)`.
        past_key_values (`tuple(tuple(torch.FloatTensor)))`, *optional*, returned when `use_cache=True` is passed or when `config.use_cache=True`):
            NOTE: some models have a different `past_key_values` format, confirm with the model's documentation.
            Usually a Tuple (one element for each layer of the decoder) of tuples (two elements, key tensor and value
            tensor). The first Tuple is of length `config.n_layers`, with each tuple having 2 tensors of shape
            `(batch_size, num_heads, sequence_length, embed_size_per_head)`) and optionally if
            `config.is_encoder_decoder=True` 2 additional tensors of shape `(batch_size, num_heads,
            encoder_sequence_length, embed_size_per_head)`.
    """

    sequences: torch.LongTensor = None
    sequences_scores: Optional[torch.FloatTensor] = None
    scores: Optional[Tuple[torch.FloatTensor]] = None
    beam_indices: Optional[torch.LongTensor] = None
    attentions: Optional[Tuple[Tuple[torch.FloatTensor]]] = None
    hidden_states: Optional[Tuple[Tuple[torch.FloatTensor]]] = None
    past_key_values: Optional[Tuple[Tuple[Tuple[torch.FloatTensor]]]] = None


@dataclass
class GenerateBeamEncoderDecoderOutput(ModelOutput):
    """
    Outputs of encoder-decoder generation models, when using beam methods.

    Args:
        sequences (`torch.LongTensor` of shape `(batch_size*num_return_sequences, sequence_length)`):
            The generated sequences. The second dimension (sequence_length) is either equal to `max_length` or shorter
            if all batches finished early due to the `eos_token_id`.
        sequences_scores (`torch.FloatTensor` of shape `(batch_size*num_return_sequences)`, *optional*, returned when `output_scores=True` is passed or when `config.output_scores=True`):
            Final beam scores of the generated `sequences`.
        scores (`tuple(torch.FloatTensor)` *optional*, returned when `output_scores=True` is passed or when `config.output_scores=True`):
            Beam transition scores for each vocabulary token at each generation step. Beam transition scores consisting
            of log probabilities of tokens conditioned on log softmax of previously generated tokens in this beam.
            Tuple of `torch.FloatTensor` with up to `max_new_tokens` elements (one element for each generated token),
            with each tensor of shape `(batch_size*num_beams, config.vocab_size)`.
        beam_indices (`torch.LongTensor`, *optional*, returned when `output_scores=True` is passed or when `config.output_scores=True`):
            Beam indices of generated token id at each generation step. `torch.LongTensor` of shape
            `(batch_size*num_return_sequences, sequence_length)`.
        encoder_attentions (`tuple(torch.FloatTensor)`, *optional*, returned when `output_attentions=True` is passed or `config.output_attentions=True`):
            Tuple of `torch.FloatTensor` (one for each layer of the decoder) of shape `(batch_size, num_heads,
            sequence_length, sequence_length)`.
        encoder_hidden_states (`tuple(torch.FloatTensor)`, *optional*, returned when `output_hidden_states=True` is passed or when `config.output_hidden_states=True`):
            Tuple of `torch.FloatTensor` (one for the output of the embeddings + one for the output of each layer) of
            shape `(batch_size*num_beams*num_return_sequences, sequence_length, hidden_size)`.
        decoder_attentions (`tuple(tuple(torch.FloatTensor))`, *optional*, returned when `output_attentions=True` is passed or `config.output_attentions=True`):
            Tuple (one element for each generated token) of tuples (one element for each layer of the decoder) of
            `torch.FloatTensor` of shape `(batch_size*num_beams*num_return_sequences, num_heads, generated_length,
            sequence_length)`.
        cross_attentions (`tuple(tuple(torch.FloatTensor))`, *optional*, returned when `output_attentions=True` is passed or `config.output_attentions=True`):
            Tuple (one element for each generated token) of tuples (one element for each layer of the decoder) of
            `torch.FloatTensor` of shape `(batch_size, num_heads, generated_length, sequence_length)`.
        decoder_hidden_states (`tuple(tuple(torch.FloatTensor))`, *optional*, returned when `output_hidden_states=True` is passed or when `config.output_hidden_states=True`):
            Tuple (one element for each generated token) of tuples (one element for each layer of the decoder) of
            `torch.FloatTensor` of shape `(batch_size*num_beams*num_return_sequences, generated_length, hidden_size)`.
        past_key_values (`tuple(tuple(torch.FloatTensor)))`, *optional*, returned when `use_cache=True` is passed or when `config.use_cache=True`):
            NOTE: some models have a different `past_key_values` format, confirm with the model's documentation.
            Usually a Tuple (one element for each layer of the decoder) of tuples (two elements, key tensor and value
            tensor). The first Tuple is of length `config.n_layers`, with each tuple having 2 tensors of shape
            `(batch_size, num_heads, sequence_length, embed_size_per_head)`) and optionally if
            `config.is_encoder_decoder=True` 2 additional tensors of shape `(batch_size, num_heads,
            encoder_sequence_length, embed_size_per_head)`.
    """

    sequences: torch.LongTensor = None
    sequences_scores: Optional[torch.FloatTensor] = None
    scores: Optional[Tuple[torch.FloatTensor]] = None
    beam_indices: Optional[torch.LongTensor] = None
    encoder_attentions: Optional[Tuple[torch.FloatTensor]] = None
    encoder_hidden_states: Optional[Tuple[torch.FloatTensor]] = None
    decoder_attentions: Optional[Tuple[Tuple[torch.FloatTensor]]] = None
    cross_attentions: Optional[Tuple[Tuple[torch.FloatTensor]]] = None
    decoder_hidden_states: Optional[Tuple[Tuple[torch.FloatTensor]]] = None
    past_key_values: Optional[Tuple[Tuple[Tuple[torch.FloatTensor]]]] = None


# Equivalent classes (kept for retrocompatibility purposes)
GreedySearchDecoderOnlyOutput = GenerateDecoderOnlyOutput
ContrastiveSearchDecoderOnlyOutput = GenerateDecoderOnlyOutput
SampleDecoderOnlyOutput = GenerateDecoderOnlyOutput

ContrastiveSearchEncoderDecoderOutput = GenerateEncoderDecoderOutput
GreedySearchEncoderDecoderOutput = GenerateEncoderDecoderOutput
SampleEncoderDecoderOutput = GenerateEncoderDecoderOutput

BeamSearchDecoderOnlyOutput = GenerateBeamDecoderOnlyOutput
BeamSampleDecoderOnlyOutput = GenerateBeamDecoderOnlyOutput

BeamSearchEncoderDecoderOutput = GenerateBeamEncoderDecoderOutput
BeamSampleEncoderDecoderOutput = GenerateBeamEncoderDecoderOutput

GreedySearchOutput = Union[GreedySearchEncoderDecoderOutput, GreedySearchDecoderOnlyOutput]
SampleOutput = Union[SampleEncoderDecoderOutput, SampleDecoderOnlyOutput]
BeamSearchOutput = Union[BeamSearchEncoderDecoderOutput, BeamSearchDecoderOnlyOutput]
BeamSampleOutput = Union[BeamSampleEncoderDecoderOutput, BeamSampleDecoderOnlyOutput]
ContrastiveSearchOutput = Union[ContrastiveSearchEncoderDecoderOutput, ContrastiveSearchDecoderOnlyOutput]

# Typing shortcuts
GenerateNonBeamOutput = Union[GenerateDecoderOnlyOutput, GenerateEncoderDecoderOutput]
GenerateBeamOutput = Union[GenerateBeamDecoderOnlyOutput, GenerateBeamEncoderDecoderOutput]
GenerateOutput = Union[GenerateNonBeamOutput, GenerateBeamOutput]


class GenerationMode(ExplicitEnum):
    """
    Possible generation modes, downstream of the [`~generation.GenerationMixin.generate`] method.
    """

    # Non-beam methods
    CONTRASTIVE_SEARCH = "contrastive_search"
    GREEDY_SEARCH = "greedy_search"
    SAMPLE = "sample"
    ASSISTED_GENERATION = "assisted_generation"
    # Beam methods
    BEAM_SEARCH = "beam_search"
    BEAM_SAMPLE = "beam_sample"
    CONSTRAINED_BEAM_SEARCH = "constrained_beam_search"
    GROUP_BEAM_SEARCH = "group_beam_search"


class GenerationMixin:
    """
    A class containing all functions for auto-regressive text generation, to be used as a mixin in [`PreTrainedModel`].
    这个是文本生成的核心类

    The class exposes [`~generation.GenerationMixin.generate`], which can be used for:
        我应该先看一个, 先把最简单的贪婪策略看明白
        https://huggingface.co/docs/transformers/generation_strategies#decoding-strategies
        这篇文章里会告诉你常用的生成策略应该怎么配置
        - *greedy decoding* by calling [`~generation.GenerationMixin.greedy_search`] if `num_beams=1` and
          `do_sample=False`
        - *contrastive search* by calling [`~generation.GenerationMixin.contrastive_search`] if `penalty_alpha>0` and
          `top_k>1`
        - *multinomial sampling* by calling [`~generation.GenerationMixin.sample`] if `num_beams=1` and
          `do_sample=True`
        - *beam-search decoding* by calling [`~generation.GenerationMixin.beam_search`] if `num_beams>1` and
          `do_sample=False`
        - *beam-search multinomial sampling* by calling [`~generation.GenerationMixin.beam_sample`] if `num_beams>1`
          and `do_sample=True`
        - *diverse beam-search decoding* by calling [`~generation.GenerationMixin.group_beam_search`], if `num_beams>1`
          and `num_beam_groups>1`
        - *constrained beam-search decoding* by calling [`~generation.GenerationMixin.constrained_beam_search`], if
          `constraints!=None` or `force_words_ids!=None`

    You do not need to call any of the above methods directly. Pass custom parameter values to 'generate' instead. To
    learn more about decoding strategies refer to the [text generation strategies guide](../generation_strategies).
    """

    def prepare_inputs_for_generation(self, *args, **kwargs):
        raise NotImplementedError(
            "A model class needs to define a `prepare_inputs_for_generation` method in order to use `.generate()`."
        )

    def _prepare_model_inputs(
        self,
        inputs: Optional[torch.Tensor] = None,
        bos_token_id: Optional[int] = None,
        model_kwargs: Optional[Dict[str, torch.Tensor]] = None,
    ) -> Tuple[torch.Tensor, Optional[str], Dict[str, torch.Tensor]]:
        """
        This function extracts the model-specific `inputs` for generation.
        准备模型需要的输入
        """
        # 1. retrieve all kwargs that are non-None or non-model input related.
        # some encoder-decoder models have different names for model and encoder
        if (
            self.config.is_encoder_decoder
            and hasattr(self, "encoder")
            and self.encoder.main_input_name != self.main_input_name
        ):
            input_name = self.encoder.main_input_name
        else:
            # 定义输入字段的名字
            input_name = self.main_input_name

        # 保留 model_kwargs 中不为 None 的参数或者名字不是 input_name 的参数. 只有当 k == input_name and v == None 时, 才会被删除
        model_kwargs = {k: v for k, v in model_kwargs.items() if v is not None or k != input_name}

        # 2. check whether model_input_name is passed as kwarg
        # if yes and `inputs` is None use kwarg inputs
        inputs_kwarg = model_kwargs.pop(input_name, None)
        if inputs_kwarg is not None and inputs is not None:
            raise ValueError(
                f"`inputs`: {inputs}` were passed alongside {input_name} which is not allowed. "
                f"Make sure to either pass {inputs} or {input_name}=..."
            )
        elif inputs_kwarg is not None:
            inputs = inputs_kwarg

        # 3. In the presence of `inputs_embeds` for text models:
        # - decoder-only models should complain if the user attempts to pass `inputs_embeds`, but the model
        # doesn't have its forwarding implemented. `inputs_embeds` is kept in `model_kwargs` and can coexist with
        # input_ids (`inputs_embeds` will be used in the 1st generation step, as opposed to `input_ids`)
        # - encoder-decoder models should complain if the user attempts to pass `inputs_embeds` and `input_ids`, and
        # pull the former to inputs. It will be used in place of `input_ids` to get the encoder hidden states.
        # 同时有两个输入字段
        if input_name == "input_ids" and "inputs_embeds" in model_kwargs:
            if not self.config.is_encoder_decoder:
                has_inputs_embeds_forwarding = "inputs_embeds" in set(
                    inspect.signature(self.prepare_inputs_for_generation).parameters.keys()
                )
                if not has_inputs_embeds_forwarding:
                    raise ValueError(
                        f"You passed `inputs_embeds` to `.generate()`, but the model class {self.__class__.__name__} "
                        "doesn't have its forwarding implemented. See the GPT2 implementation for an example "
                        "(https://github.com/huggingface/transformers/pull/21405), and feel free to open a PR with it!"
                    )
                # In this case, `input_ids` is moved to the `model_kwargs`, so a few automations (like the creation of
                # the attention mask) can rely on the actual model input.
                model_kwargs["input_ids"] = self._maybe_initialize_input_ids_for_generation(
                    inputs, bos_token_id, model_kwargs=model_kwargs
                )
            else:
                if inputs is not None:
                    raise ValueError("You passed `inputs_embeds` and `input_ids` to `.generate()`. Please pick one.")
            inputs, input_name = model_kwargs["inputs_embeds"], "inputs_embeds"

        # 4. if `inputs` is still None, try to create `input_ids` from BOS token
        inputs = self._maybe_initialize_input_ids_for_generation(inputs, bos_token_id, model_kwargs)
        return inputs, input_name, model_kwargs

    def _maybe_initialize_input_ids_for_generation(
        self,
        inputs: Optional[torch.Tensor] = None,
        bos_token_id: Optional[int] = None,
        model_kwargs: Optional[Dict[str, torch.Tensor]] = None,
    ) -> torch.LongTensor:
        """Initializes input ids for generation, if necessary."""
        if inputs is not None:
            return inputs

        # 有编码器输入字段
        encoder_outputs = model_kwargs.get("encoder_outputs")
        if self.config.is_encoder_decoder and encoder_outputs is not None:
            # make dummy input_ids with value -100, as a sanity check ensuring that they won't be used for encoding
            shape = encoder_outputs.last_hidden_state.size()[:-1]
            return torch.ones(shape, dtype=torch.long, device=self.device) * -100

        # 这个时候必须有 bos_token_id
        if bos_token_id is None:
            raise ValueError("`bos_token_id` has to be defined when no `input_ids` are provided.")

        # If there is some tensor in `model_kwargs`, we can infer the batch size from it. This is helpful with
        # soft-prompting or in multimodal implementations built on top of decoder-only language models.
        batch_size = 1
        for value in model_kwargs.values():
            if isinstance(value, torch.Tensor):
                batch_size = value.shape[0]
                break
<<<<<<< HEAD
        # shape = (batch_size, 1), 用 bos_token_id 填充
=======

        if "inputs_embeds" in model_kwargs:
            return torch.ones((batch_size, 0), dtype=torch.long, device=self.device)
>>>>>>> 98308586
        return torch.ones((batch_size, 1), dtype=torch.long, device=self.device) * bos_token_id

    def _prepare_attention_mask_for_generation(
        self,
        inputs: torch.Tensor,
        pad_token_id: Optional[int],
        eos_token_id: Optional[Union[int, List[int]]],
    ) -> torch.LongTensor:
        """
        初始化 attention_mask
        """
        is_input_ids = len(inputs.shape) == 2 and inputs.dtype in [torch.int, torch.long]
        # 输入中有 pad_token_id
        is_pad_token_in_inputs = (pad_token_id is not None) and (pad_token_id in inputs)
        if isinstance(eos_token_id, int):
            eos_token_id = [eos_token_id]
        # 没有 eos_token_id 或者 pad_token_id 不在 eos_token_id 中
        is_pad_token_not_equal_to_eos_token_id = (eos_token_id is None) or (pad_token_id not in eos_token_id)

        # Check if input is input_ids and padded -> only then is attention_mask defined
        if is_input_ids and is_pad_token_in_inputs and is_pad_token_not_equal_to_eos_token_id:
            # 不等于 pad_token_id 的位置为 1
            return inputs.ne(pad_token_id).long()
        else:
            # 全是 1
            return torch.ones(inputs.shape[:2], dtype=torch.long, device=inputs.device)

    def _prepare_encoder_decoder_kwargs_for_generation(
        self, inputs_tensor: torch.Tensor, model_kwargs, model_input_name: Optional[str] = None
    ) -> Dict[str, Any]:
        # 1. get encoder
        encoder = self.get_encoder()
        # Compatibility with Accelerate big model inference: we need the encoder to outputs stuff on the same device
        # as the inputs.
        if hasattr(self, "hf_device_map"):
            if hasattr(encoder, "_hf_hook"):
                encoder._hf_hook.io_same_device = True
            else:
                add_hook_to_module(encoder, AlignDevicesHook(io_same_device=True))

        # 2. Prepare encoder args and encoder kwargs from model kwargs.
        irrelevant_prefix = ["decoder_", "cross_attn", "use_cache"]
        encoder_kwargs = {
            argument: value
            for argument, value in model_kwargs.items()
            if not any(argument.startswith(p) for p in irrelevant_prefix)
        }
        encoder_signature = set(inspect.signature(encoder.forward).parameters)
        encoder_accepts_wildcard = "kwargs" in encoder_signature or "model_kwargs" in encoder_signature
        if not encoder_accepts_wildcard:
            encoder_kwargs = {
                argument: value for argument, value in encoder_kwargs.items() if argument in encoder_signature
            }

        # 3. make sure that encoder returns `ModelOutput`
        model_input_name = model_input_name if model_input_name is not None else self.main_input_name
        encoder_kwargs["return_dict"] = True
        encoder_kwargs[model_input_name] = inputs_tensor
        model_kwargs["encoder_outputs"]: ModelOutput = encoder(**encoder_kwargs)

        return model_kwargs

    def _prepare_decoder_input_ids_for_generation(
        self,
        batch_size: int,
        model_input_name: str,
        model_kwargs: Dict[str, torch.Tensor],
        decoder_start_token_id: Union[int, List[int]] = None,
        bos_token_id: int = None,
        device: torch.device = None,
    ) -> Tuple[torch.LongTensor, Dict[str, torch.Tensor]]:
        """Prepares `decoder_input_ids` for generation with encoder-decoder models"""
        # 1. Check whether the user has defined `decoder_input_ids` manually. To facilitate in terms of input naming,
        # we also allow the user to pass it under `input_ids`, if the encoder does not use it as the main input.
        if model_kwargs is not None and "decoder_input_ids" in model_kwargs:
            decoder_input_ids = model_kwargs.pop("decoder_input_ids")
        elif "input_ids" in model_kwargs and model_input_name != "input_ids":
            decoder_input_ids = model_kwargs.pop("input_ids")
        else:
            decoder_input_ids = None

        # 2. Encoder-decoder models expect the `decoder_input_ids` to start with a special token. Let's ensure that.
        decoder_start_token_id = self._get_decoder_start_token_id(decoder_start_token_id, bos_token_id)
        if device is None:
            device = self.device
        if isinstance(decoder_start_token_id, list):
            if len(decoder_start_token_id) != batch_size:
                raise ValueError(
                    f"`decoder_start_token_id` expcted to have length {batch_size} but got {len(decoder_start_token_id)}"
                )
            decoder_input_ids_start = torch.tensor(decoder_start_token_id, dtype=torch.long, device=device)
            decoder_input_ids_start = decoder_input_ids_start.view(-1, 1)
        else:
            decoder_input_ids_start = (
                torch.ones((batch_size, 1), dtype=torch.long, device=device) * decoder_start_token_id
            )

        # no user input -> use decoder_start_token_id as decoder_input_ids
        if decoder_input_ids is None:
            decoder_input_ids = decoder_input_ids_start
        # exception: Donut checkpoints have task-specific decoder starts and don't expect a BOS token
        elif self.config.model_type == "vision-encoder-decoder" and "donut" in self.name_or_path.lower():
            pass
        elif self.config.model_type in ["whisper"]:
            pass
        # user input but doesn't start with decoder_start_token_id -> prepend decoder_start_token_id (and adjust
        # decoder_attention_mask if provided)
        elif (
            isinstance(decoder_start_token_id, int)
            and (decoder_input_ids[:, 0] != decoder_start_token_id).all().item()
        ) or (
            isinstance(decoder_start_token_id, torch.Tensor)
            and (decoder_input_ids[:, 0] != decoder_start_token_id[:, 0]).all().item()
        ):
            decoder_input_ids = torch.cat([decoder_input_ids_start, decoder_input_ids], dim=-1)
            if "decoder_attention_mask" in model_kwargs:
                decoder_attention_mask = model_kwargs["decoder_attention_mask"]
                decoder_attention_mask = torch.cat(
                    (torch.ones_like(decoder_attention_mask)[:, :1], decoder_attention_mask),
                    dim=-1,
                )
                model_kwargs["decoder_attention_mask"] = decoder_attention_mask

        return decoder_input_ids, model_kwargs

    def _get_decoder_start_token_id(
        self, decoder_start_token_id: Union[int, List[int]] = None, bos_token_id: int = None
    ) -> int:
        decoder_start_token_id = (
            decoder_start_token_id
            if decoder_start_token_id is not None
            else self.generation_config.decoder_start_token_id
        )
        bos_token_id = bos_token_id if bos_token_id is not None else self.generation_config.bos_token_id

        if decoder_start_token_id is not None:
            return decoder_start_token_id
        elif bos_token_id is not None:
            return bos_token_id
        raise ValueError(
            "`decoder_start_token_id` or `bos_token_id` has to be defined for encoder-decoder generation."
        )

    @staticmethod
    def _expand_inputs_for_generation(
        expand_size: int = 1,
        is_encoder_decoder: bool = False,
        input_ids: Optional[torch.LongTensor] = None,
        **model_kwargs,
    ) -> Tuple[torch.LongTensor, Dict[str, Any]]:
        """Expands tensors from [batch_size, ...] to [batch_size * expand_size, ...]"""

        def _expand_dict_for_generation(dict_to_expand):
            for key in dict_to_expand:
                if dict_to_expand[key] is not None and isinstance(dict_to_expand[key], torch.Tensor):
                    dict_to_expand[key] = dict_to_expand[key].repeat_interleave(expand_size, dim=0)
            return dict_to_expand

        if input_ids is not None:
            input_ids = input_ids.repeat_interleave(expand_size, dim=0)

        model_kwargs = _expand_dict_for_generation(model_kwargs)

        if is_encoder_decoder:
            if model_kwargs.get("encoder_outputs") is None:
                raise ValueError("If `is_encoder_decoder` is True, make sure that `encoder_outputs` is defined.")
            model_kwargs["encoder_outputs"] = _expand_dict_for_generation(model_kwargs["encoder_outputs"])

        return input_ids, model_kwargs

    def _extract_past_from_model_output(self, outputs: ModelOutput, standardize_cache_format: bool = False):
        """
        提取 past_key_values
        """
        past_key_values = None
        # 尝试从三个字段中获取
        if "past_key_values" in outputs:
            past_key_values = outputs.past_key_values
        elif "mems" in outputs:
            past_key_values = outputs.mems
        elif "past_buckets_states" in outputs:
            past_key_values = outputs.past_buckets_states

        # Bloom fix: standardizes the cache format when requested
        if standardize_cache_format and hasattr(self, "_convert_to_standard_cache"):
            batch_size = outputs.logits.shape[0]
            past_key_values = self._convert_to_standard_cache(past_key_values, batch_size=batch_size)
        return past_key_values

    def _update_model_kwargs_for_generation(
        self,
        outputs: ModelOutput,
        model_kwargs: Dict[str, Any],
        is_encoder_decoder: bool = False,
        standardize_cache_format: bool = False,
    ) -> Dict[str, Any]:
        """
        为下一个生成做准备
        """
        # update past_key_values
        model_kwargs["past_key_values"] = self._extract_past_from_model_output(
            outputs, standardize_cache_format=standardize_cache_format
        )
        if getattr(outputs, "state", None) is not None:
            model_kwargs["state"] = outputs.state

        # update token_type_ids with last value
        if "token_type_ids" in model_kwargs:
            token_type_ids = model_kwargs["token_type_ids"]
            # 用最后一个 token_type_ids 加一个长度
            model_kwargs["token_type_ids"] = torch.cat([token_type_ids, token_type_ids[:, -1].unsqueeze(-1)], dim=-1)

        if not is_encoder_decoder:
            # update attention mask
            if "attention_mask" in model_kwargs:
                attention_mask = model_kwargs["attention_mask"]
                # 用 1 加一个长度
                model_kwargs["attention_mask"] = torch.cat(
                    [attention_mask, attention_mask.new_ones((attention_mask.shape[0], 1))], dim=-1
                )
        else:
            # update decoder attention mask
            if "decoder_attention_mask" in model_kwargs:
                decoder_attention_mask = model_kwargs["decoder_attention_mask"]
                model_kwargs["decoder_attention_mask"] = torch.cat(
                    [decoder_attention_mask, decoder_attention_mask.new_ones((decoder_attention_mask.shape[0], 1))],
                    dim=-1,
                )

        return model_kwargs

    def _reorder_cache(self, past_key_values, beam_idx):
        raise NotImplementedError(
            f"Make sure that a `_reorder_cache` function is correctly implemented in {self.__class__.__module__} to"
            f" enable beam search for {self.__class__}"
        )

    def _get_candidate_generator(
        self,
        generation_config: GenerationConfig,
        input_ids: torch.LongTensor,
        inputs_tensor: torch.Tensor,
        assistant_model: "PreTrainedModel",
        logits_processor: LogitsProcessorList,
        model_kwargs: Dict,
    ) -> CandidateGenerator:
        """
        Returns the candidate generator to be used in `assisted_generation`
        """
        if generation_config.prompt_lookup_num_tokens is not None:
            candidate_generator = PromptLookupCandidateGenerator(
                num_output_tokens=generation_config.prompt_lookup_num_tokens,
            )
        else:
            candidate_generator = AssistedCandidateGenerator(
                input_ids=input_ids,
                assistant_model=assistant_model,
                generation_config=generation_config,
                logits_processor=logits_processor,
                model_kwargs=model_kwargs,
                inputs_tensor=inputs_tensor,
            )
        return candidate_generator

    def _get_logits_warper(
        self,
        generation_config: GenerationConfig,
    ) -> LogitsProcessorList:
        """
        This class returns a [`LogitsProcessorList`] list object that contains all relevant [`LogitsWarper`] instances
        used for multinomial sampling.
        """

        # instantiate warpers list
        warpers = LogitsProcessorList()

        # In beam methods, we need to keep at least one non-eos token to explore continuations that might have a
        # better score (i.e. keep len(list(generation_config.eos_token_id)) + 1)
        if generation_config.num_beams > 1:
            if isinstance(generation_config.eos_token_id, list):
                min_tokens_to_keep = len(generation_config.eos_token_id) + 1
            else:
                min_tokens_to_keep = 2
        else:
            min_tokens_to_keep = 1

        # the following idea is largely copied from this PR: https://github.com/huggingface/transformers/pull/5420/files
        # all samplers can be found in `generation_utils_samplers.py`
        if generation_config.temperature is not None and generation_config.temperature != 1.0:
            warpers.append(TemperatureLogitsWarper(generation_config.temperature))
        if generation_config.top_k is not None and generation_config.top_k != 0:
            warpers.append(TopKLogitsWarper(top_k=generation_config.top_k, min_tokens_to_keep=min_tokens_to_keep))
        if generation_config.top_p is not None and generation_config.top_p < 1.0:
            warpers.append(TopPLogitsWarper(top_p=generation_config.top_p, min_tokens_to_keep=min_tokens_to_keep))
        if generation_config.typical_p is not None and generation_config.typical_p < 1.0:
            warpers.append(
                TypicalLogitsWarper(mass=generation_config.typical_p, min_tokens_to_keep=min_tokens_to_keep)
            )
        if generation_config.epsilon_cutoff is not None and 0.0 < generation_config.epsilon_cutoff < 1.0:
            warpers.append(
                EpsilonLogitsWarper(epsilon=generation_config.epsilon_cutoff, min_tokens_to_keep=min_tokens_to_keep)
            )
        if generation_config.eta_cutoff is not None and 0.0 < generation_config.eta_cutoff < 1.0:
            warpers.append(
                EtaLogitsWarper(epsilon=generation_config.eta_cutoff, min_tokens_to_keep=min_tokens_to_keep)
            )
        # `LogitNormalization` should always be the last logit processor, when present
        if generation_config.renormalize_logits is True:
            warpers.append(LogitNormalization())
        return warpers

    def _get_generation_mode(
        self, generation_config: GenerationConfig, assistant_model: Optional["PreTrainedModel"]
    ) -> GenerationMode:
        """
        Returns the generation mode triggered by a [`GenerationConfig`] instance.
        判断应该使用什么样的生成策略
        """
        if generation_config.constraints is not None or generation_config.force_words_ids is not None:
            generation_mode = GenerationMode.CONSTRAINED_BEAM_SEARCH
        elif generation_config.num_beams == 1:
            if generation_config.do_sample is False:
                # 需要 top_k 和 penalty_alpha 都指定
                if (
                    generation_config.top_k is not None
                    and generation_config.top_k > 1
                    and generation_config.penalty_alpha is not None
                    and generation_config.penalty_alpha > 0
                ):
                    generation_mode = GenerationMode.CONTRASTIVE_SEARCH
                else:
                    # 使用贪婪策略, 先看这个
                    generation_mode = GenerationMode.GREEDY_SEARCH
            else:
                generation_mode = GenerationMode.SAMPLE
        else:
            if generation_config.num_beam_groups > 1:
                generation_mode = GenerationMode.GROUP_BEAM_SEARCH
            elif generation_config.do_sample is True:
                generation_mode = GenerationMode.BEAM_SAMPLE
            else:
                generation_mode = GenerationMode.BEAM_SEARCH

        # Assisted generation may extend some generation modes
        if assistant_model is not None or generation_config.prompt_lookup_num_tokens is not None:
            if generation_mode in ("greedy_search", "sample"):
                generation_mode = GenerationMode.ASSISTED_GENERATION
            else:
                raise ValueError(
                    "You've set `assistant_model`, which triggers assisted generate. Currently, assisted generate "
                    "is only supported with Greedy Search and Sample."
                )
        return generation_mode

    def _get_logits_processor(
        self,
        generation_config: GenerationConfig,
        input_ids_seq_length: int,
        encoder_input_ids: torch.LongTensor,
        prefix_allowed_tokens_fn: Callable[[int, torch.Tensor], List[int]],
        logits_processor: Optional[LogitsProcessorList],
        model_kwargs: Optional[Dict[str, Any]] = None,
        negative_prompt_ids: Optional[torch.Tensor] = None,
        negative_prompt_attention_mask: Optional[torch.Tensor] = None,
    ) -> LogitsProcessorList:
        """
        获取 logits 处理器
        This class returns a [`LogitsProcessorList`] list object that contains all relevant [`LogitsProcessor`]
        instances used to modify the scores of the language model head.
        """
        # instantiate processors list
        processors = LogitsProcessorList()

        # guidance_scale 制导比例尺
        if generation_config.guidance_scale is not None and generation_config.guidance_scale != 1:
            processors.append(
                UnbatchedClassifierFreeGuidanceLogitsProcessor(
                    generation_config.guidance_scale,
                    self,
                    unconditional_ids=negative_prompt_ids,
                    unconditional_attention_mask=negative_prompt_attention_mask,
                    use_cache=model_kwargs["use_cache"],
                )
            )
        if generation_config.sequence_bias is not None:
            processors.append(SequenceBiasLogitsProcessor(sequence_bias=generation_config.sequence_bias))

        if generation_config.diversity_penalty is not None and generation_config.diversity_penalty > 0.0:
            processors.append(
                HammingDiversityLogitsProcessor(
                    diversity_penalty=generation_config.diversity_penalty,
                    num_beams=generation_config.num_beams,
                    num_beam_groups=generation_config.num_beam_groups,
                )
            )
        if (
            generation_config.encoder_repetition_penalty is not None
            and generation_config.encoder_repetition_penalty != 1.0
        ):
            processors.append(
                EncoderRepetitionPenaltyLogitsProcessor(
                    penalty=generation_config.encoder_repetition_penalty, encoder_input_ids=encoder_input_ids
                )
            )
        if generation_config.repetition_penalty is not None and generation_config.repetition_penalty != 1.0:
            processors.append(RepetitionPenaltyLogitsProcessor(penalty=generation_config.repetition_penalty))
        if generation_config.no_repeat_ngram_size is not None and generation_config.no_repeat_ngram_size > 0:
            processors.append(NoRepeatNGramLogitsProcessor(generation_config.no_repeat_ngram_size))
        if (
            generation_config.encoder_no_repeat_ngram_size is not None
            and generation_config.encoder_no_repeat_ngram_size > 0
        ):
            processors.append(
                EncoderNoRepeatNGramLogitsProcessor(generation_config.encoder_no_repeat_ngram_size, encoder_input_ids)
            )
        if generation_config.bad_words_ids is not None:
            processors.append(
                NoBadWordsLogitsProcessor(generation_config.bad_words_ids, generation_config.eos_token_id)
            )
        if (
            generation_config.min_length is not None
            and generation_config.eos_token_id is not None
            and generation_config.min_length > 0
        ):
            processors.append(MinLengthLogitsProcessor(generation_config.min_length, generation_config.eos_token_id))
        if (
            generation_config.min_new_tokens is not None
            and generation_config.eos_token_id is not None
            and generation_config.min_new_tokens > 0
        ):
            processors.append(
                MinNewTokensLengthLogitsProcessor(
                    input_ids_seq_length, generation_config.min_new_tokens, generation_config.eos_token_id
                )
            )
        if prefix_allowed_tokens_fn is not None:
            processors.append(
                PrefixConstrainedLogitsProcessor(
                    prefix_allowed_tokens_fn, generation_config.num_beams // generation_config.num_beam_groups
                )
            )
        if generation_config.forced_bos_token_id is not None:
            processors.append(ForcedBOSTokenLogitsProcessor(generation_config.forced_bos_token_id))
        if generation_config.forced_eos_token_id is not None:
            processors.append(
                ForcedEOSTokenLogitsProcessor(generation_config.max_length, generation_config.forced_eos_token_id)
            )
        if generation_config.remove_invalid_values is True:
            processors.append(InfNanRemoveLogitsProcessor())
        if generation_config.exponential_decay_length_penalty is not None:
            processors.append(
                ExponentialDecayLengthPenalty(
                    generation_config.exponential_decay_length_penalty,
                    generation_config.eos_token_id,
                    input_ids_seq_length,
                )
            )
        if generation_config.suppress_tokens is not None:
            processors.append(SuppressTokensLogitsProcessor(generation_config.suppress_tokens))
        if generation_config.begin_suppress_tokens is not None:
            begin_index = input_ids_seq_length
            begin_index = (
                begin_index
                if (input_ids_seq_length > 1 or generation_config.forced_bos_token_id is None)
                else begin_index + 1
            )
            if generation_config.forced_decoder_ids is not None:
                # generation starts after the last token that is forced
                begin_index += generation_config.forced_decoder_ids[-1][0]
            processors.append(
                SuppressTokensAtBeginLogitsProcessor(generation_config.begin_suppress_tokens, begin_index)
            )
        if generation_config.forced_decoder_ids is not None:
            processors.append(ForceTokensLogitsProcessor(generation_config.forced_decoder_ids))
        processors = self._merge_criteria_processor_list(processors, logits_processor)
        # 这个处理器应该放在最后
        # `LogitNormalization` should always be the last logit processor, when present
        if generation_config.renormalize_logits is True:
            processors.append(LogitNormalization())

        # 上面都没看
        return processors

    def _get_stopping_criteria(
        self, generation_config: GenerationConfig, stopping_criteria: Optional[StoppingCriteriaList]
    ) -> StoppingCriteriaList:
        """
        获取停止条件的数组
        """
        criteria = StoppingCriteriaList()
        if generation_config.max_length is not None:
            # 最大位置嵌入
            max_position_embeddings = getattr(self.config, "max_position_embeddings", None)
            # 最大长度限制
            criteria.append(
                MaxLengthCriteria(
                    max_length=generation_config.max_length,
                    max_position_embeddings=max_position_embeddings,
                )
            )
        if generation_config.max_time is not None:
            # 最大时间限制
            criteria.append(MaxTimeCriteria(max_time=generation_config.max_time))
        # 合并自定义的, 右边的参数里是自定义的停止条件列表
        criteria = self._merge_criteria_processor_list(criteria, stopping_criteria)
        return criteria

    def _merge_criteria_processor_list(
        self,
        default_list: Union[LogitsProcessorList, StoppingCriteriaList],
        custom_list: Union[LogitsProcessorList, StoppingCriteriaList],
    ) -> Union[LogitsProcessorList, StoppingCriteriaList]:
        """
        合并自定义的停止条件
        """
        if len(custom_list) == 0:
            return default_list
        for default in default_list:
            for custom in custom_list:
                # 自定义的不能有现有的重复
                if type(custom) is type(default):
                    object_type = "stopping criteria" if isinstance(custom, StoppingCriteria) else "logits processor"
                    raise ValueError(
                        f"A custom {object_type} of type {type(custom)} with values {custom} has been passed to"
                        f" `.generate()`, but it has already been created with the values {default}. {default} has been"
                        " created by passing the corresponding arguments to generate or by the model's config default"
                        f" values. If you just want to change the default values of {object_type} consider passing"
                        f" them as arguments to `.generate()` instead of using a custom {object_type}."
                    )
        # 扩充
        default_list.extend(custom_list)
        return default_list

    def compute_transition_scores(
        self,
        sequences: torch.Tensor,
        scores: Tuple[torch.Tensor],
        beam_indices: Optional[torch.Tensor] = None,
        normalize_logits: bool = False,
    ) -> torch.Tensor:
        """
        Computes the transition scores of sequences given the generation scores (and beam indices, if beam search was
        used). This is a convenient method to quicky obtain the scores of the selected tokens at generation time.

        Parameters:
            sequences (`torch.LongTensor`):
                The generated sequences. The second dimension (sequence_length) is either equal to `max_length` or
                shorter if all batches finished early due to the `eos_token_id`.
            scores (`tuple(torch.FloatTensor)`):
                Transition scores for each vocabulary token at each generation step. Beam transition scores consisting
                of log probabilities of tokens conditioned on log softmax of previously generated tokens Tuple of
                `torch.FloatTensor` with up to `max_new_tokens` elements (one element for each generated token), with
                each tensor of shape `(batch_size*num_beams, config.vocab_size)`.
            beam_indices (`torch.LongTensor`, *optional*):
                Beam indices of generated token id at each generation step. `torch.LongTensor` of shape
                `(batch_size*num_return_sequences, sequence_length)`. Only required if a `num_beams>1` at
                generate-time.
            normalize_logits (`bool`, *optional*, defaults to `False`):
                Whether to normalize the logits (which, for legacy reasons, may be unnormalized).

        Return:
            `torch.Tensor`: A `torch.Tensor` of shape `(batch_size*num_return_sequences, sequence_length)` containing
                the transition scores (logits)

        Examples:

        ```python
        >>> from transformers import GPT2Tokenizer, AutoModelForCausalLM
        >>> import numpy as np

        >>> tokenizer = GPT2Tokenizer.from_pretrained("gpt2")
        >>> model = AutoModelForCausalLM.from_pretrained("openai-community/gpt2")
        >>> tokenizer.pad_token_id = tokenizer.eos_token_id
        >>> inputs = tokenizer(["Today is"], return_tensors="pt")

        >>> # Example 1: Print the scores for each token generated with Greedy Search
        >>> outputs = model.generate(**inputs, max_new_tokens=5, return_dict_in_generate=True, output_scores=True)
        >>> transition_scores = model.compute_transition_scores(
        ...     outputs.sequences, outputs.scores, normalize_logits=True
        ... )
        >>> # input_length is the length of the input prompt for decoder-only models, like the GPT family, and 1 for
        >>> # encoder-decoder models, like BART or T5.
        >>> input_length = 1 if model.config.is_encoder_decoder else inputs.input_ids.shape[1]
        >>> generated_tokens = outputs.sequences[:, input_length:]
        >>> for tok, score in zip(generated_tokens[0], transition_scores[0]):
        ...     # | token | token string | log probability | probability
        ...     print(f"| {tok:5d} | {tokenizer.decode(tok):8s} | {score.numpy():.3f} | {np.exp(score.numpy()):.2%}")
        |   262 |  the     | -1.414 | 24.33%
        |  1110 |  day     | -2.609 | 7.36%
        |   618 |  when    | -2.010 | 13.40%
        |   356 |  we      | -1.859 | 15.58%
        |   460 |  can     | -2.508 | 8.14%

        >>> # Example 2: Reconstruct the sequence scores from Beam Search
        >>> outputs = model.generate(
        ...     **inputs,
        ...     max_new_tokens=5,
        ...     num_beams=4,
        ...     num_return_sequences=4,
        ...     return_dict_in_generate=True,
        ...     output_scores=True,
        ... )
        >>> transition_scores = model.compute_transition_scores(
        ...     outputs.sequences, outputs.scores, outputs.beam_indices, normalize_logits=False
        ... )
        >>> # If you sum the generated tokens' scores and apply the length penalty, you'll get the sequence scores.
        >>> # Tip 1: recomputing the scores is only guaranteed to match with `normalize_logits=False`. Depending on the
        >>> # use case, you might want to recompute it with `normalize_logits=True`.
        >>> # Tip 2: the output length does NOT include the input length
        >>> output_length = np.sum(transition_scores.numpy() < 0, axis=1)
        >>> length_penalty = model.generation_config.length_penalty
        >>> reconstructed_scores = transition_scores.sum(axis=1) / (output_length**length_penalty)
        >>> print(np.allclose(outputs.sequences_scores, reconstructed_scores))
        True
        ```"""
        # 1. In absence of `beam_indices`, we can assume that we come from e.g. greedy search, which is equivalent
        # to a beam search approach were the first (and only) beam is always selected
        if beam_indices is None:
            beam_indices = torch.arange(scores[0].shape[0]).view(-1, 1).to(sequences.device)
            beam_indices = beam_indices.expand(-1, len(scores))

        # 2. reshape scores as [batch_size*vocab_size, # generation steps] with # generation steps being
        # seq_len - input_length
        scores = torch.stack(scores).reshape(len(scores), -1).transpose(0, 1)

        # 3. Optionally normalize the logits (across the vocab dimension)
        if normalize_logits:
            scores = scores.reshape(-1, self.config.vocab_size, scores.shape[-1])
            scores = torch.nn.functional.log_softmax(scores, dim=1)
            scores = scores.reshape(-1, scores.shape[-1])

        # 4. cut beam_indices to longest beam length
        beam_indices_mask = beam_indices < 0
        max_beam_length = (1 - beam_indices_mask.long()).sum(-1).max()
        beam_indices = beam_indices.clone()[:, :max_beam_length]
        beam_indices_mask = beam_indices_mask[:, :max_beam_length]

        # 5. Set indices of beams that finished early to 0; such indices will be masked correctly afterwards
        beam_indices[beam_indices_mask] = 0

        # 6. multiply beam_indices with vocab size to gather correctly from scores
        beam_sequence_indices = beam_indices * self.config.vocab_size

        # 7. Define which indices contributed to scores
        cut_idx = sequences.shape[-1] - max_beam_length
        indices = sequences[:, cut_idx:] + beam_sequence_indices

        # 8. Compute scores
        transition_scores = scores.gather(0, indices)

        # 9. Mask out transition_scores of beams that stopped early
        transition_scores[beam_indices_mask] = 0

        return transition_scores

    def _validate_model_class(self):
        """
        Confirms that the model class is compatible with generation. If not, raises an exception that points to the
        right class to use.
        """
        if not self.can_generate():
            generate_compatible_mappings = [
                MODEL_FOR_CAUSAL_LM_MAPPING,
                MODEL_FOR_CAUSAL_IMAGE_MODELING_MAPPING,
                MODEL_FOR_VISION_2_SEQ_MAPPING,
                MODEL_FOR_SEQ_TO_SEQ_CAUSAL_LM_MAPPING,
                MODEL_FOR_SPEECH_SEQ_2_SEQ_MAPPING,
            ]
            generate_compatible_classes = set()
            for model_mapping in generate_compatible_mappings:
                supported_models = model_mapping.get(type(self.config), default=None)
                if supported_models is not None:
                    generate_compatible_classes.add(supported_models.__name__)
            exception_message = (
                f"The current model class ({self.__class__.__name__}) is not compatible with `.generate()`, as "
                "it doesn't have a language model head."
            )
            if generate_compatible_classes:
                exception_message += f" Please use one of the following classes instead: {generate_compatible_classes}"
            raise TypeError(exception_message)

    def _validate_model_kwargs(self, model_kwargs: Dict[str, Any]):
        """Validates model kwargs for generation. Generate argument typos will also be caught here."""
        # If a `Cache` instance is passed, checks whether the model is compatible with it
        if isinstance(model_kwargs.get("past_key_values", None), Cache) and not self._supports_cache_class:
            raise ValueError(
                f"{self.__class__.__name__} does not support an instance of `Cache` as `past_key_values`. Please "
                "check the model documentation for supported cache formats."
            )

        # Excludes arguments that are handled before calling any model function
        if self.config.is_encoder_decoder:
            for key in ["decoder_input_ids"]:
                model_kwargs.pop(key, None)

        unused_model_args = []
        model_args = set(inspect.signature(self.prepare_inputs_for_generation).parameters)
        # `kwargs`/`model_kwargs` is often used to handle optional forward pass inputs like `attention_mask`. If
        # `prepare_inputs_for_generation` doesn't accept them, then a stricter check can be made ;)
        if "kwargs" in model_args or "model_kwargs" in model_args:
            model_args |= set(inspect.signature(self.forward).parameters)

        # Encoder-Decoder models may also need Encoder arguments from `model_kwargs`
        if self.config.is_encoder_decoder:
            base_model = getattr(self, self.base_model_prefix, None)

            # allow encoder kwargs
            encoder = getattr(self, "encoder", None)
            # `MusicgenForConditionalGeneration` has `text_encoder` and `audio_encoder`.
            # Also, it has `base_model_prefix = "encoder_decoder"` but there is no `self.encoder_decoder`
            # TODO: A better way to handle this.
            if encoder is None and base_model is not None:
                encoder = getattr(base_model, "encoder", None)

            if encoder is not None:
                encoder_model_args = set(inspect.signature(encoder.forward).parameters)
                model_args |= encoder_model_args

            # allow decoder kwargs
            decoder = getattr(self, "decoder", None)
            if decoder is None and base_model is not None:
                decoder = getattr(base_model, "decoder", None)

            if decoder is not None:
                decoder_model_args = set(inspect.signature(decoder.forward).parameters)
                model_args |= {f"decoder_{x}" for x in decoder_model_args}

            # allow assistant_encoder_outputs to be passed if we're doing assisted generating
            if "assistant_encoder_outputs" in model_kwargs:
                model_args |= {"assistant_encoder_outputs"}

        for key, value in model_kwargs.items():
            if value is not None and key not in model_args:
                unused_model_args.append(key)

        if unused_model_args:
            raise ValueError(
                f"The following `model_kwargs` are not used by the model: {unused_model_args} (note: typos in the"
                " generate arguments will also show up in this list)"
            )

    def _validate_generated_length(self, generation_config, input_ids_length, has_default_max_length):
        """Performs validation related to the resulting generated length"""

        # 1. Max length warnings related to poor parameterization
        if has_default_max_length and generation_config.max_new_tokens is None and generation_config.max_length == 20:
            # 20 is the default max_length of the generation config
            warnings.warn(
                f"Using the model-agnostic default `max_length` (={generation_config.max_length}) to control the "
                "generation length. We recommend setting `max_new_tokens` to control the maximum length of the "
                "generation.",
                UserWarning,
            )
        if input_ids_length >= generation_config.max_length:
            input_ids_string = "decoder_input_ids" if self.config.is_encoder_decoder else "input_ids"
            raise ValueError(
                f"Input length of {input_ids_string} is {input_ids_length}, but `max_length` is set to"
                f" {generation_config.max_length}. This can lead to unexpected behavior. You should consider"
                " increasing `max_length` or, better yet, setting `max_new_tokens`."
            )

        # 2. Min length warnings due to unfeasible parameter combinations
        min_length_error_suffix = (
            " Generation will stop at the defined maximum length. You should decrease the minimum length and/or "
            "increase the maximum length."
        )
        if has_default_max_length:
            min_length_error_suffix += (
                f" Note that `max_length` is set to {generation_config.max_length}, its default value."
            )
        if generation_config.min_length is not None and generation_config.min_length > generation_config.max_length:
            warnings.warn(
                f"Unfeasible length constraints: `min_length` ({generation_config.min_length}) is larger than"
                f" the maximum possible length ({generation_config.max_length})." + min_length_error_suffix,
                UserWarning,
            )
        if generation_config.min_new_tokens is not None:
            min_length = generation_config.min_new_tokens + input_ids_length
            if min_length > generation_config.max_length:
                warnings.warn(
                    f"Unfeasible length constraints: `min_new_tokens` ({generation_config.min_new_tokens}), when "
                    f"added to the prompt length ({input_ids_length}), is larger than"
                    f" the maximum possible length ({generation_config.max_length})." + min_length_error_suffix,
                    UserWarning,
                )

    @torch.no_grad()
    def generate(
        self,
        inputs: Optional[torch.Tensor] = None,
        generation_config: Optional[GenerationConfig] = None,
        logits_processor: Optional[LogitsProcessorList] = None,
        stopping_criteria: Optional[StoppingCriteriaList] = None,
        prefix_allowed_tokens_fn: Optional[Callable[[int, torch.Tensor], List[int]]] = None,
        synced_gpus: Optional[bool] = None,
        assistant_model: Optional["PreTrainedModel"] = None,
        streamer: Optional["BaseStreamer"] = None,
        negative_prompt_ids: Optional[torch.Tensor] = None,
        negative_prompt_attention_mask: Optional[torch.Tensor] = None,
        **kwargs,
    ) -> Union[GenerateOutput, torch.LongTensor]:
        r"""

        Generates sequences of token ids for models with a language modeling head.
        文本生成的主函数

        <Tip warning={true}>

        Most generation-controlling parameters are set in `generation_config` which, if not passed, will be set to the
        model's default generation configuration. You can override any `generation_config` by passing the corresponding
        parameters to generate(), e.g. `.generate(inputs, num_beams=4, do_sample=True)`.

        For an overview of generation strategies and code examples, check out the [following
        guide](../generation_strategies).

        </Tip>

        Parameters:
            inputs (`torch.Tensor` of varying shape depending on the modality, *optional*):
                The sequence used as a prompt for the generation or as model inputs to the encoder. If `None` the
                method initializes it with `bos_token_id` and a batch size of 1. For decoder-only models `inputs`
                should of in the format of `input_ids`. For encoder-decoder models *inputs* can represent any of
                `input_ids`, `input_values`, `input_features`, or `pixel_values`.
            generation_config (`~generation.GenerationConfig`, *optional*):
                The generation configuration to be used as base parametrization for the generation call. `**kwargs`
                passed to generate matching the attributes of `generation_config` will override them. If
                `generation_config` is not provided, the default will be used, which had the following loading
                priority: 1) from the `generation_config.json` model file, if it exists; 2) from the model
                configuration. Please note that unspecified parameters will inherit [`~generation.GenerationConfig`]'s
                default values, whose documentation should be checked to parameterize generation.
            logits_processor (`LogitsProcessorList`, *optional*):
                Custom logits processors that complement the default logits processors built from arguments and
                generation config. If a logit processor is passed that is already created with the arguments or a
                generation config an error is thrown. This feature is intended for advanced users.
            stopping_criteria (`StoppingCriteriaList`, *optional*):
                Custom stopping criteria that complement the default stopping criteria built from arguments and a
                generation config. If a stopping criteria is passed that is already created with the arguments or a
                generation config an error is thrown. If your stopping criteria depends on the `scores` input, make
                sure you pass `return_dict_in_generate=True, output_scores=True` to `generate`. This feature is
                intended for advanced users.
            prefix_allowed_tokens_fn (`Callable[[int, torch.Tensor], List[int]]`, *optional*):
                If provided, this function constraints the beam search to allowed tokens only at each step. If not
                provided no constraint is applied. This function takes 2 arguments: the batch ID `batch_id` and
                `input_ids`. It has to return a list with the allowed tokens for the next generation step conditioned
                on the batch ID `batch_id` and the previously generated tokens `inputs_ids`. This argument is useful
                for constrained generation conditioned on the prefix, as described in [Autoregressive Entity
                Retrieval](https://arxiv.org/abs/2010.00904).
            synced_gpus (`bool`, *optional*):
                Whether to continue running the while loop until max_length. Unless overridden this flag will be set to
                `True` under DeepSpeed ZeRO Stage 3 multiple GPUs environment to avoid hanging if one GPU finished
                generating before other GPUs. Otherwise it'll be set to `False`.
            assistant_model (`PreTrainedModel`, *optional*):
                An assistant model that can be used to accelerate generation. The assistant model must have the exact
                same tokenizer. The acceleration is achieved when forecasting candidate tokens with the assistent model
                is much faster than running generation with the model you're calling generate from. As such, the
                assistant model should be much smaller.
            streamer (`BaseStreamer`, *optional*):
                Streamer object that will be used to stream the generated sequences. Generated tokens are passed
                through `streamer.put(token_ids)` and the streamer is responsible for any further processing.
            negative_prompt_ids (`torch.LongTensor` of shape `(batch_size, sequence_length)`, *optional*):
                The negative prompt needed for some processors such as CFG. The batch size must match the input batch
                size. This is an experimental feature, subject to breaking API changes in future versions.
            negative_prompt_attention_mask (`torch.LongTensor` of shape `(batch_size, sequence_length)`, *optional*):
                Attention_mask for `negative_prompt_ids`.
            kwargs (`Dict[str, Any]`, *optional*):
                Ad hoc parametrization of `generate_config` and/or additional model-specific kwargs that will be
                forwarded to the `forward` function of the model. If the model is an encoder-decoder model, encoder
                specific kwargs should not be prefixed and decoder specific kwargs should be prefixed with *decoder_*.

        Return:
            [`~utils.ModelOutput`] or `torch.LongTensor`: A [`~utils.ModelOutput`] (if `return_dict_in_generate=True`
            or when `config.return_dict_in_generate=True`) or a `torch.FloatTensor`.

                If the model is *not* an encoder-decoder model (`model.config.is_encoder_decoder=False`), the possible
                [`~utils.ModelOutput`] types are:

                    - [`~generation.GenerateDecoderOnlyOutput`],
                    - [`~generation.GenerateBeamDecoderOnlyOutput`]

                编码器解码器结构有特殊的输出类
                If the model is an encoder-decoder model (`model.config.is_encoder_decoder=True`), the possible
                [`~utils.ModelOutput`] types are:

                    - [`~generation.GenerateEncoderDecoderOutput`],
                    - [`~generation.GenerateBeamEncoderDecoderOutput`]
        """

        if synced_gpus is None:
            if is_deepspeed_zero3_enabled() and dist.get_world_size() > 1:
                synced_gpus = True
            else:
                synced_gpus = False

        # 1. Handle `generation_config` and kwargs that might update it, and validate the `.generate()` call
        self._validate_model_class()

        # priority: `generation_config` argument > `model.generation_config` (the default generation config)
        if generation_config is None:
            # legacy: users may modify the model configuration to control generation. To trigger this legacy behavior,
            # three conditions must be met
            # 1) the generation config must have been created from the model config (`_from_model_config` field);
            # 2) the generation config must have seen no modification since its creation (the hash is the same);
            # 3) the user must have set generation parameters in the model config.
            if (
                self.generation_config._from_model_config
                and self.generation_config._original_object_hash == hash(self.generation_config)
                and self.config._has_non_default_generation_parameters()
            ):
                new_generation_config = GenerationConfig.from_model_config(self.config)
                if new_generation_config != self.generation_config:
                    warnings.warn(
                        "You have modified the pretrained model configuration to control generation. This is a"
                        " deprecated strategy to control generation and will be removed soon, in a future version."
                        " Please use and modify the model generation configuration (see"
                        " https://huggingface.co/docs/transformers/generation_strategies#default-text-generation-configuration )"
                    )
                    # 用新的配置替换旧的
                    self.generation_config = new_generation_config
            # 使用当前类中定义的生成配置
            generation_config = self.generation_config

        generation_config = copy.deepcopy(generation_config)
        # 用 kwargs 更新配置
        model_kwargs = generation_config.update(**kwargs)  # All unused kwargs must be model kwargs
        generation_config.validate()
        self._validate_model_kwargs(model_kwargs.copy())

        # 初始化 logits 处理器和停止条件
        # 2. Set generation parameters if not already defined
        logits_processor = logits_processor if logits_processor is not None else LogitsProcessorList()
        stopping_criteria = stopping_criteria if stopping_criteria is not None else StoppingCriteriaList()

        # 如果 pad_token_id 是空的, 但是 eos_token_id 不是空的, 那么就把 pad_token_id 设置为 eos_token_id
        if generation_config.pad_token_id is None and generation_config.eos_token_id is not None:
            if model_kwargs.get("attention_mask", None) is None:
                logger.warning(
                    "The attention mask and the pad token id were not set. As a consequence, you may observe "
                    "unexpected behavior. Please pass your input's `attention_mask` to obtain reliable results."
                )
            eos_token_id = generation_config.eos_token_id
            if isinstance(eos_token_id, list):
                eos_token_id = eos_token_id[0]
            logger.warning(f"Setting `pad_token_id` to `eos_token_id`:{eos_token_id} for open-end generation.")
            generation_config.pad_token_id = eos_token_id

        # 3. Define model inputs
        # inputs_tensor has to be defined
        # model_input_name is defined if model-specific keyword input is passed
        # otherwise model_input_name is None
        # all model-specific keyword inputs are removed from `model_kwargs`
        # 准备模型的输入
        inputs_tensor, model_input_name, model_kwargs = self._prepare_model_inputs(
            inputs, generation_config.bos_token_id, model_kwargs
        )
        batch_size = inputs_tensor.shape[0]

        # 4. Define other model kwargs
        model_kwargs["output_attentions"] = generation_config.output_attentions
        model_kwargs["output_hidden_states"] = generation_config.output_hidden_states
        # decoder-only models with inputs_embeds forwarding must use caching (otherwise we can't detect whether we are
        # generating the first new token or not, and we only want to use the embeddings for the first new token)
        if not self.config.is_encoder_decoder and model_input_name == "inputs_embeds":
            model_kwargs["use_cache"] = True
        else:
            model_kwargs["use_cache"] = generation_config.use_cache

        # 模型的前向传播是否接受 attention_mask 参数
        accepts_attention_mask = "attention_mask" in set(inspect.signature(self.forward).parameters.keys())
        # encoder_outputs 不存在的时候是 True
        requires_attention_mask = "encoder_outputs" not in model_kwargs

        if model_kwargs.get("attention_mask", None) is None and requires_attention_mask and accepts_attention_mask:
            # 需要手动初始化 attention_mask
            model_kwargs["attention_mask"] = self._prepare_attention_mask_for_generation(
                inputs_tensor, generation_config.pad_token_id, generation_config.eos_token_id
            )

        # 解码器类型的模型, 需要使用 left padding
        # decoder-only models should use left-padding for generation
        if not self.config.is_encoder_decoder:
            # If `input_ids` was given, check if the last id in any sequence is `pad_token_id`
            # Note: If using, `inputs_embeds` this check does not work, because we want to be more hands-off.
            if (
                generation_config.pad_token_id is not None
                and len(inputs_tensor.shape) == 2
                # 输入里有 pad_token_id
                and torch.sum(inputs_tensor[:, -1] == generation_config.pad_token_id) > 0
            ):
                logger.warning(
                    "A decoder-only architecture is being used, but right-padding was detected! For correct "
                    "generation results, please set `padding_side='left'` when initializing the tokenizer."
                )

        # 编解码器结构的, 先不看
        if self.config.is_encoder_decoder and "encoder_outputs" not in model_kwargs:
            # if model is encoder decoder encoder_outputs are created
            # and added to `model_kwargs`
            model_kwargs = self._prepare_encoder_decoder_kwargs_for_generation(
                inputs_tensor, model_kwargs, model_input_name
            )

        # 5. Prepare `input_ids` which will be used for auto-regressive generation
        if self.config.is_encoder_decoder:
            input_ids, model_kwargs = self._prepare_decoder_input_ids_for_generation(
                batch_size=batch_size,
                model_input_name=model_input_name,
                model_kwargs=model_kwargs,
                decoder_start_token_id=generation_config.decoder_start_token_id,
                bos_token_id=generation_config.bos_token_id,
                device=inputs_tensor.device,
            )
        else:
            # 获取 input_ids
            input_ids = inputs_tensor if model_input_name == "input_ids" else model_kwargs.pop("input_ids")

        # 流式输出的也先不看
        if streamer is not None:
            streamer.put(input_ids.cpu())

        # 6. Prepare `max_length` depending on other stopping criteria.
        input_ids_length = input_ids.shape[-1]  # 输入的长度
        # 这个在什么时候会是 True 呢? 没有在 kwargs 中定义 max_length, 且在生成配置中定义了 max_length
        has_default_max_length = kwargs.get("max_length") is None and generation_config.max_length is not None
        # 如果生成配置里有 max_new_tokens
        if generation_config.max_new_tokens is not None:
            if not has_default_max_length and generation_config.max_length is not None:
                logger.warning(
                    f"Both `max_new_tokens` (={generation_config.max_new_tokens}) and `max_length`(="
                    f"{generation_config.max_length}) seem to have been set. `max_new_tokens` will take precedence. "
                    "Please refer to the documentation for more information. "
                    "(https://huggingface.co/docs/transformers/main/en/main_classes/text_generation)"
                )
            # 重新定义 max_length, 就是 max_new_tokens + 当前输入的长度
            generation_config.max_length = generation_config.max_new_tokens + input_ids_length

        # otherwise the total length [inputs-embeds-len + new-tokens-len] will go beyond indicated `max_length``
        elif (
            model_input_name == "inputs_embeds"
            and inputs_tensor.shape[:-1] != input_ids.shape
            and not self.config.is_encoder_decoder
        ):
            generation_config.max_length -= inputs_tensor.shape[1]

        # if we don't pass `past_key_values` and a cache_implementation is specified
        if generation_config.cache_implementation in NEED_SETUP_CACHE_CLASSES_MAPPING and not model_kwargs.get(
            "past_key_values", False
        ):
            cache_cls = NEED_SETUP_CACHE_CLASSES_MAPPING[generation_config.cache_implementation]
            if not callable(getattr(self, "_setup_cache", None)):
                raise ValueError(
                    "The `generation_config` defines a `cache_implementation` that is not compatible with this model."
                    " Make sure it has a `_setup_cache` function."
                )
            self._setup_cache(cache_cls, max_batch_size=batch_size, max_cache_len=generation_config.max_length)

        self._validate_generated_length(generation_config, input_ids_length, has_default_max_length)

        # 7. determine generation mode 判断生成模式
        generation_mode = self._get_generation_mode(generation_config, assistant_model)

        # 不能同时使用
        if streamer is not None and (generation_config.num_beams > 1):
            raise ValueError(
                "`streamer` cannot be used with beam search (yet!). Make sure that `num_beams` is set to 1."
            )

        # device 不匹配
        if self.device.type != input_ids.device.type:
            warnings.warn(
                "You are calling .generate() with the `input_ids` being on a device type different"
                f" than your model's device. `input_ids` is on {input_ids.device.type}, whereas the model"
                f" is on {self.device.type}. You may experience unexpected behaviors or slower generation."
                " Please make sure that you have put `input_ids` to the"
                f" correct device by calling for example input_ids = input_ids.to('{self.device.type}') before"
                " running `.generate()`.",
                UserWarning,
            )

        # 获取 logits 处理器
        # 8. prepare distribution pre_processing samplers
        prepared_logits_processor = self._get_logits_processor(
            generation_config=generation_config,
            input_ids_seq_length=input_ids_length,
            encoder_input_ids=inputs_tensor,
            prefix_allowed_tokens_fn=prefix_allowed_tokens_fn,
            logits_processor=logits_processor,
            model_kwargs=model_kwargs,
            negative_prompt_ids=negative_prompt_ids,
            negative_prompt_attention_mask=negative_prompt_attention_mask,
        )

        # 停止条件
        # 9. prepare stopping criteria
        prepared_stopping_criteria = self._get_stopping_criteria(
            generation_config=generation_config, stopping_criteria=stopping_criteria
        )
        # 来了, 最核心的部分, 使用不同的生成策略进行文本生成
        # 10. go into different generation modes
        if generation_mode == GenerationMode.ASSISTED_GENERATION:
            if generation_config.num_return_sequences > 1:
                raise ValueError(
                    "num_return_sequences has to be 1 when doing assisted generate, "
                    f"but is {generation_config.num_return_sequences}."
                )
            if batch_size > 1:
                raise ValueError("assisted generate is only supported for batch_size = 1")
            if not model_kwargs["use_cache"]:
                raise ValueError("assisted generate requires `use_cache=True`")

            # 11. Get the candidate generator, given the parameterization
            candidate_generator = self._get_candidate_generator(
                generation_config=generation_config,
                input_ids=input_ids,
                inputs_tensor=inputs_tensor,
                assistant_model=assistant_model,
                logits_processor=logits_processor,
                model_kwargs=model_kwargs,
            )

            # 12. run assisted generate
            return self.assisted_decoding(
                input_ids,
                candidate_generator=candidate_generator,
                do_sample=generation_config.do_sample,
                logits_processor=prepared_logits_processor,
                logits_warper=self._get_logits_warper(generation_config) if generation_config.do_sample else None,
                stopping_criteria=prepared_stopping_criteria,
                pad_token_id=generation_config.pad_token_id,
                eos_token_id=generation_config.eos_token_id,
                output_scores=generation_config.output_scores,
                return_dict_in_generate=generation_config.return_dict_in_generate,
                synced_gpus=synced_gpus,
                streamer=streamer,
                **model_kwargs,
            )
        if generation_mode == GenerationMode.GREEDY_SEARCH:
            # 11. run greedy search
            # 就看这个了, 贪婪搜索
            return self.greedy_search(
                input_ids,
                logits_processor=prepared_logits_processor,
                stopping_criteria=prepared_stopping_criteria,
                pad_token_id=generation_config.pad_token_id,
                eos_token_id=generation_config.eos_token_id,
                output_scores=generation_config.output_scores,
                return_dict_in_generate=generation_config.return_dict_in_generate,
                synced_gpus=synced_gpus,
                streamer=streamer,
                **model_kwargs,
            )

        elif generation_mode == GenerationMode.CONTRASTIVE_SEARCH:
            if not model_kwargs["use_cache"]:
                raise ValueError("Contrastive search requires `use_cache=True`")

            return self.contrastive_search(
                input_ids,
                top_k=generation_config.top_k,
                penalty_alpha=generation_config.penalty_alpha,
                logits_processor=prepared_logits_processor,
                stopping_criteria=prepared_stopping_criteria,
                pad_token_id=generation_config.pad_token_id,
                eos_token_id=generation_config.eos_token_id,
                output_scores=generation_config.output_scores,
                return_dict_in_generate=generation_config.return_dict_in_generate,
                synced_gpus=synced_gpus,
                streamer=streamer,
                sequential=generation_config.low_memory,
                **model_kwargs,
            )

        elif generation_mode == GenerationMode.SAMPLE:
            # 11. prepare logits warper
            logits_warper = self._get_logits_warper(generation_config)

            # 12. expand input_ids with `num_return_sequences` additional sequences per batch
            input_ids, model_kwargs = self._expand_inputs_for_generation(
                input_ids=input_ids,
                expand_size=generation_config.num_return_sequences,
                is_encoder_decoder=self.config.is_encoder_decoder,
                **model_kwargs,
            )

            # 13. run sample
            return self.sample(
                input_ids,
                logits_processor=prepared_logits_processor,
                logits_warper=logits_warper,
                stopping_criteria=prepared_stopping_criteria,
                pad_token_id=generation_config.pad_token_id,
                eos_token_id=generation_config.eos_token_id,
                output_scores=generation_config.output_scores,
                return_dict_in_generate=generation_config.return_dict_in_generate,
                synced_gpus=synced_gpus,
                streamer=streamer,
                **model_kwargs,
            )

        elif generation_mode == GenerationMode.BEAM_SEARCH:
            # 11. prepare beam search scorer
            beam_scorer = BeamSearchScorer(
                batch_size=batch_size,
                num_beams=generation_config.num_beams,
                device=inputs_tensor.device,
                length_penalty=generation_config.length_penalty,
                do_early_stopping=generation_config.early_stopping,
                num_beam_hyps_to_keep=generation_config.num_return_sequences,
                max_length=generation_config.max_length,
            )
            # 12. interleave input_ids with `num_beams` additional sequences per batch
            input_ids, model_kwargs = self._expand_inputs_for_generation(
                input_ids=input_ids,
                expand_size=generation_config.num_beams,
                is_encoder_decoder=self.config.is_encoder_decoder,
                **model_kwargs,
            )
            # 13. run beam search
            return self.beam_search(
                input_ids,
                beam_scorer,
                logits_processor=prepared_logits_processor,
                stopping_criteria=prepared_stopping_criteria,
                pad_token_id=generation_config.pad_token_id,
                eos_token_id=generation_config.eos_token_id,
                output_scores=generation_config.output_scores,
                return_dict_in_generate=generation_config.return_dict_in_generate,
                synced_gpus=synced_gpus,
                sequential=generation_config.low_memory,
                **model_kwargs,
            )

        elif generation_mode == GenerationMode.BEAM_SAMPLE:
            # 11. prepare logits warper
            logits_warper = self._get_logits_warper(generation_config)

            # 12. prepare beam search scorer
            beam_scorer = BeamSearchScorer(
                batch_size=batch_size,
                num_beams=generation_config.num_beams,
                device=inputs_tensor.device,
                length_penalty=generation_config.length_penalty,
                do_early_stopping=generation_config.early_stopping,
                num_beam_hyps_to_keep=generation_config.num_return_sequences,
                max_length=generation_config.max_length,
            )

            # 13. interleave input_ids with `num_beams` additional sequences per batch
            input_ids, model_kwargs = self._expand_inputs_for_generation(
                input_ids=input_ids,
                expand_size=generation_config.num_beams,
                is_encoder_decoder=self.config.is_encoder_decoder,
                **model_kwargs,
            )

            # 14. run beam sample
            return self.beam_sample(
                input_ids,
                beam_scorer,
                logits_processor=prepared_logits_processor,
                logits_warper=logits_warper,
                stopping_criteria=prepared_stopping_criteria,
                pad_token_id=generation_config.pad_token_id,
                eos_token_id=generation_config.eos_token_id,
                output_scores=generation_config.output_scores,
                return_dict_in_generate=generation_config.return_dict_in_generate,
                synced_gpus=synced_gpus,
                **model_kwargs,
            )

        elif generation_mode == GenerationMode.GROUP_BEAM_SEARCH:
            # 11. prepare beam search scorer
            beam_scorer = BeamSearchScorer(
                batch_size=batch_size,
                num_beams=generation_config.num_beams,
                device=inputs_tensor.device,
                length_penalty=generation_config.length_penalty,
                do_early_stopping=generation_config.early_stopping,
                num_beam_hyps_to_keep=generation_config.num_return_sequences,
                num_beam_groups=generation_config.num_beam_groups,
                max_length=generation_config.max_length,
            )
            # 12. interleave input_ids with `num_beams` additional sequences per batch
            input_ids, model_kwargs = self._expand_inputs_for_generation(
                input_ids=input_ids,
                expand_size=generation_config.num_beams,
                is_encoder_decoder=self.config.is_encoder_decoder,
                **model_kwargs,
            )
            # 13. run beam search
            return self.group_beam_search(
                input_ids,
                beam_scorer,
                logits_processor=prepared_logits_processor,
                stopping_criteria=prepared_stopping_criteria,
                pad_token_id=generation_config.pad_token_id,
                eos_token_id=generation_config.eos_token_id,
                output_scores=generation_config.output_scores,
                return_dict_in_generate=generation_config.return_dict_in_generate,
                synced_gpus=synced_gpus,
                **model_kwargs,
            )

        elif generation_mode == GenerationMode.CONSTRAINED_BEAM_SEARCH:
            final_constraints = []
            if generation_config.constraints is not None:
                final_constraints = generation_config.constraints

            if generation_config.force_words_ids is not None:

                def typeerror():
                    raise ValueError(
                        "`force_words_ids` has to either be a `List[List[List[int]]]` or `List[List[int]]` "
                        f"of positive integers, but is {generation_config.force_words_ids}."
                    )

                if (
                    not isinstance(generation_config.force_words_ids, list)
                    or len(generation_config.force_words_ids) == 0
                ):
                    typeerror()

                for word_ids in generation_config.force_words_ids:
                    if isinstance(word_ids[0], list):
                        if not isinstance(word_ids, list) or len(word_ids) == 0:
                            typeerror()
                        if any(not isinstance(token_ids, list) for token_ids in word_ids):
                            typeerror()
                        if any(
                            any((not isinstance(token_id, int) or token_id < 0) for token_id in token_ids)
                            for token_ids in word_ids
                        ):
                            typeerror()

                        constraint = DisjunctiveConstraint(word_ids)
                    else:
                        if not isinstance(word_ids, list) or len(word_ids) == 0:
                            typeerror()
                        if any((not isinstance(token_id, int) or token_id < 0) for token_id in word_ids):
                            typeerror()

                        constraint = PhrasalConstraint(word_ids)
                    final_constraints.append(constraint)

            # 11. prepare beam search scorer
            constrained_beam_scorer = ConstrainedBeamSearchScorer(
                constraints=final_constraints,
                batch_size=batch_size,
                num_beams=generation_config.num_beams,
                device=inputs_tensor.device,
                length_penalty=generation_config.length_penalty,
                do_early_stopping=generation_config.early_stopping,
                num_beam_hyps_to_keep=generation_config.num_return_sequences,
                max_length=generation_config.max_length,
            )
            # 12. interleave input_ids with `num_beams` additional sequences per batch
            input_ids, model_kwargs = self._expand_inputs_for_generation(
                input_ids=input_ids,
                expand_size=generation_config.num_beams,
                is_encoder_decoder=self.config.is_encoder_decoder,
                **model_kwargs,
            )
            # 13. run beam search
            return self.constrained_beam_search(
                input_ids,
                constrained_beam_scorer=constrained_beam_scorer,
                logits_processor=prepared_logits_processor,
                stopping_criteria=prepared_stopping_criteria,
                pad_token_id=generation_config.pad_token_id,
                eos_token_id=generation_config.eos_token_id,
                output_scores=generation_config.output_scores,
                return_dict_in_generate=generation_config.return_dict_in_generate,
                synced_gpus=synced_gpus,
                **model_kwargs,
            )

    @torch.no_grad()
    def contrastive_search(
        self,
        input_ids: torch.LongTensor,
        top_k: Optional[int] = 1,
        penalty_alpha: Optional[float] = 0,
        logits_processor: Optional[LogitsProcessorList] = None,
        logits_warper: Optional[LogitsProcessorList] = None,
        stopping_criteria: Optional[StoppingCriteriaList] = None,
        pad_token_id: Optional[int] = None,
        eos_token_id: Optional[Union[int, List[int]]] = None,
        output_attentions: Optional[bool] = None,
        output_hidden_states: Optional[bool] = None,
        output_scores: Optional[bool] = None,
        return_dict_in_generate: Optional[bool] = None,
        synced_gpus: bool = False,
        streamer: Optional["BaseStreamer"] = None,
        sequential: Optional[bool] = None,
        **model_kwargs,
    ) -> Union[GenerateNonBeamOutput, torch.LongTensor]:
        r"""
        Generates sequences of token ids for models with a language modeling head using **contrastive search** and can
        be used for text-decoder, text-to-text, speech-to-text, and vision-to-text models.

        <Tip warning={true}>

        In most cases, you do not need to call [`~generation.GenerationMixin.contrastive_search`] directly. Use
        generate() instead. For an overview of generation strategies and code examples, check the [following
        guide](../generation_strategies).

        </Tip>

        Parameters:
            input_ids (`torch.LongTensor` of shape `(batch_size, sequence_length)`):
                The sequence used as a prompt for the generation.
            top_k (`int`, *optional*, defaults to 1):
                The size of the candidate set that is used to re-rank for contrastive search
            penalty_alpha (`float`, *optional*, defaults to 0):
                The degeneration penalty for contrastive search; activate when it is larger than 0
            logits_processor (`LogitsProcessorList`, *optional*):
                An instance of [`LogitsProcessorList`]. List of instances of class derived from [`LogitsProcessor`]
                used to modify the prediction scores of the language modeling head applied at each generation step.
            logits_warper (`LogitsProcessorList`, *optional*):
                An instance of [`LogitsProcessorList`]. List of instances of class derived from [`LogitsWarper`] used
                to warp the prediction score distribution of the language modeling head applied before multinomial
                sampling at each generation step.
            stopping_criteria (`StoppingCriteriaList`, *optional*):
                An instance of [`StoppingCriteriaList`]. List of instances of class derived from [`StoppingCriteria`]
                used to tell if the generation loop should stop.
            pad_token_id (`int`, *optional*):
                The id of the *padding* token.
            eos_token_id (`Union[int, List[int]]`, *optional*):
                The id of the *end-of-sequence* token. Optionally, use a list to set multiple *end-of-sequence* tokens.
            output_attentions (`bool`, *optional*, defaults to `False`):
                Whether or not to return the attentions tensors of all attention layers. See `attentions` under
                returned tensors for more details.
            output_hidden_states (`bool`, *optional*, defaults to `False`):
                Whether or not to return the hidden states of all layers. See `hidden_states` under returned tensors
                for more details.
            output_scores (`bool`, *optional*, defaults to `False`):
                Whether or not to return the prediction scores. See `scores` under returned tensors for more details.
            return_dict_in_generate (`bool`, *optional*, defaults to `False`):
                Whether or not to return a [`~utils.ModelOutput`] instead of a plain tuple.
            synced_gpus (`bool`, *optional*, defaults to `False`):
                Whether to continue running the while loop until max_length (needed for ZeRO stage 3)
            streamer (`BaseStreamer`, *optional*):
                Streamer object that will be used to stream the generated sequences. Generated tokens are passed
                through `streamer.put(token_ids)` and the streamer is responsible for any further processing.
            sequential (`bool`, *optional*):
                Switches topk hidden state computation from parallel to sequential to reduce memory if True.
            model_kwargs:
                Additional model specific keyword arguments will be forwarded to the `forward` function of the model.
                If model is an encoder-decoder model the kwargs should include `encoder_outputs`.

        Return:
            [`~generation.GenerateDecoderOnlyOutput`], [`~generation.GenerateEncoderDecoderOutput`]
            or `torch.LongTensor`: A `torch.LongTensor` containing the generated tokens (default behaviour) or a
            [`~generation.GenerateDecoderOnlyOutput`] if `model.config.is_encoder_decoder=False` and
            `return_dict_in_generate=True` or a [`~generation.GenerateEncoderDecoderOutput`] if
            `model.config.is_encoder_decoder=True`.

        Examples:
        ```python
        >>> from transformers import (
        ...     AutoTokenizer,
        ...     AutoModelForCausalLM,
        ...     StoppingCriteriaList,
        ...     MaxLengthCriteria,
        ... )

        >>> tokenizer = AutoTokenizer.from_pretrained("facebook/opt-125m")
        >>> model = AutoModelForCausalLM.from_pretrained("facebook/opt-125m")
        >>> # set pad_token_id to eos_token_id because OPT does not have a PAD token
        >>> model.config.pad_token_id = model.config.eos_token_id
        >>> input_prompt = "DeepMind Company is"
        >>> input_ids = tokenizer(input_prompt, return_tensors="pt")
        >>> stopping_criteria = StoppingCriteriaList([MaxLengthCriteria(max_length=64)])
        >>> outputs = model.contrastive_search(
        ...     **input_ids, penalty_alpha=0.6, top_k=4, stopping_criteria=stopping_criteria
        ... )
        >>> tokenizer.batch_decode(outputs, skip_special_tokens=True)
        ['DeepMind Company is a company that focuses on the development and commercialization of artificial intelligence (AI). DeepMind’s mission is to help people understand and solve problems that are difficult to solve in the world today.\n\nIn this post, we talk about the benefits of deep learning in business and how it']
        ```"""
        # init values
        logits_processor = logits_processor if logits_processor is not None else LogitsProcessorList()
        logits_warper = logits_warper if logits_warper is not None else LogitsProcessorList()
        stopping_criteria = stopping_criteria if stopping_criteria is not None else StoppingCriteriaList()
        pad_token_id = pad_token_id if pad_token_id is not None else self.generation_config.pad_token_id
        eos_token_id = eos_token_id if eos_token_id is not None else self.generation_config.eos_token_id
        sequential = sequential if sequential is not None else self.generation_config.low_memory
        if isinstance(eos_token_id, int):
            eos_token_id = [eos_token_id]
        eos_token_id_tensor = torch.tensor(eos_token_id).to(input_ids.device) if eos_token_id is not None else None
        output_scores = output_scores if output_scores is not None else self.generation_config.output_scores
        output_attentions = (
            output_attentions if output_attentions is not None else self.generation_config.output_attentions
        )
        output_hidden_states = (
            output_hidden_states if output_hidden_states is not None else self.generation_config.output_hidden_states
        )
        return_dict_in_generate = (
            return_dict_in_generate
            if return_dict_in_generate is not None
            else self.generation_config.return_dict_in_generate
        )

        # init attention / hidden states / scores tuples
        scores = () if (return_dict_in_generate and output_scores) else None
        decoder_attentions = () if (return_dict_in_generate and output_attentions) else None
        cross_attentions = () if (return_dict_in_generate and output_attentions) else None
        decoder_hidden_states = () if (return_dict_in_generate and output_hidden_states) else None

        # if model is an encoder-decoder, retrieve encoder attention weights and hidden states
        if return_dict_in_generate and self.config.is_encoder_decoder:
            encoder_attentions = model_kwargs["encoder_outputs"].get("attentions") if output_attentions else None
            encoder_hidden_states = (
                model_kwargs["encoder_outputs"].get("hidden_states") if output_hidden_states else None
            )

        # keep track of which sequences are already finished
        unfinished_sequences = torch.ones(input_ids.shape[0], dtype=torch.long, device=input_ids.device)

        this_peer_finished = False  # used by synced_gpus only
        batch_size = input_ids.shape[0]

        while True:
            if synced_gpus:
                # Under synced_gpus the `forward` call must continue until all gpus complete their sequence.
                # The following logic allows an early break if all peers finished generating their sequence
                this_peer_finished_flag = torch.tensor(0.0 if this_peer_finished else 1.0).to(input_ids.device)
                # send 0.0 if we finished, 1.0 otherwise
                dist.all_reduce(this_peer_finished_flag, op=dist.ReduceOp.SUM)
                # did all peers finish? the reduced sum will be 0.0 then
                if this_peer_finished_flag.item() == 0.0:
                    break

            # if the first step in the loop, encode all the prefix and obtain: (1) past_key_values;
            # (2) last_hidden_states; (3) logit_for_next_step; (4) update model kwargs for the next step
            if model_kwargs.get("past_key_values") is None:
                # prepare inputs
                model_kwargs["use_cache"] = True
                model_inputs = self.prepare_inputs_for_generation(input_ids, **model_kwargs)

                # encode the given prefix and prepare model inputs; encoder-decoder model process the prefix and save
                # the `encoder_outputs`
                outputs = self(
                    **model_inputs, return_dict=True, output_hidden_states=True, output_attentions=output_attentions
                )

                # last decoder hidden states will be used to compute the degeneration penalty (cosine similarity with
                # previous tokens)
                if self.config.is_encoder_decoder:
                    last_hidden_states = outputs.decoder_hidden_states[-1]
                else:
                    last_hidden_states = outputs.hidden_states[-1]

                # next logit for contrastive search to select top-k candidate tokens
                logit_for_next_step = outputs.logits[:, -1, :]

                model_kwargs = self._update_model_kwargs_for_generation(
                    outputs,
                    model_kwargs,
                    is_encoder_decoder=self.config.is_encoder_decoder,
                    standardize_cache_format=True,
                )
                if not sequential:
                    # Expands model inputs top_k times, for batched forward passes (akin to beam search).
                    _, model_kwargs = self._expand_inputs_for_generation(
                        expand_size=top_k, is_encoder_decoder=self.config.is_encoder_decoder, **model_kwargs
                    )

                past_key_values = model_kwargs.get("past_key_values")
                if past_key_values is None:
                    raise ValueError(
                        f"{self.__class__.__name__} does not support caching and therefore **can't** be used "
                        "for contrastive search."
                    )
                elif (
                    not isinstance(past_key_values[0], (tuple, torch.Tensor))
                    or past_key_values[0][0].shape[0] != batch_size
                ):
                    raise ValueError(
                        f"{self.__class__.__name__} does not have a standard cache format and therefore **can't** be "
                        "used for contrastive search without further modifications."
                    )

            # contrastive_search main logic start:
            # contrastive search decoding consists of two steps: (1) candidate tokens recall; (2) candidate re-rank by
            # degeneration penalty
            logit_for_next_step = logits_processor(input_ids, logit_for_next_step)
            logit_for_next_step = logits_warper(input_ids, logit_for_next_step)
            next_probs = nn.functional.softmax(logit_for_next_step, dim=-1)
            top_k_probs, top_k_ids = torch.topk(next_probs, dim=-1, k=top_k)

            # Store scores, attentions and hidden_states when required
            if return_dict_in_generate:
                if output_scores:
                    scores += (logit_for_next_step,)
                if output_attentions:
                    decoder_attentions += (
                        (outputs.decoder_attentions,) if self.config.is_encoder_decoder else (outputs.attentions,)
                    )
                    if self.config.is_encoder_decoder:
                        cross_attentions += (outputs.cross_attentions,)

                if output_hidden_states:
                    decoder_hidden_states += (
                        (outputs.decoder_hidden_states,)
                        if self.config.is_encoder_decoder
                        else (outputs.hidden_states,)
                    )

            # Replicates the new past_key_values to match the `top_k` candidates
            new_key_values = []
            for layer in model_kwargs["past_key_values"]:
                items = []
                # item is either the key or the value matrix
                for item in layer:
                    if sequential:
                        items.append(item.repeat_interleave(1, dim=0))
                    else:
                        items.append(item.repeat_interleave(top_k, dim=0))
                new_key_values.append(tuple(items))
            model_kwargs["past_key_values"] = tuple(new_key_values)

            if sequential:
                all_outputs = []
                for i in range(top_k):
                    # compute the candidate tokens by the language model and collect their hidden_states
                    next_model_inputs = self.prepare_inputs_for_generation(top_k_ids[:, i].view(-1, 1), **model_kwargs)

                    outputs = self(
                        **next_model_inputs,
                        return_dict=True,
                        output_hidden_states=True,
                        output_attentions=output_attentions,
                    )
                    all_outputs.append(outputs)
                outputs = stack_model_outputs(all_outputs)

            else:
                # compute the candidate tokens by the language model and collect their hidden_states
                # assembles top_k_ids into batch of size k
                next_model_inputs = self.prepare_inputs_for_generation(top_k_ids.view(-1, 1), **model_kwargs)

                outputs = self(
                    **next_model_inputs,
                    return_dict=True,
                    output_hidden_states=True,
                    output_attentions=output_attentions,
                )
            # name is different for encoder-decoder and decoder-only models
            if self.config.is_encoder_decoder:
                next_hidden = outputs.decoder_hidden_states[-1]
                full_hidden_states = outputs.decoder_hidden_states
            else:
                next_hidden = outputs.hidden_states[-1]
                full_hidden_states = outputs.hidden_states

            logits = outputs.logits[:, -1, :]

            context_hidden = last_hidden_states.repeat_interleave(top_k, dim=0)

            # compute the degeneration penalty and re-rank the candidates based on the degeneration penalty and the
            # model confidence. Keeping `selected_idx` on CPU enables multi-device contrastive search and doesn't
            # introduce (noticeable) slowdowns on single-device runs.
            selected_idx = _ranking_fast(context_hidden, next_hidden, top_k_probs, penalty_alpha, top_k)
            selected_idx = selected_idx.to("cpu")

            # prepare for the next step: (1) next token_id; (2) past_key_values; (3) last_hidden_states for computing
            # the degeneration penalty; (4) logits for selecting next top-k candidates; (5) selected tokens scores
            # (model confidence minus degeneration penalty); (6) decoder hidden_states
            next_tokens = top_k_ids[range(len(top_k_ids)), selected_idx]
            next_hidden = torch.stack(torch.split(next_hidden.squeeze(dim=1), top_k))
            next_hidden = next_hidden[range(batch_size), selected_idx, :]
            last_hidden_states = torch.cat([last_hidden_states, next_hidden.unsqueeze(1)], dim=1)

            next_decoder_hidden_states = ()
            for layer in full_hidden_states:
                layer = torch.stack(torch.split(layer, top_k))[range(batch_size), selected_idx, :]
                next_decoder_hidden_states += (layer,)

            # generate past_key_values cache of only the selected token
            if sequential:
                next_model_input = self.prepare_inputs_for_generation(
                    top_k_ids[:, selected_idx].view(-1, 1), **model_kwargs
                )

                selected_outputs = self(
                    **next_model_input,
                    return_dict=True,
                    output_hidden_states=False,
                    output_attentions=False,
                )
                next_past_key_values = selected_outputs["past_key_values"]

            else:
                next_past_key_values = self._extract_past_from_model_output(outputs, standardize_cache_format=True)
                new_key_values = ()
                for layer in next_past_key_values:
                    items = ()
                    # item is either the key or the value matrix
                    for item in layer:
                        item = torch.stack(torch.split(item, top_k, dim=0))  # [B, K, num_head, seq_len, esz]
                        item = item[range(batch_size), selected_idx, ...]  # [B, num_head, seq_len, esz]
                        items += (item,)
                    new_key_values += (items,)
                next_past_key_values = new_key_values

            logit_for_next_step = torch.stack(torch.split(logits, top_k))[range(batch_size), selected_idx, :]

            # Rebuilds the relevant parts of the model output for the selected token, for use in the next iteration
            if self.config.is_encoder_decoder:
                next_step_cross_attentions = ()
                next_step_decoder_attentions = ()
                if output_attentions:
                    for layer in outputs.cross_attentions:
                        layer = torch.stack(torch.split(layer, top_k, dim=0))[range(batch_size), selected_idx, ...]
                        next_step_cross_attentions += (layer,)
                    for layer in outputs.decoder_attentions:
                        layer = torch.stack(torch.split(layer, top_k, dim=0))[range(batch_size), selected_idx, ...]
                        next_step_decoder_attentions += (layer,)
                outputs = Seq2SeqLMOutput(
                    past_key_values=next_past_key_values,
                    decoder_hidden_states=next_decoder_hidden_states,
                    decoder_attentions=next_step_decoder_attentions or None,
                    cross_attentions=next_step_cross_attentions or None,
                )
            else:
                next_step_attentions = ()
                if output_attentions:
                    for layer in outputs.attentions:
                        layer = torch.stack(torch.split(layer, top_k, dim=0))[range(batch_size), selected_idx, ...]
                        next_step_attentions += (layer,)
                outputs = CausalLMOutputWithPast(
                    past_key_values=next_past_key_values,
                    hidden_states=next_decoder_hidden_states,
                    attentions=next_step_attentions or None,
                )
            # contrastive_search main logic end

            if synced_gpus and this_peer_finished:
                continue  # don't waste resources running the code we don't need

            # finished sentences should have their next token be a padding token
            if eos_token_id is not None:
                if pad_token_id is None:
                    raise ValueError("If `eos_token_id` is defined, make sure that `pad_token_id` is defined.")
                next_tokens = next_tokens * unfinished_sequences + pad_token_id * (1 - unfinished_sequences)

            # update generated ids, model inputs, and length for next step
            input_ids = torch.cat([input_ids, next_tokens[:, None]], dim=-1)
            if streamer is not None:
                streamer.put(next_tokens.cpu())
            model_kwargs = self._update_model_kwargs_for_generation(
                outputs, model_kwargs, is_encoder_decoder=self.config.is_encoder_decoder
            )

            # if eos_token was found in one sentence, set sentence to finished
            if eos_token_id_tensor is not None:
                unfinished_sequences = unfinished_sequences.mul(
                    next_tokens.tile(eos_token_id_tensor.shape[0], 1).ne(eos_token_id_tensor.unsqueeze(1)).prod(dim=0)
                )

                # stop when each sentence is finished
                if unfinished_sequences.max() == 0:
                    this_peer_finished = True

            # stop if we exceed the maximum length
            if stopping_criteria(input_ids, scores):
                this_peer_finished = True

            if this_peer_finished and not synced_gpus:
                break

        if streamer is not None:
            streamer.end()

        if return_dict_in_generate:
            # Contrastive search works by forward looking at the next token, so we need to exclude it from
            # `past_key_values` to be consistent with the other decoding methods
            if model_kwargs.get("past_key_values") is not None:
                past_key_values = []
                for layer in model_kwargs["past_key_values"]:
                    layer_past_key_values = []
                    for item in layer:
                        layer_past_key_values.append(item[..., :-1, :])
                    past_key_values.append(tuple(layer_past_key_values))
                model_kwargs["past_key_values"] = tuple(past_key_values)

            if self.config.is_encoder_decoder:
                return GenerateEncoderDecoderOutput(
                    sequences=input_ids,
                    scores=scores,
                    encoder_attentions=encoder_attentions,
                    encoder_hidden_states=encoder_hidden_states,
                    decoder_attentions=decoder_attentions,
                    cross_attentions=cross_attentions,
                    decoder_hidden_states=decoder_hidden_states,
                    past_key_values=model_kwargs.get("past_key_values"),
                )
            else:
                return GenerateDecoderOnlyOutput(
                    sequences=input_ids,
                    scores=scores,
                    attentions=decoder_attentions,
                    hidden_states=decoder_hidden_states,
                    past_key_values=model_kwargs.get("past_key_values"),
                )
        else:
            return input_ids

    def greedy_search(
        self,
        input_ids: torch.LongTensor,
        logits_processor: Optional[LogitsProcessorList] = None,
        stopping_criteria: Optional[StoppingCriteriaList] = None,
        max_length: Optional[int] = None,
        pad_token_id: Optional[int] = None,
        eos_token_id: Optional[Union[int, List[int]]] = None,
        output_attentions: Optional[bool] = None,
        output_hidden_states: Optional[bool] = None,
        output_scores: Optional[bool] = None,
        return_dict_in_generate: Optional[bool] = None,
        synced_gpus: bool = False,
        streamer: Optional["BaseStreamer"] = None,
        **model_kwargs,
    ) -> Union[GenerateNonBeamOutput, torch.LongTensor]:
        r"""
        Generates sequences of token ids for models with a language modeling head using **greedy decoding** and can be
        used for text-decoder, text-to-text, speech-to-text, and vision-to-text models.

        <Tip warning={true}>

        In most cases, you do not need to call [`~generation.GenerationMixin.greedy_search`] directly. Use generate()
        instead. For an overview of generation strategies and code examples, check the [following
        guide](../generation_strategies).

        </Tip>


        Parameters:
            input_ids (`torch.LongTensor` of shape `(batch_size, sequence_length)`):
                The sequence used as a prompt for the generation.
            logits_processor (`LogitsProcessorList`, *optional*):
                An instance of [`LogitsProcessorList`]. List of instances of class derived from [`LogitsProcessor`]
                used to modify the prediction scores of the language modeling head applied at each generation step.
            stopping_criteria (`StoppingCriteriaList`, *optional*):
                An instance of [`StoppingCriteriaList`]. List of instances of class derived from [`StoppingCriteria`]
                used to tell if the generation loop should stop.

            max_length (`int`, *optional*, defaults to 20):
                **DEPRECATED**. Use `logits_processor` or `stopping_criteria` directly to cap the number of generated
                tokens. The maximum length of the sequence to be generated.
            pad_token_id (`int`, *optional*):
                The id of the *padding* token.
            eos_token_id (`Union[int, List[int]]`, *optional*):
                The id of the *end-of-sequence* token. Optionally, use a list to set multiple *end-of-sequence* tokens.
            output_attentions (`bool`, *optional*, defaults to `False`):
                Whether or not to return the attentions tensors of all attention layers. See `attentions` under
                returned tensors for more details.
            output_hidden_states (`bool`, *optional*, defaults to `False`):
                Whether or not to return the hidden states of all layers. See `hidden_states` under returned tensors
                for more details.
            output_scores (`bool`, *optional*, defaults to `False`):
                Whether or not to return the prediction scores. See `scores` under returned tensors for more details.
            return_dict_in_generate (`bool`, *optional*, defaults to `False`):
                Whether or not to return a [`~utils.ModelOutput`] instead of a plain tuple.
            synced_gpus (`bool`, *optional*, defaults to `False`):
                Whether to continue running the while loop until max_length (needed for ZeRO stage 3)
            streamer (`BaseStreamer`, *optional*):
                Streamer object that will be used to stream the generated sequences. Generated tokens are passed
                through `streamer.put(token_ids)` and the streamer is responsible for any further processing.
            model_kwargs:
                Additional model specific keyword arguments will be forwarded to the `forward` function of the model.
                If model is an encoder-decoder model the kwargs should include `encoder_outputs`.

        Return:
            [`~generation.GenerateDecoderOnlyOutput`], [`~generation.GenerateEncoderDecoderOutput`] or
            `torch.LongTensor`: A `torch.LongTensor` containing the generated tokens (default behaviour) or a
            [`~generation.GenerateDecoderOnlyOutput`] if `model.config.is_encoder_decoder=False` and
            `return_dict_in_generate=True` or a [`~generation.GenerateEncoderDecoderOutput`] if
            `model.config.is_encoder_decoder=True`.

        Examples:

        ```python
        >>> from transformers import (
        ...     AutoTokenizer,
        ...     AutoModelForCausalLM,
        ...     LogitsProcessorList,
        ...     MinLengthLogitsProcessor,
        ...     StoppingCriteriaList,
        ...     MaxLengthCriteria,
        ... )

        >>> tokenizer = AutoTokenizer.from_pretrained("openai-community/gpt2")
        >>> model = AutoModelForCausalLM.from_pretrained("openai-community/gpt2")

        >>> # set pad_token_id to eos_token_id because GPT2 does not have a PAD token
        >>> model.generation_config.pad_token_id = model.generation_config.eos_token_id

        >>> input_prompt = "It might be possible to"
        >>> input_ids = tokenizer(input_prompt, return_tensors="pt").input_ids

        >>> # instantiate logits processors
        >>> logits_processor = LogitsProcessorList(
        ...     [
        ...         MinLengthLogitsProcessor(10, eos_token_id=model.generation_config.eos_token_id),
        ...     ]
        ... )
        >>> stopping_criteria = StoppingCriteriaList([MaxLengthCriteria(max_length=20)])

        >>> outputs = model.greedy_search(
        ...     input_ids, logits_processor=logits_processor, stopping_criteria=stopping_criteria
        ... )

        >>> tokenizer.batch_decode(outputs, skip_special_tokens=True)
        ["It might be possible to get a better understanding of the nature of the problem, but it's not"]
        ```"""
        # init values 没有就初始化个空的
        logits_processor = logits_processor if logits_processor is not None else LogitsProcessorList()
        stopping_criteria = stopping_criteria if stopping_criteria is not None else StoppingCriteriaList()
        if max_length is not None:
            warnings.warn(
                "`max_length` is deprecated in this function, use"
                " `stopping_criteria=StoppingCriteriaList([MaxLengthCriteria(max_length=max_length)])` instead.",
                UserWarning,
            )
            stopping_criteria = validate_stopping_criteria(stopping_criteria, max_length)
        pad_token_id = pad_token_id if pad_token_id is not None else self.generation_config.pad_token_id
        eos_token_id = eos_token_id if eos_token_id is not None else self.generation_config.eos_token_id
        if isinstance(eos_token_id, int):
            eos_token_id = [eos_token_id]
        # eos_token_id_tensor shape 是 [1]
        eos_token_id_tensor = torch.tensor(eos_token_id).to(input_ids.device) if eos_token_id is not None else None
        output_scores = output_scores if output_scores is not None else self.generation_config.output_scores
        output_attentions = (
            output_attentions if output_attentions is not None else self.generation_config.output_attentions
        )
        output_hidden_states = (
            output_hidden_states if output_hidden_states is not None else self.generation_config.output_hidden_states
        )
        return_dict_in_generate = (
            return_dict_in_generate
            if return_dict_in_generate is not None
            else self.generation_config.return_dict_in_generate
        )

        # init attention / hidden states / scores tuples
        scores = () if (return_dict_in_generate and output_scores) else None
        decoder_attentions = () if (return_dict_in_generate and output_attentions) else None
        cross_attentions = () if (return_dict_in_generate and output_attentions) else None
        decoder_hidden_states = () if (return_dict_in_generate and output_hidden_states) else None

        # if model is an encoder-decoder, retrieve encoder attention weights and hidden states
        if return_dict_in_generate and self.config.is_encoder_decoder:
            encoder_attentions = model_kwargs["encoder_outputs"].get("attentions") if output_attentions else None
            encoder_hidden_states = (
                model_kwargs["encoder_outputs"].get("hidden_states") if output_hidden_states else None
            )

        # 追踪序列是否完成, 一开始都是, 都是未完成的
        # keep track of which sequences are already finished
        unfinished_sequences = torch.ones(input_ids.shape[0], dtype=torch.long, device=input_ids.device)

        this_peer_finished = False  # used by synced_gpus only
        # 开始循环
        while True:
            # gpu 操作, 先不看
            if synced_gpus:
                # Under synced_gpus the `forward` call must continue until all gpus complete their sequence.
                # The following logic allows an early break if all peers finished generating their sequence
                this_peer_finished_flag = torch.tensor(0.0 if this_peer_finished else 1.0).to(input_ids.device)
                # send 0.0 if we finished, 1.0 otherwise
                dist.all_reduce(this_peer_finished_flag, op=dist.ReduceOp.SUM)
                # did all peers finish? the reduced sum will be 0.0 then
                if this_peer_finished_flag.item() == 0.0:
                    break

            # 准备模型输入, 需要具体的类来实现这个方法. 返回的是个字典
            # prepare model inputs
            model_inputs = self.prepare_inputs_for_generation(input_ids, **model_kwargs)

            # 模型的前向传播
            # forward pass to get next token
            outputs = self(
                **model_inputs,
                return_dict=True,
                output_attentions=output_attentions,
                output_hidden_states=output_hidden_states,
            )

            if synced_gpus and this_peer_finished:
                continue  # don't waste resources running the code we don't need

            # 下一个 token 的 logits. `output.logits` 的 shape 是 [batch_size, seq_len, vocab_size]
            # next_token_logits 的shape 是 [batch_size, vocab_size]
            next_token_logits = outputs.logits[:, -1, :]

            # 先经过一遍预处理, next_tokens_scores shape 是 [batch_size, vocab_size]
            # pre-process distribution
            next_tokens_scores = logits_processor(input_ids, next_token_logits)

            # Store scores, attentions and hidden_states when required
            if return_dict_in_generate:
                if output_scores:
                    scores += (next_tokens_scores,)
                if output_attentions:
                    decoder_attentions += (
                        (outputs.decoder_attentions,) if self.config.is_encoder_decoder else (outputs.attentions,)
                    )
                    if self.config.is_encoder_decoder:
                        cross_attentions += (outputs.cross_attentions,)

                if output_hidden_states:
                    decoder_hidden_states += (
                        (outputs.decoder_hidden_states,)
                        if self.config.is_encoder_decoder
                        else (outputs.hidden_states,)
                    )

            # 贪婪策略的提现, 找出概率最大的下一个 token
            # argmax, shape 是 (batch_size, )
            next_tokens = torch.argmax(next_tokens_scores, dim=-1)

            # finished sentences should have their next token be a padding token
            if eos_token_id is not None:
                if pad_token_id is None:
                    raise ValueError("If `eos_token_id` is defined, make sure that `pad_token_id` is defined.")
                # unfinished_sequences 中未完成的是 1, 所以前半句是保留未完成的 next_tokens
                # 后半句, 未完成的是 0, 已完成的是 1. 所以是已完成的加上 pad_token_id
                next_tokens = next_tokens * unfinished_sequences + pad_token_id * (1 - unfinished_sequences)

            # 扩充, 长度加一
            # update generated ids, model inputs, and length for next step
            # next_tokens[:, None] 的 shape 就是 (batch_size, 1)
            input_ids = torch.cat([input_ids, next_tokens[:, None]], dim=-1)
            if streamer is not None:
                streamer.put(next_tokens.cpu())
            model_kwargs = self._update_model_kwargs_for_generation(
                outputs, model_kwargs, is_encoder_decoder=self.config.is_encoder_decoder
            )

            # if eos_token was found in one sentence, set sentence to finished
            if eos_token_id_tensor is not None:
                """
                这行代码的作用是更新未完成的序列，即还没有生成结束符的序列。它的逻辑是这样的：

                - `next_tokens` 是一个一维张量，表示每个序列在当前步骤生成的下一个词的索引。
                - `eos_token_id_tensor` 是一个标量张量，表示结束符的索引。
                - `next_tokens.tile(eos_token_id_tensor.shape[0], 1)` 是将 `next_tokens` 复制 `eos_token_id_tensor.shape[0]` 次，得到一个二维张量，每一行都是 `next_tokens` 的副本。
                - `next_tokens.tile(eos_token_id_tensor.shape[0], 1).ne(eos_token_id_tensor.unsqueeze(1))` 是将上述二维张量与 `eos_token_id_tensor.unsqueeze(1)` 比较，得到一个布尔张量，表示每个序列生成的下一个词是否不等于结束符。
                - `.prod(dim=0)` 是沿着第 0 维度（行）对布尔张量进行乘积运算，得到一个一维张量，表示每个序列是否从未生成过结束符。
                - `unfinished_sequences.mul(...)` 是将原来的未完成的序列与上述一维张量相乘，得到更新后的未完成的序列。如果某个序列在当前步骤生成了结束符，那么它就会被乘以 0，变成已完成的序列。

                这行代码是从 [transformers.generation_utils](^1^) 模块中复制过来的，它是用于文本生成的工具类。你可以参考它的文档和源码来了解更多细节。

                源: 与必应的对话， 2023/9/9
                (1) transformers.generation_utils — transformers 4.10.1 documentation. https://huggingface.co/transformers/v4.10.1/_modules/transformers/generation_utils.html.
                (2) Utilities for Generation - Hugging Face. https://huggingface.co/docs/transformers/internal/generation_utils.
                (3) Suppress HuggingFace logging warning: "Setting `pad_token_id` to `eos .... https://stackoverflow.com/questions/69609401/suppress-huggingface-logging-warning-setting-pad-token-id-to-eos-token-id.
                (4) undefined. https://bing.com/search?q=.
                """
                unfinished_sequences = unfinished_sequences.mul(
                    # eos_token_id_tensor.shape[0] 假装是 1
                    # tile 是用来重复元素的. 经过 tile 后的 shape 是  (1, batch_size)
                    # ne 是用来比较序列生成的下一个字符是否不是结束符, 得到 (1, batch_size)
                    # prod 是沿着第一维度, 进行累乘, 如果有个结束符, 那么结果就是 0. 得到的shape 是 (batch_size,). 就是保留列
                    next_tokens.tile(eos_token_id_tensor.shape[0], 1).ne(eos_token_id_tensor.unsqueeze(1)).prod(dim=0)
                )

                # 已经没有未完成的句子了
                # stop when each sentence is finished
                if unfinished_sequences.max() == 0:
                    this_peer_finished = True

            # 如果停止条件满足了
            # stop if we exceed the maximum length
            if stopping_criteria(input_ids, scores):
                this_peer_finished = True

            # this_peer_finished 为True, 且 synced_gpus 为 False, 就跳出循环
            if this_peer_finished and not synced_gpus:
                break

        if streamer is not None:
            streamer.end()

        if return_dict_in_generate:
            if self.config.is_encoder_decoder:
                return GenerateEncoderDecoderOutput(
                    sequences=input_ids,
                    scores=scores,
                    encoder_attentions=encoder_attentions,
                    encoder_hidden_states=encoder_hidden_states,
                    decoder_attentions=decoder_attentions,
                    cross_attentions=cross_attentions,
                    decoder_hidden_states=decoder_hidden_states,
                    past_key_values=model_kwargs.get("past_key_values"),
                )
            else:
                return GenerateDecoderOnlyOutput(
                    sequences=input_ids,
                    scores=scores,
                    attentions=decoder_attentions,
                    hidden_states=decoder_hidden_states,
                    past_key_values=model_kwargs.get("past_key_values"),
                )
        else:
            # 返回的是 input_ids
            return input_ids

    def sample(
        self,
        input_ids: torch.LongTensor,
        logits_processor: Optional[LogitsProcessorList] = None,
        stopping_criteria: Optional[StoppingCriteriaList] = None,
        logits_warper: Optional[LogitsProcessorList] = None,
        max_length: Optional[int] = None,
        pad_token_id: Optional[int] = None,
        eos_token_id: Optional[Union[int, List[int]]] = None,
        output_attentions: Optional[bool] = None,
        output_hidden_states: Optional[bool] = None,
        output_scores: Optional[bool] = None,
        return_dict_in_generate: Optional[bool] = None,
        synced_gpus: bool = False,
        streamer: Optional["BaseStreamer"] = None,
        **model_kwargs,
    ) -> Union[GenerateNonBeamOutput, torch.LongTensor]:
        r"""
        Generates sequences of token ids for models with a language modeling head using **multinomial sampling** and
        can be used for text-decoder, text-to-text, speech-to-text, and vision-to-text models.

        <Tip warning={true}>

        In most cases, you do not need to call [`~generation.GenerationMixin.sample`] directly. Use generate() instead.
        For an overview of generation strategies and code examples, check the [following
        guide](../generation_strategies).

        </Tip>

        Parameters:
            input_ids (`torch.LongTensor` of shape `(batch_size, sequence_length)`):
                The sequence used as a prompt for the generation.
            logits_processor (`LogitsProcessorList`, *optional*):
                An instance of [`LogitsProcessorList`]. List of instances of class derived from [`LogitsProcessor`]
                used to modify the prediction scores of the language modeling head applied at each generation step.
            stopping_criteria (`StoppingCriteriaList`, *optional*):
                An instance of [`StoppingCriteriaList`]. List of instances of class derived from [`StoppingCriteria`]
                used to tell if the generation loop should stop.
            logits_warper (`LogitsProcessorList`, *optional*):
                An instance of [`LogitsProcessorList`]. List of instances of class derived from [`LogitsWarper`] used
                to warp the prediction score distribution of the language modeling head applied before multinomial
                sampling at each generation step.
            max_length (`int`, *optional*, defaults to 20):
                **DEPRECATED**. Use `logits_processor` or `stopping_criteria` directly to cap the number of generated
                tokens. The maximum length of the sequence to be generated.
            pad_token_id (`int`, *optional*):
                The id of the *padding* token.
            eos_token_id (`Union[int, List[int]]`, *optional*):
                The id of the *end-of-sequence* token. Optionally, use a list to set multiple *end-of-sequence* tokens.
            output_attentions (`bool`, *optional*, defaults to `False`):
                Whether or not to return the attentions tensors of all attention layers. See `attentions` under
                returned tensors for more details.
            output_hidden_states (`bool`, *optional*, defaults to `False`):
                Whether or not to return the hidden states of all layers. See `hidden_states` under returned tensors
                for more details.
            output_scores (`bool`, *optional*, defaults to `False`):
                Whether or not to return the prediction scores. See `scores` under returned tensors for more details.
            return_dict_in_generate (`bool`, *optional*, defaults to `False`):
                Whether or not to return a [`~utils.ModelOutput`] instead of a plain tuple.
            synced_gpus (`bool`, *optional*, defaults to `False`):
                Whether to continue running the while loop until max_length (needed for ZeRO stage 3)
            streamer (`BaseStreamer`, *optional*):
                Streamer object that will be used to stream the generated sequences. Generated tokens are passed
                through `streamer.put(token_ids)` and the streamer is responsible for any further processing.
            model_kwargs:
                Additional model specific kwargs will be forwarded to the `forward` function of the model. If model is
                an encoder-decoder model the kwargs should include `encoder_outputs`.

        Return:
            [`~generation.GenerateDecoderOnlyOutput`], [`~generation.GenerateEncoderDecoderOutput`] or `torch.LongTensor`:
            A `torch.LongTensor` containing the generated tokens (default behaviour) or a
            [`~generation.GenerateDecoderOnlyOutput`] if `model.config.is_encoder_decoder=False` and
            `return_dict_in_generate=True` or a [`~generation.GenerateEncoderDecoderOutput`] if
            `model.config.is_encoder_decoder=True`.

        Examples:

        ```python
        >>> from transformers import (
        ...     AutoTokenizer,
        ...     AutoModelForCausalLM,
        ...     LogitsProcessorList,
        ...     MinLengthLogitsProcessor,
        ...     TopKLogitsWarper,
        ...     TemperatureLogitsWarper,
        ...     StoppingCriteriaList,
        ...     MaxLengthCriteria,
        ... )
        >>> import torch

        >>> tokenizer = AutoTokenizer.from_pretrained("openai-community/gpt2")
        >>> model = AutoModelForCausalLM.from_pretrained("openai-community/gpt2")

        >>> # set pad_token_id to eos_token_id because GPT2 does not have a EOS token
        >>> model.config.pad_token_id = model.config.eos_token_id
        >>> model.generation_config.pad_token_id = model.config.eos_token_id

        >>> input_prompt = "Today is a beautiful day, and"
        >>> input_ids = tokenizer(input_prompt, return_tensors="pt").input_ids

        >>> # instantiate logits processors
        >>> logits_processor = LogitsProcessorList(
        ...     [
        ...         MinLengthLogitsProcessor(15, eos_token_id=model.generation_config.eos_token_id),
        ...     ]
        ... )
        >>> # instantiate logits processors
        >>> logits_warper = LogitsProcessorList(
        ...     [
        ...         TopKLogitsWarper(50),
        ...         TemperatureLogitsWarper(0.7),
        ...     ]
        ... )

        >>> stopping_criteria = StoppingCriteriaList([MaxLengthCriteria(max_length=20)])

        >>> torch.manual_seed(0)  # doctest: +IGNORE_RESULT
        >>> outputs = model.sample(
        ...     input_ids,
        ...     logits_processor=logits_processor,
        ...     logits_warper=logits_warper,
        ...     stopping_criteria=stopping_criteria,
        ... )

        >>> tokenizer.batch_decode(outputs, skip_special_tokens=True)
        ['Today is a beautiful day, and we must do everything possible to make it a day of celebration.']
        ```"""
        # init values
        logits_processor = logits_processor if logits_processor is not None else LogitsProcessorList()
        stopping_criteria = stopping_criteria if stopping_criteria is not None else StoppingCriteriaList()
        if max_length is not None:
            warnings.warn(
                "`max_length` is deprecated in this function, use"
                " `stopping_criteria=StoppingCriteriaList([MaxLengthCriteria(max_length=max_length)])` instead.",
                UserWarning,
            )
            stopping_criteria = validate_stopping_criteria(stopping_criteria, max_length)
        logits_warper = logits_warper if logits_warper is not None else LogitsProcessorList()
        pad_token_id = pad_token_id if pad_token_id is not None else self.generation_config.pad_token_id
        eos_token_id = eos_token_id if eos_token_id is not None else self.generation_config.eos_token_id
        if isinstance(eos_token_id, int):
            eos_token_id = [eos_token_id]
        eos_token_id_tensor = torch.tensor(eos_token_id).to(input_ids.device) if eos_token_id is not None else None
        output_scores = output_scores if output_scores is not None else self.generation_config.output_scores
        output_attentions = (
            output_attentions if output_attentions is not None else self.generation_config.output_attentions
        )
        output_hidden_states = (
            output_hidden_states if output_hidden_states is not None else self.generation_config.output_hidden_states
        )
        return_dict_in_generate = (
            return_dict_in_generate
            if return_dict_in_generate is not None
            else self.generation_config.return_dict_in_generate
        )

        # init attention / hidden states / scores tuples
        scores = () if (return_dict_in_generate and output_scores) else None
        decoder_attentions = () if (return_dict_in_generate and output_attentions) else None
        cross_attentions = () if (return_dict_in_generate and output_attentions) else None
        decoder_hidden_states = () if (return_dict_in_generate and output_hidden_states) else None

        # if model is an encoder-decoder, retrieve encoder attention weights and hidden states
        if return_dict_in_generate and self.config.is_encoder_decoder:
            encoder_attentions = model_kwargs["encoder_outputs"].get("attentions") if output_attentions else None
            encoder_hidden_states = (
                model_kwargs["encoder_outputs"].get("hidden_states") if output_hidden_states else None
            )

        # keep track of which sequences are already finished
        unfinished_sequences = torch.ones(input_ids.shape[0], dtype=torch.long, device=input_ids.device)

        this_peer_finished = False  # used by synced_gpus only
        # auto-regressive generation
        while True:
            if synced_gpus:
                # Under synced_gpus the `forward` call must continue until all gpus complete their sequence.
                # The following logic allows an early break if all peers finished generating their sequence
                this_peer_finished_flag = torch.tensor(0.0 if this_peer_finished else 1.0).to(input_ids.device)
                # send 0.0 if we finished, 1.0 otherwise
                dist.all_reduce(this_peer_finished_flag, op=dist.ReduceOp.SUM)
                # did all peers finish? the reduced sum will be 0.0 then
                if this_peer_finished_flag.item() == 0.0:
                    break

            # prepare model inputs
            model_inputs = self.prepare_inputs_for_generation(input_ids, **model_kwargs)

            # forward pass to get next token
            outputs = self(
                **model_inputs,
                return_dict=True,
                output_attentions=output_attentions,
                output_hidden_states=output_hidden_states,
            )

            if synced_gpus and this_peer_finished:
                continue  # don't waste resources running the code we don't need

            next_token_logits = outputs.logits[:, -1, :]

            # pre-process distribution
            next_token_scores = logits_processor(input_ids, next_token_logits)
            next_token_scores = logits_warper(input_ids, next_token_scores)

            # Store scores, attentions and hidden_states when required
            if return_dict_in_generate:
                if output_scores:
                    scores += (next_token_scores,)
                if output_attentions:
                    decoder_attentions += (
                        (outputs.decoder_attentions,) if self.config.is_encoder_decoder else (outputs.attentions,)
                    )
                    if self.config.is_encoder_decoder:
                        cross_attentions += (outputs.cross_attentions,)

                if output_hidden_states:
                    decoder_hidden_states += (
                        (outputs.decoder_hidden_states,)
                        if self.config.is_encoder_decoder
                        else (outputs.hidden_states,)
                    )

            # sample
            probs = nn.functional.softmax(next_token_scores, dim=-1)
            next_tokens = torch.multinomial(probs, num_samples=1).squeeze(1)

            # finished sentences should have their next token be a padding token
            if eos_token_id is not None:
                if pad_token_id is None:
                    raise ValueError("If `eos_token_id` is defined, make sure that `pad_token_id` is defined.")
                next_tokens = next_tokens * unfinished_sequences + pad_token_id * (1 - unfinished_sequences)

            # update generated ids, model inputs, and length for next step
            input_ids = torch.cat([input_ids, next_tokens[:, None]], dim=-1)
            if streamer is not None:
                streamer.put(next_tokens.cpu())
            model_kwargs = self._update_model_kwargs_for_generation(
                outputs, model_kwargs, is_encoder_decoder=self.config.is_encoder_decoder
            )

            # if eos_token was found in one sentence, set sentence to finished
            if eos_token_id_tensor is not None:
                unfinished_sequences = unfinished_sequences.mul(
                    next_tokens.tile(eos_token_id_tensor.shape[0], 1).ne(eos_token_id_tensor.unsqueeze(1)).prod(dim=0)
                )

                # stop when each sentence is finished
                if unfinished_sequences.max() == 0:
                    this_peer_finished = True

            # stop if we exceed the maximum length
            if stopping_criteria(input_ids, scores):
                this_peer_finished = True

            if this_peer_finished and not synced_gpus:
                break

        if streamer is not None:
            streamer.end()

        if return_dict_in_generate:
            if self.config.is_encoder_decoder:
                return GenerateEncoderDecoderOutput(
                    sequences=input_ids,
                    scores=scores,
                    encoder_attentions=encoder_attentions,
                    encoder_hidden_states=encoder_hidden_states,
                    decoder_attentions=decoder_attentions,
                    cross_attentions=cross_attentions,
                    decoder_hidden_states=decoder_hidden_states,
                    past_key_values=model_kwargs.get("past_key_values"),
                )
            else:
                return GenerateDecoderOnlyOutput(
                    sequences=input_ids,
                    scores=scores,
                    attentions=decoder_attentions,
                    hidden_states=decoder_hidden_states,
                    past_key_values=model_kwargs.get("past_key_values"),
                )
        else:
            return input_ids

    def _temporary_reorder_cache(self, past_key_values, beam_idx):
        """
        Temporary function to handle the different types of cache reordering processes while we roll out `Cache`.

        TODO: standardize cache formats and make all models compatible with `Cache`. It would remove the need
        for this function, with `Cache.reorder_cache` being the sole remaining code path
        """
        model_class = self.__class__.__name__.lower()
        # Exception 1: code path for models using the legacy cache format
        if isinstance(past_key_values, (tuple, list)):
            past_key_values = self._reorder_cache(past_key_values, beam_idx)
        # Exception 2: models with different cache formats. These are limited to `DynamicCache` until their
        # cache format is standardized, to avoid adding complexity to the codebase.
        elif "bloom" in model_class or "gptbigcode" in model_class:
            if not isinstance(past_key_values, DynamicCache):
                raise ValueError(
                    f"Using an unsupported cache format with {model_class}. Currently, it only supports the "
                    "legacy tuple format or `DynamicCache`"
                )
            past_key_values = self._reorder_cache(past_key_values, beam_idx)
            past_key_values = DynamicCache.from_legacy_cache(past_key_values)
        # Standard code path: use the `Cache.reorder_cache`
        else:
            past_key_values.reorder_cache(beam_idx)
        return past_key_values

    def beam_search(
        self,
        input_ids: torch.LongTensor,
        beam_scorer: BeamScorer,
        logits_processor: Optional[LogitsProcessorList] = None,
        stopping_criteria: Optional[StoppingCriteriaList] = None,
        max_length: Optional[int] = None,
        pad_token_id: Optional[int] = None,
        eos_token_id: Optional[Union[int, List[int]]] = None,
        output_attentions: Optional[bool] = None,
        output_hidden_states: Optional[bool] = None,
        output_scores: Optional[bool] = None,
        return_dict_in_generate: Optional[bool] = None,
        synced_gpus: bool = False,
        sequential: Optional[bool] = None,
        **model_kwargs,
    ) -> Union[GenerateBeamOutput, torch.LongTensor]:
        r"""
        Generates sequences of token ids for models with a language modeling head using **beam search decoding** and
        can be used for text-decoder, text-to-text, speech-to-text, and vision-to-text models.

        <Tip warning={true}>

        In most cases, you do not need to call [`~generation.GenerationMixin.beam_search`] directly. Use generate()
        instead. For an overview of generation strategies and code examples, check the [following
        guide](../generation_strategies).

        </Tip>

        Parameters:
            input_ids (`torch.LongTensor` of shape `(batch_size, sequence_length)`):
                The sequence used as a prompt for the generation.
            beam_scorer (`BeamScorer`):
                An derived instance of [`BeamScorer`] that defines how beam hypotheses are constructed, stored and
                sorted during generation. For more information, the documentation of [`BeamScorer`] should be read.
            logits_processor (`LogitsProcessorList`, *optional*):
                An instance of [`LogitsProcessorList`]. List of instances of class derived from [`LogitsProcessor`]
                used to modify the prediction scores of the language modeling head applied at each generation step.
            stopping_criteria (`StoppingCriteriaList`, *optional*):
                An instance of [`StoppingCriteriaList`]. List of instances of class derived from [`StoppingCriteria`]
                used to tell if the generation loop should stop.
            max_length (`int`, *optional*, defaults to 20):
                **DEPRECATED**. Use `logits_processor` or `stopping_criteria` directly to cap the number of generated
                tokens. The maximum length of the sequence to be generated.
            pad_token_id (`int`, *optional*):
                The id of the *padding* token.
            eos_token_id (`Union[int, List[int]]`, *optional*):
                The id of the *end-of-sequence* token. Optionally, use a list to set multiple *end-of-sequence* tokens.
            output_attentions (`bool`, *optional*, defaults to `False`):
                Whether or not to return the attentions tensors of all attention layers. See `attentions` under
                returned tensors for more details.
            output_hidden_states (`bool`, *optional*, defaults to `False`):
                Whether or not to return the hidden states of all layers. See `hidden_states` under returned tensors
                for more details.
            output_scores (`bool`, *optional*, defaults to `False`):
                Whether or not to return the prediction scores. See `scores` under returned tensors for more details.
            return_dict_in_generate (`bool`, *optional*, defaults to `False`):
                Whether or not to return a [`~utils.ModelOutput`] instead of a plain tuple.
            synced_gpus (`bool`, *optional*, defaults to `False`):
                Whether to continue running the while loop until max_length (needed for ZeRO stage 3)
            sequential (`bool`, defaults to `False`):
                By default, beam search has `batch_size * num_beams` as effective batch size (see `beam_search()` for
                more details). This flag will avoid parallelizing the beam search and will instead run beam search
                sequentially.
            model_kwargs:
                Additional model specific kwargs will be forwarded to the `forward` function of the model. If model is
                an encoder-decoder model the kwargs should include `encoder_outputs`.

        Return:
            [`generation.GenerateBeamDecoderOnlyOutput`], [`~generation.GenerateBeamEncoderDecoderOutput`] or
            `torch.LongTensor`: A `torch.LongTensor` containing the generated tokens (default behaviour) or a
            [`~generation.GenerateBeamDecoderOnlyOutput`] if `model.config.is_encoder_decoder=False` and
            `return_dict_in_generate=True` or a [`~generation.GenerateBeamEncoderDecoderOutput`] if
            `model.config.is_encoder_decoder=True`.


        Examples:

        ```python
        >>> from transformers import (
        ...     AutoTokenizer,
        ...     AutoModelForSeq2SeqLM,
        ...     LogitsProcessorList,
        ...     MinLengthLogitsProcessor,
        ...     BeamSearchScorer,
        ... )
        >>> import torch

        >>> tokenizer = AutoTokenizer.from_pretrained("google-t5/t5-base")
        >>> model = AutoModelForSeq2SeqLM.from_pretrained("google-t5/t5-base")

        >>> encoder_input_str = "translate English to German: How old are you?"
        >>> encoder_input_ids = tokenizer(encoder_input_str, return_tensors="pt").input_ids


        >>> # lets run beam search using 3 beams
        >>> num_beams = 3
        >>> # define decoder start token ids
        >>> input_ids = torch.ones((num_beams, 1), device=model.device, dtype=torch.long)
        >>> input_ids = input_ids * model.config.decoder_start_token_id

        >>> # add encoder_outputs to model keyword arguments
        >>> model_kwargs = {
        ...     "encoder_outputs": model.get_encoder()(
        ...         encoder_input_ids.repeat_interleave(num_beams, dim=0), return_dict=True
        ...     )
        ... }

        >>> # instantiate beam scorer
        >>> beam_scorer = BeamSearchScorer(
        ...     batch_size=1,
        ...     num_beams=num_beams,
        ...     device=model.device,
        ... )

        >>> # instantiate logits processors
        >>> logits_processor = LogitsProcessorList(
        ...     [
        ...         MinLengthLogitsProcessor(5, eos_token_id=model.config.eos_token_id),
        ...     ]
        ... )

        >>> outputs = model.beam_search(input_ids, beam_scorer, logits_processor=logits_processor, **model_kwargs)

        >>> tokenizer.batch_decode(outputs, skip_special_tokens=True)
        ['Wie alt bist du?']
        ```"""
        # init values
        logits_processor = logits_processor if logits_processor is not None else LogitsProcessorList()
        stopping_criteria = stopping_criteria if stopping_criteria is not None else StoppingCriteriaList()
        sequential = sequential if sequential is not None else self.generation_config.low_memory
        if max_length is not None:
            warnings.warn(
                "`max_length` is deprecated in this function, use"
                " `stopping_criteria=StoppingCriteriaList([MaxLengthCriteria(max_length=max_length)])` instead.",
                UserWarning,
            )
            stopping_criteria = validate_stopping_criteria(stopping_criteria, max_length)
        if len(stopping_criteria) == 0:
            warnings.warn("You don't have defined any stopping_criteria, this will likely loop forever", UserWarning)
        pad_token_id = pad_token_id if pad_token_id is not None else self.generation_config.pad_token_id
        eos_token_id = eos_token_id if eos_token_id is not None else self.generation_config.eos_token_id
        if isinstance(eos_token_id, int):
            eos_token_id = [eos_token_id]
        output_scores = output_scores if output_scores is not None else self.generation_config.output_scores
        output_attentions = (
            output_attentions if output_attentions is not None else self.generation_config.output_attentions
        )
        output_hidden_states = (
            output_hidden_states if output_hidden_states is not None else self.generation_config.output_hidden_states
        )
        return_dict_in_generate = (
            return_dict_in_generate
            if return_dict_in_generate is not None
            else self.generation_config.return_dict_in_generate
        )

        batch_size = len(beam_scorer._beam_hyps)
        num_beams = beam_scorer.num_beams

        batch_beam_size, cur_len = input_ids.shape

        if num_beams * batch_size != batch_beam_size:
            raise ValueError(
                f"Batch dimension of `input_ids` should be {num_beams * batch_size}, but is {batch_beam_size}."
            )

        # init attention / hidden states / scores tuples
        scores = () if (return_dict_in_generate and output_scores) else None
        beam_indices = (
            tuple(() for _ in range(batch_beam_size)) if (return_dict_in_generate and output_scores) else None
        )
        decoder_attentions = () if (return_dict_in_generate and output_attentions) else None
        cross_attentions = () if (return_dict_in_generate and output_attentions) else None
        decoder_hidden_states = () if (return_dict_in_generate and output_hidden_states) else None

        # if model is an encoder-decoder, retrieve encoder attention weights and hidden states
        if return_dict_in_generate and self.config.is_encoder_decoder:
            encoder_attentions = model_kwargs["encoder_outputs"].get("attentions") if output_attentions else None
            encoder_hidden_states = (
                model_kwargs["encoder_outputs"].get("hidden_states") if output_hidden_states else None
            )

        # initialise score of first beam with 0 and the rest with -1e9. This makes sure that only tokens
        # of the first beam are considered to avoid sampling the exact same tokens across all beams.
        beam_scores = torch.zeros((batch_size, num_beams), dtype=torch.float, device=input_ids.device)
        beam_scores[:, 1:] = -1e9
        beam_scores = beam_scores.view((batch_size * num_beams,))

        this_peer_finished = False  # used by synced_gpus only

        decoder_prompt_len = input_ids.shape[-1]  # record the prompt length of decoder
        while True:
            if synced_gpus:
                # Under synced_gpus the `forward` call must continue until all gpus complete their sequence.
                # The following logic allows an early break if all peers finished generating their sequence
                this_peer_finished_flag = torch.tensor(0.0 if this_peer_finished else 1.0).to(input_ids.device)
                # send 0.0 if we finished, 1.0 otherwise
                dist.all_reduce(this_peer_finished_flag, op=dist.ReduceOp.SUM)
                # did all peers finish? the reduced sum will be 0.0 then
                if this_peer_finished_flag.item() == 0.0:
                    break

            model_inputs = self.prepare_inputs_for_generation(input_ids, **model_kwargs)

            # if sequential is True, split the input to batches of batch_size and run sequentially
            if sequential:
                if any(
                    model_name in self.__class__.__name__.lower()
                    for model_name in [
                        "fsmt",
                        "reformer",
                        "bloom",
                        "ctrl",
                        "gpt_bigcode",
                        "transo_xl",
                        "xlnet",
                        "cpm",
                    ]
                ):
                    raise RuntimeError(
                        f"Currently generation for {self.__class__.__name__} is not supported "
                        f"for `low_memory beam_search`. Please open an issue on GitHub if you need this feature."
                    )

                inputs_per_sub_batches = _split_model_inputs(
                    model_inputs, split_size=batch_size, full_batch_size=batch_beam_size
                )
                outputs_per_sub_batch = [
                    self(
                        **inputs_per_sub_batch,
                        return_dict=True,
                        output_attentions=output_attentions,
                        output_hidden_states=output_hidden_states,
                    )
                    for inputs_per_sub_batch in inputs_per_sub_batches
                ]

                outputs = stack_model_outputs(outputs_per_sub_batch)

            else:  # Unchanged original behavior
                outputs = self(
                    **model_inputs,
                    return_dict=True,
                    output_attentions=output_attentions,
                    output_hidden_states=output_hidden_states,
                )

            if synced_gpus and this_peer_finished:
                cur_len = cur_len + 1
                continue  # don't waste resources running the code we don't need

            next_token_logits = outputs.logits[:, -1, :]
            next_token_scores = nn.functional.log_softmax(
                next_token_logits, dim=-1
            )  # (batch_size * num_beams, vocab_size)

            next_token_scores_processed = logits_processor(input_ids, next_token_scores)
            next_token_scores = next_token_scores_processed + beam_scores[:, None].expand_as(
                next_token_scores_processed
            )

            # Store scores, attentions and hidden_states when required
            if return_dict_in_generate:
                if output_scores:
                    scores += (next_token_scores_processed,)
                if output_attentions:
                    decoder_attentions += (
                        (outputs.decoder_attentions,) if self.config.is_encoder_decoder else (outputs.attentions,)
                    )
                    if self.config.is_encoder_decoder:
                        cross_attentions += (outputs.cross_attentions,)

                if output_hidden_states:
                    decoder_hidden_states += (
                        (outputs.decoder_hidden_states,)
                        if self.config.is_encoder_decoder
                        else (outputs.hidden_states,)
                    )

            # reshape for beam search
            vocab_size = next_token_scores.shape[-1]
            next_token_scores = next_token_scores.view(batch_size, num_beams * vocab_size)

            # Sample 1 + len(eos_token_id) next tokens for each beam so we have at least 1 non eos token per beam.
            n_eos_tokens = len(eos_token_id) if eos_token_id else 0
            next_token_scores, next_tokens = torch.topk(
                next_token_scores, max(2, 1 + n_eos_tokens) * num_beams, dim=1, largest=True, sorted=True
            )

            next_indices = torch.div(next_tokens, vocab_size, rounding_mode="floor")
            next_tokens = next_tokens % vocab_size

            # stateless
            beam_outputs = beam_scorer.process(
                input_ids,
                next_token_scores,
                next_tokens,
                next_indices,
                pad_token_id=pad_token_id,
                eos_token_id=eos_token_id,
                beam_indices=beam_indices,
                decoder_prompt_len=decoder_prompt_len,
            )

            beam_scores = beam_outputs["next_beam_scores"]
            beam_next_tokens = beam_outputs["next_beam_tokens"]
            beam_idx = beam_outputs["next_beam_indices"]

            input_ids = torch.cat([input_ids[beam_idx, :], beam_next_tokens.unsqueeze(-1)], dim=-1)

            model_kwargs = self._update_model_kwargs_for_generation(
                outputs, model_kwargs, is_encoder_decoder=self.config.is_encoder_decoder
            )
            if model_kwargs["past_key_values"] is not None:
                model_kwargs["past_key_values"] = self._temporary_reorder_cache(
                    model_kwargs["past_key_values"], beam_idx
                )

            if return_dict_in_generate and output_scores:
                beam_indices = tuple((beam_indices[beam_idx[i]] + (beam_idx[i],) for i in range(len(beam_indices))))

            # increase cur_len
            cur_len = cur_len + 1

            if beam_scorer.is_done or stopping_criteria(input_ids, scores):
                if not synced_gpus:
                    break
                else:
                    this_peer_finished = True

        sequence_outputs = beam_scorer.finalize(
            input_ids,
            beam_scores,
            next_tokens,
            next_indices,
            pad_token_id=pad_token_id,
            eos_token_id=eos_token_id,
            max_length=stopping_criteria.max_length,
            beam_indices=beam_indices,
            decoder_prompt_len=decoder_prompt_len,
        )

        if return_dict_in_generate:
            if not output_scores:
                sequence_outputs["sequence_scores"] = None

            if self.config.is_encoder_decoder:
                return GenerateBeamEncoderDecoderOutput(
                    sequences=sequence_outputs["sequences"],
                    sequences_scores=sequence_outputs["sequence_scores"],
                    scores=scores,
                    beam_indices=sequence_outputs["beam_indices"],
                    encoder_attentions=encoder_attentions,
                    encoder_hidden_states=encoder_hidden_states,
                    decoder_attentions=decoder_attentions,
                    cross_attentions=cross_attentions,
                    decoder_hidden_states=decoder_hidden_states,
                    past_key_values=model_kwargs.get("past_key_values"),
                )
            else:
                return GenerateBeamDecoderOnlyOutput(
                    sequences=sequence_outputs["sequences"],
                    sequences_scores=sequence_outputs["sequence_scores"],
                    scores=scores,
                    beam_indices=sequence_outputs["beam_indices"],
                    attentions=decoder_attentions,
                    hidden_states=decoder_hidden_states,
                    past_key_values=model_kwargs.get("past_key_values"),
                )
        else:
            return sequence_outputs["sequences"]

    def beam_sample(
        self,
        input_ids: torch.LongTensor,
        beam_scorer: BeamScorer,
        logits_processor: Optional[LogitsProcessorList] = None,
        stopping_criteria: Optional[StoppingCriteriaList] = None,
        logits_warper: Optional[LogitsProcessorList] = None,
        max_length: Optional[int] = None,
        pad_token_id: Optional[int] = None,
        eos_token_id: Optional[Union[int, List[int]]] = None,
        output_attentions: Optional[bool] = None,
        output_hidden_states: Optional[bool] = None,
        output_scores: Optional[bool] = None,
        return_dict_in_generate: Optional[bool] = None,
        synced_gpus: bool = False,
        **model_kwargs,
    ) -> Union[GenerateBeamOutput, torch.LongTensor]:
        r"""
        Generates sequences of token ids for models with a language modeling head using **beam search multinomial
        sampling** and can be used for text-decoder, text-to-text, speech-to-text, and vision-to-text models.

        <Tip warning={true}>

        In most cases, you do not need to call [`~generation.GenerationMixin.beam_sample`] directly. Use generate()
        instead. For an overview of generation strategies and code examples, check the [following
        guide](../generation_strategies).

        </Tip>

        Parameters:
            input_ids (`torch.LongTensor` of shape `(batch_size, sequence_length)`):
                The sequence used as a prompt for the generation.
            beam_scorer (`BeamScorer`):
                A derived instance of [`BeamScorer`] that defines how beam hypotheses are constructed, stored and
                sorted during generation. For more information, the documentation of [`BeamScorer`] should be read.
            logits_processor (`LogitsProcessorList`, *optional*):
                An instance of [`LogitsProcessorList`]. List of instances of class derived from [`LogitsProcessor`]
                used to modify the prediction scores of the language modeling head applied at each generation step.
            stopping_criteria (`StoppingCriteriaList`, *optional*):
                An instance of [`StoppingCriteriaList`]. List of instances of class derived from [`StoppingCriteria`]
                used to tell if the generation loop should stop.
            logits_warper (`LogitsProcessorList`, *optional*):
                An instance of [`LogitsProcessorList`]. List of instances of class derived from [`LogitsWarper`] used
                to warp the prediction score distribution of the language modeling head applied before multinomial
                sampling at each generation step.
            max_length (`int`, *optional*, defaults to 20):
                **DEPRECATED**. Use `logits_processor` or `stopping_criteria` directly to cap the number of generated
                tokens. The maximum length of the sequence to be generated.
            pad_token_id (`int`, *optional*):
                The id of the *padding* token.
            eos_token_id (`Union[int, List[int]]`, *optional*):
                The id of the *end-of-sequence* token. Optionally, use a list to set multiple *end-of-sequence* tokens.
            output_attentions (`bool`, *optional*, defaults to `False`):
                Whether or not to return the attentions tensors of all attention layers. See `attentions` under
                returned tensors for more details.
            output_hidden_states (`bool`, *optional*, defaults to `False`):
                Whether or not to return the hidden states of all layers. See `hidden_states` under returned tensors
                for more details.
            output_scores (`bool`, *optional*, defaults to `False`):
                Whether or not to return the prediction scores. See `scores` under returned tensors for more details.
            return_dict_in_generate (`bool`, *optional*, defaults to `False`):
                Whether or not to return a [`~utils.ModelOutput`] instead of a plain tuple.
            synced_gpus (`bool`, *optional*, defaults to `False`):
                Whether to continue running the while loop until max_length (needed for ZeRO stage 3)
            model_kwargs:
                Additional model specific kwargs will be forwarded to the `forward` function of the model. If model is
                an encoder-decoder model the kwargs should include `encoder_outputs`.

        Return:
            [`~generation.GenerateBeamDecoderOnlyOutput`], [`~generation.GenerateBeamEncoderDecoderOutput`] or
            `torch.LongTensor`: A `torch.LongTensor` containing the generated tokens (default behaviour) or a
            [`~generation.GenerateBeamDecoderOnlyOutput`] if `model.config.is_encoder_decoder=False` and
            `return_dict_in_generate=True` or a [`~generation.GenerateBeamEncoderDecoderOutput`] if
            `model.config.is_encoder_decoder=True`.

        Examples:

        ```python
        >>> from transformers import (
        ...     AutoTokenizer,
        ...     AutoModelForSeq2SeqLM,
        ...     LogitsProcessorList,
        ...     MinLengthLogitsProcessor,
        ...     TopKLogitsWarper,
        ...     TemperatureLogitsWarper,
        ...     BeamSearchScorer,
        ... )
        >>> import torch

        >>> tokenizer = AutoTokenizer.from_pretrained("google-t5/t5-base")
        >>> model = AutoModelForSeq2SeqLM.from_pretrained("google-t5/t5-base")

        >>> encoder_input_str = "translate English to German: How old are you?"
        >>> encoder_input_ids = tokenizer(encoder_input_str, return_tensors="pt").input_ids

        >>> # lets run beam search using 3 beams
        >>> num_beams = 3
        >>> # define decoder start token ids
        >>> input_ids = torch.ones((num_beams, 1), device=model.device, dtype=torch.long)
        >>> input_ids = input_ids * model.config.decoder_start_token_id

        >>> # add encoder_outputs to model keyword arguments
        >>> model_kwargs = {
        ...     "encoder_outputs": model.get_encoder()(
        ...         encoder_input_ids.repeat_interleave(num_beams, dim=0), return_dict=True
        ...     )
        ... }

        >>> # instantiate beam scorer
        >>> beam_scorer = BeamSearchScorer(
        ...     batch_size=1,
        ...     max_length=model.config.max_length,
        ...     num_beams=num_beams,
        ...     device=model.device,
        ... )

        >>> # instantiate logits processors
        >>> logits_processor = LogitsProcessorList(
        ...     [MinLengthLogitsProcessor(5, eos_token_id=model.config.eos_token_id)]
        ... )
        >>> # instantiate logits processors
        >>> logits_warper = LogitsProcessorList(
        ...     [
        ...         TopKLogitsWarper(50),
        ...         TemperatureLogitsWarper(0.7),
        ...     ]
        ... )

        >>> outputs = model.beam_sample(
        ...     input_ids, beam_scorer, logits_processor=logits_processor, logits_warper=logits_warper, **model_kwargs
        ... )

        >>> tokenizer.batch_decode(outputs, skip_special_tokens=True)
        ['Wie alt bist du?']
        ```"""
        # init values
        logits_processor = logits_processor if logits_processor is not None else LogitsProcessorList()
        stopping_criteria = stopping_criteria if stopping_criteria is not None else StoppingCriteriaList()
        if max_length is not None:
            warnings.warn(
                "`max_length` is deprecated in this function, use"
                " `stopping_criteria=StoppingCriteriaList([MaxLengthCriteria(max_length=max_length)])` instead.",
                UserWarning,
            )
            stopping_criteria = validate_stopping_criteria(stopping_criteria, max_length)
        pad_token_id = pad_token_id if pad_token_id is not None else self.generation_config.pad_token_id
        eos_token_id = eos_token_id if eos_token_id is not None else self.generation_config.eos_token_id
        if isinstance(eos_token_id, int):
            eos_token_id = [eos_token_id]
        output_scores = output_scores if output_scores is not None else self.generation_config.output_scores
        output_attentions = (
            output_attentions if output_attentions is not None else self.generation_config.output_attentions
        )
        output_hidden_states = (
            output_hidden_states if output_hidden_states is not None else self.generation_config.output_hidden_states
        )
        return_dict_in_generate = (
            return_dict_in_generate
            if return_dict_in_generate is not None
            else self.generation_config.return_dict_in_generate
        )

        batch_size = len(beam_scorer._beam_hyps)
        num_beams = beam_scorer.num_beams

        batch_beam_size, cur_len = input_ids.shape

        # init attention / hidden states / scores tuples
        scores = () if (return_dict_in_generate and output_scores) else None
        beam_indices = (
            tuple(() for _ in range(batch_beam_size)) if (return_dict_in_generate and output_scores) else None
        )
        decoder_attentions = () if (return_dict_in_generate and output_attentions) else None
        cross_attentions = () if (return_dict_in_generate and output_attentions) else None
        decoder_hidden_states = () if (return_dict_in_generate and output_hidden_states) else None

        # if model is an encoder-decoder, retrieve encoder attention weights and hidden states
        if return_dict_in_generate and self.config.is_encoder_decoder:
            encoder_attentions = model_kwargs["encoder_outputs"].get("attentions") if output_attentions else None
            encoder_hidden_states = (
                model_kwargs["encoder_outputs"].get("hidden_states") if output_hidden_states else None
            )

        beam_scores = torch.zeros((batch_size, num_beams), dtype=torch.float, device=input_ids.device)
        beam_scores = beam_scores.view((batch_size * num_beams,))

        this_peer_finished = False  # used by synced_gpus only

        decoder_prompt_len = input_ids.shape[-1]  # record the prompt length of decoder
        while True:
            if synced_gpus:
                # Under synced_gpus the `forward` call must continue until all gpus complete their sequence.
                # The following logic allows an early break if all peers finished generating their sequence
                this_peer_finished_flag = torch.tensor(0.0 if this_peer_finished else 1.0).to(input_ids.device)
                # send 0.0 if we finished, 1.0 otherwise
                dist.all_reduce(this_peer_finished_flag, op=dist.ReduceOp.SUM)
                # did all peers finish? the reduced sum will be 0.0 then
                if this_peer_finished_flag.item() == 0.0:
                    break

            model_inputs = self.prepare_inputs_for_generation(input_ids, **model_kwargs)

            outputs = self(
                **model_inputs,
                return_dict=True,
                output_attentions=output_attentions,
                output_hidden_states=output_hidden_states,
            )

            if synced_gpus and this_peer_finished:
                cur_len = cur_len + 1
                continue  # don't waste resources running the code we don't need

            next_token_logits = outputs.logits[:, -1, :]

            next_token_scores = nn.functional.log_softmax(
                next_token_logits, dim=-1
            )  # (batch_size * num_beams, vocab_size)

            next_token_scores_processed = logits_processor(input_ids, next_token_scores)
            next_token_scores_processed = logits_warper(input_ids, next_token_scores_processed)
            next_token_scores = next_token_scores_processed + beam_scores[:, None].expand_as(
                next_token_scores_processed
            )

            # Store scores, attentions and hidden_states when required
            if return_dict_in_generate:
                if output_scores:
                    scores += (next_token_scores_processed,)
                if output_attentions:
                    decoder_attentions += (
                        (outputs.decoder_attentions,) if self.config.is_encoder_decoder else (outputs.attentions,)
                    )
                    if self.config.is_encoder_decoder:
                        cross_attentions += (outputs.cross_attentions,)

                if output_hidden_states:
                    decoder_hidden_states += (
                        (outputs.decoder_hidden_states,)
                        if self.config.is_encoder_decoder
                        else (outputs.hidden_states,)
                    )

            # reshape for beam search
            vocab_size = next_token_scores.shape[-1]
            next_token_scores = next_token_scores.view(batch_size, num_beams * vocab_size)

            probs = nn.functional.softmax(next_token_scores, dim=-1)

            next_tokens = torch.multinomial(probs, num_samples=2 * num_beams)
            next_token_scores = torch.gather(next_token_scores, -1, next_tokens)

            next_token_scores, _indices = torch.sort(next_token_scores, descending=True, dim=1)
            next_tokens = torch.gather(next_tokens, -1, _indices)

            next_indices = torch.div(next_tokens, vocab_size, rounding_mode="floor")
            next_tokens = next_tokens % vocab_size

            # stateless
            beam_outputs = beam_scorer.process(
                input_ids,
                next_token_scores,
                next_tokens,
                next_indices,
                pad_token_id=pad_token_id,
                eos_token_id=eos_token_id,
                beam_indices=beam_indices,
                decoder_prompt_len=decoder_prompt_len,
            )
            beam_scores = beam_outputs["next_beam_scores"]
            beam_next_tokens = beam_outputs["next_beam_tokens"]
            beam_idx = beam_outputs["next_beam_indices"]

            input_ids = torch.cat([input_ids[beam_idx, :], beam_next_tokens.unsqueeze(-1)], dim=-1)

            model_kwargs = self._update_model_kwargs_for_generation(
                outputs, model_kwargs, is_encoder_decoder=self.config.is_encoder_decoder
            )
            if model_kwargs["past_key_values"] is not None:
                model_kwargs["past_key_values"] = self._temporary_reorder_cache(
                    model_kwargs["past_key_values"], beam_idx
                )

            if return_dict_in_generate and output_scores:
                beam_indices = tuple((beam_indices[beam_idx[i]] + (beam_idx[i],) for i in range(len(beam_indices))))

            # increase cur_len
            cur_len = cur_len + 1

            if beam_scorer.is_done or stopping_criteria(input_ids, scores):
                if not synced_gpus:
                    break
                else:
                    this_peer_finished = True

        sequence_outputs = beam_scorer.finalize(
            input_ids,
            beam_scores,
            next_tokens,
            next_indices,
            pad_token_id=pad_token_id,
            eos_token_id=eos_token_id,
            max_length=stopping_criteria.max_length,
            beam_indices=beam_indices,
            decoder_prompt_len=decoder_prompt_len,
        )

        if return_dict_in_generate:
            if not output_scores:
                sequence_outputs["sequence_scores"] = None

            if self.config.is_encoder_decoder:
                return GenerateBeamEncoderDecoderOutput(
                    sequences=sequence_outputs["sequences"],
                    sequences_scores=sequence_outputs["sequence_scores"],
                    scores=scores,
                    beam_indices=sequence_outputs["beam_indices"],
                    encoder_attentions=encoder_attentions,
                    encoder_hidden_states=encoder_hidden_states,
                    decoder_attentions=decoder_attentions,
                    cross_attentions=cross_attentions,
                    decoder_hidden_states=decoder_hidden_states,
                    past_key_values=model_kwargs.get("past_key_values"),
                )
            else:
                return GenerateBeamDecoderOnlyOutput(
                    sequences=sequence_outputs["sequences"],
                    sequences_scores=sequence_outputs["sequence_scores"],
                    scores=scores,
                    beam_indices=sequence_outputs["beam_indices"],
                    attentions=decoder_attentions,
                    hidden_states=decoder_hidden_states,
                    past_key_values=model_kwargs.get("past_key_values"),
                )
        else:
            return sequence_outputs["sequences"]

    def group_beam_search(
        self,
        input_ids: torch.LongTensor,
        beam_scorer: BeamScorer,
        logits_processor: Optional[LogitsProcessorList] = None,
        stopping_criteria: Optional[StoppingCriteriaList] = None,
        max_length: Optional[int] = None,
        pad_token_id: Optional[int] = None,
        eos_token_id: Optional[Union[int, List[int]]] = None,
        output_attentions: Optional[bool] = None,
        output_hidden_states: Optional[bool] = None,
        output_scores: Optional[bool] = None,
        return_dict_in_generate: Optional[bool] = None,
        synced_gpus: bool = False,
        **model_kwargs,
    ):
        r"""
        Generates sequences of token ids for models with a language modeling head using **diverse beam search
        decoding** and can be used for text-decoder, text-to-text, speech-to-text, and vision-to-text models.

        <Tip warning={true}>

        In most cases, you do not need to call [`~generation.GenerationMixin.group_beam_search`] directly. Use
        generate() instead. For an overview of generation strategies and code examples, check the [following
        guide](../generation_strategies).

        </Tip>

        Parameters:
            input_ids (`torch.LongTensor` of shape `(batch_size, sequence_length)`):
                The sequence used as a prompt for the generation.
            beam_scorer (`BeamScorer`):
                An derived instance of [`BeamScorer`] that defines how beam hypotheses are constructed, stored and
                sorted during generation. For more information, the documentation of [`BeamScorer`] should be read.
            logits_processor (`LogitsProcessorList`, *optional*):
                An instance of [`LogitsProcessorList`]. List of instances of class derived from [`LogitsProcessor`]
                used to modify the prediction scores of the language modeling head applied at each generation step.
            stopping_criteria (`StoppingCriteriaList`, *optional*):
                An instance of [`StoppingCriteriaList`]. List of instances of class derived from [`StoppingCriteria`]
                used to tell if the generation loop should stop.
            max_length (`int`, *optional*, defaults to 20):
                **DEPRECATED**. Use `logits_processor` or `stopping_criteria` directly to cap the number of generated
                tokens. The maximum length of the sequence to be generated.
            pad_token_id (`int`, *optional*):
                The id of the *padding* token.
            eos_token_id (`Union[int, List[int]]`, *optional*):
                The id of the *end-of-sequence* token. Optionally, use a list to set multiple *end-of-sequence* tokens.
            output_attentions (`bool`, *optional*, defaults to `False`):
                Whether or not to return the attentions tensors of all attention layers. See `attentions` under
                returned tensors for more details.
            output_hidden_states (`bool`, *optional*, defaults to `False`):
                Whether or not to return the hidden states of all layers. See `hidden_states` under returned tensors
                for more details.
            output_scores (`bool`, *optional*, defaults to `False`):
                Whether or not to return the prediction scores. See `scores` under returned tensors for more details.
            return_dict_in_generate (`bool`, *optional*, defaults to `False`):
                Whether or not to return a [`~utils.ModelOutput`] instead of a plain tuple.
            synced_gpus (`bool`, *optional*, defaults to `False`):
                Whether to continue running the while loop until max_length (needed for ZeRO stage 3)

            model_kwargs:
                Additional model specific kwargs that will be forwarded to the `forward` function of the model. If
                model is an encoder-decoder model the kwargs should include `encoder_outputs`.

        Return:
            [`~generation.GenerateBeamDecoderOnlyOutput`], [`~generation.GenerateBeamEncoderDecoderOutput`] or
            `torch.LongTensor`: A `torch.LongTensor` containing the generated tokens (default behaviour) or a
            [`~generation.GenerateBeamDecoderOnlyOutput`] if `model.config.is_encoder_decoder=False` and
            `return_dict_in_generate=True` or a [`~generation.GenerateBeamEncoderDecoderOutput`] if
            `model.config.is_encoder_decoder=True`.

        Examples:

        ```python
        >>> from transformers import (
        ...     AutoTokenizer,
        ...     AutoModelForSeq2SeqLM,
        ...     LogitsProcessorList,
        ...     MinLengthLogitsProcessor,
        ...     HammingDiversityLogitsProcessor,
        ...     BeamSearchScorer,
        ... )
        >>> import torch

        >>> tokenizer = AutoTokenizer.from_pretrained("google-t5/t5-base")
        >>> model = AutoModelForSeq2SeqLM.from_pretrained("google-t5/t5-base")

        >>> encoder_input_str = "translate English to German: How old are you?"
        >>> encoder_input_ids = tokenizer(encoder_input_str, return_tensors="pt").input_ids


        >>> # lets run diverse beam search using 6 beams
        >>> num_beams = 6
        >>> # define decoder start token ids
        >>> input_ids = torch.ones((num_beams, 1), device=model.device, dtype=torch.long)
        >>> input_ids = input_ids * model.config.decoder_start_token_id

        >>> # add encoder_outputs to model keyword arguments
        >>> model_kwargs = {
        ...     "encoder_outputs": model.get_encoder()(
        ...         encoder_input_ids.repeat_interleave(num_beams, dim=0), return_dict=True
        ...     )
        ... }

        >>> # instantiate beam scorer
        >>> beam_scorer = BeamSearchScorer(
        ...     batch_size=1,
        ...     max_length=model.config.max_length,
        ...     num_beams=num_beams,
        ...     device=model.device,
        ...     num_beam_groups=3,
        ... )

        >>> # instantiate logits processors
        >>> logits_processor = LogitsProcessorList(
        ...     [
        ...         HammingDiversityLogitsProcessor(5.5, num_beams=6, num_beam_groups=3),
        ...         MinLengthLogitsProcessor(5, eos_token_id=model.config.eos_token_id),
        ...     ]
        ... )

        >>> outputs = model.group_beam_search(
        ...     input_ids, beam_scorer, logits_processor=logits_processor, **model_kwargs
        ... )

        >>> tokenizer.batch_decode(outputs, skip_special_tokens=True)
        ['Wie alt bist du?']
        ```"""
        # init values
        logits_processor = logits_processor if logits_processor is not None else LogitsProcessorList()
        stopping_criteria = stopping_criteria if stopping_criteria is not None else StoppingCriteriaList()
        if max_length is not None:
            warnings.warn(
                "`max_length` is deprecated in this function, use"
                " `stopping_criteria=StoppingCriteriaList([MaxLengthCriteria(max_length=max_length)])` instead.",
                UserWarning,
            )
            stopping_criteria = validate_stopping_criteria(stopping_criteria, max_length)
        pad_token_id = pad_token_id if pad_token_id is not None else self.generation_config.pad_token_id
        eos_token_id = eos_token_id if eos_token_id is not None else self.generation_config.eos_token_id
        if isinstance(eos_token_id, int):
            eos_token_id = [eos_token_id]
        output_scores = output_scores if output_scores is not None else self.generation_config.output_scores
        output_attentions = (
            output_attentions if output_attentions is not None else self.generation_config.output_attentions
        )
        output_hidden_states = (
            output_hidden_states if output_hidden_states is not None else self.generation_config.output_hidden_states
        )
        return_dict_in_generate = (
            return_dict_in_generate
            if return_dict_in_generate is not None
            else self.generation_config.return_dict_in_generate
        )

        num_beams = beam_scorer.num_beams
        num_beam_groups = beam_scorer.num_beam_groups
        num_sub_beams = num_beams // num_beam_groups
        batch_size = len(beam_scorer._beam_hyps) // num_beam_groups
        device = input_ids.device

        batch_beam_size, cur_len = input_ids.shape

        if return_dict_in_generate and output_scores:
            beam_indices = [tuple(() for _ in range(num_sub_beams * batch_size)) for _ in range(num_beam_groups)]
        else:
            beam_indices = None

        if num_beams * batch_size != batch_beam_size:
            raise ValueError(
                f"Batch dimension of `input_ids` should be {num_beams * batch_size}, but is {batch_beam_size}."
            )

        # init attention / hidden states / scores tuples
        scores = () if (return_dict_in_generate and output_scores) else None
        decoder_attentions = () if (return_dict_in_generate and output_attentions) else None
        cross_attentions = () if (return_dict_in_generate and output_attentions) else None
        decoder_hidden_states = () if (return_dict_in_generate and output_hidden_states) else None

        # if model is an encoder-decoder, retrieve encoder attention weights and hidden states
        if return_dict_in_generate and self.config.is_encoder_decoder:
            encoder_attentions = model_kwargs["encoder_outputs"].get("attentions") if output_attentions else None
            encoder_hidden_states = (
                model_kwargs["encoder_outputs"].get("hidden_states") if output_hidden_states else None
            )

        # initialise score of first beam of each group with 0 and the rest with -1e9. This ensures that the beams in
        # the same group don't produce same tokens everytime.
        beam_scores = torch.full((batch_size, num_beams), -1e9, dtype=torch.float, device=device)
        beam_scores[:, ::num_sub_beams] = 0
        beam_scores = beam_scores.view((batch_size * num_beams,))

        this_peer_finished = False  # used by synced_gpus only

        decoder_prompt_len = input_ids.shape[-1]  # record the prompt length of decoder
        while True:
            if synced_gpus:
                # Under synced_gpus the `forward` call must continue until all gpus complete their sequence.
                # The following logic allows an early break if all peers finished generating their sequence
                this_peer_finished_flag = torch.tensor(0.0 if this_peer_finished else 1.0).to(input_ids.device)
                # send 0.0 if we finished, 1.0 otherwise
                dist.all_reduce(this_peer_finished_flag, op=dist.ReduceOp.SUM)
                # did all peers finish? the reduced sum will be 0.0 then
                if this_peer_finished_flag.item() == 0.0:
                    break

            # predicted tokens in cur_len step
            current_tokens = torch.zeros(batch_size * num_beams, dtype=input_ids.dtype, device=device)

            # indices which will form the beams in the next time step
            reordering_indices = torch.zeros(batch_size * num_beams, dtype=torch.long, device=device)

            # do one decoder step on all beams of all sentences in batch
            model_inputs = self.prepare_inputs_for_generation(input_ids, **model_kwargs)
            outputs = self(
                **model_inputs,
                return_dict=True,
                output_attentions=output_attentions,
                output_hidden_states=output_hidden_states,
            )

            if synced_gpus and this_peer_finished:
                cur_len = cur_len + 1
                continue  # don't waste resources running the code we don't need

            if output_scores:
                processed_score = torch.zeros_like(outputs.logits[:, -1, :])

            for beam_group_idx in range(num_beam_groups):
                group_start_idx = beam_group_idx * num_sub_beams
                group_end_idx = min(group_start_idx + num_sub_beams, num_beams)
                group_size = group_end_idx - group_start_idx

                # indices of beams of current group among all sentences in batch
                batch_group_indices = []

                for batch_idx in range(batch_size):
                    batch_group_indices.extend(
                        [batch_idx * num_beams + idx for idx in range(group_start_idx, group_end_idx)]
                    )
                group_input_ids = input_ids[batch_group_indices]

                # select outputs of beams of current group only
                next_token_logits = outputs.logits[batch_group_indices, -1, :]

                next_token_scores = nn.functional.log_softmax(
                    next_token_logits, dim=-1
                )  # (batch_size * group_size, vocab_size)
                vocab_size = next_token_scores.shape[-1]

                next_token_scores_processed = logits_processor(
                    group_input_ids, next_token_scores, current_tokens=current_tokens, beam_group_idx=beam_group_idx
                )
                next_token_scores = next_token_scores_processed + beam_scores[batch_group_indices].unsqueeze(-1)
                next_token_scores = next_token_scores.expand_as(next_token_scores_processed)

                if output_scores:
                    processed_score[batch_group_indices] = next_token_scores_processed

                # reshape for beam search
                next_token_scores = next_token_scores.view(batch_size, group_size * vocab_size)

                # Sample 1 + len(eos_token_id) next tokens for each beam so we have at least 1 non eos token per beam.
                n_eos_tokens = len(eos_token_id) if eos_token_id else 0
                next_token_scores, next_tokens = torch.topk(
                    next_token_scores, max(2, 1 + n_eos_tokens) * group_size, dim=1, largest=True, sorted=True
                )

                next_indices = torch.div(next_tokens, vocab_size, rounding_mode="floor")
                next_tokens = next_tokens % vocab_size

                # stateless
                process_beam_indices = sum(beam_indices, ()) if beam_indices is not None else None
                beam_outputs = beam_scorer.process(
                    group_input_ids,
                    next_token_scores,
                    next_tokens,
                    next_indices,
                    pad_token_id=pad_token_id,
                    eos_token_id=eos_token_id,
                    beam_indices=process_beam_indices,
                    group_index=beam_group_idx,
                    decoder_prompt_len=decoder_prompt_len,
                )
                beam_scores[batch_group_indices] = beam_outputs["next_beam_scores"]
                beam_next_tokens = beam_outputs["next_beam_tokens"]
                beam_idx = beam_outputs["next_beam_indices"]

                if return_dict_in_generate and output_scores:
                    beam_indices[beam_group_idx] = tuple(
                        beam_indices[beam_group_idx][beam_idx[i]] + (beam_idx[i],) for i in range(len(beam_indices[0]))
                    )

                input_ids[batch_group_indices] = group_input_ids[beam_idx]
                group_input_ids = torch.cat([group_input_ids[beam_idx, :], beam_next_tokens.unsqueeze(-1)], dim=-1)
                current_tokens[batch_group_indices] = group_input_ids[:, -1]

                # (beam_idx // group_size) -> batch_idx
                # (beam_idx % group_size) -> offset of idx inside the group
                reordering_indices[batch_group_indices] = (
                    num_beams * torch.div(beam_idx, group_size, rounding_mode="floor")
                    + group_start_idx
                    + (beam_idx % group_size)
                )

            # Store scores, attentions and hidden_states when required
            if return_dict_in_generate:
                if output_scores:
                    scores += (processed_score,)
                if output_attentions:
                    decoder_attentions += (
                        (outputs.decoder_attentions,) if self.config.is_encoder_decoder else (outputs.attentions,)
                    )
                    if self.config.is_encoder_decoder:
                        cross_attentions += (outputs.cross_attentions,)

                if output_hidden_states:
                    decoder_hidden_states += (
                        (outputs.decoder_hidden_states,)
                        if self.config.is_encoder_decoder
                        else (outputs.hidden_states,)
                    )

            input_ids = torch.cat([input_ids, current_tokens.unsqueeze(-1)], dim=-1)

            model_kwargs = self._update_model_kwargs_for_generation(
                outputs, model_kwargs, is_encoder_decoder=self.config.is_encoder_decoder
            )
            if model_kwargs["past_key_values"] is not None:
                model_kwargs["past_key_values"] = self._temporary_reorder_cache(
                    model_kwargs["past_key_values"], reordering_indices
                )

            # increase cur_len
            cur_len = cur_len + 1

            if beam_scorer.is_done or stopping_criteria(input_ids, scores):
                if not synced_gpus:
                    break
                else:
                    this_peer_finished = True

        final_beam_indices = sum(beam_indices, ()) if beam_indices is not None else None
        sequence_outputs = beam_scorer.finalize(
            input_ids,
            beam_scores,
            next_tokens,
            next_indices,
            pad_token_id=pad_token_id,
            eos_token_id=eos_token_id,
            max_length=stopping_criteria.max_length,
            beam_indices=final_beam_indices,
            decoder_prompt_len=decoder_prompt_len,
        )

        if return_dict_in_generate:
            if not output_scores:
                sequence_outputs["sequence_scores"] = None

            if self.config.is_encoder_decoder:
                return GenerateBeamEncoderDecoderOutput(
                    sequences=sequence_outputs["sequences"],
                    sequences_scores=sequence_outputs["sequence_scores"],
                    scores=scores,
                    beam_indices=sequence_outputs["beam_indices"],
                    encoder_attentions=encoder_attentions,
                    encoder_hidden_states=encoder_hidden_states,
                    decoder_attentions=decoder_attentions,
                    cross_attentions=cross_attentions,
                    decoder_hidden_states=decoder_hidden_states,
                    past_key_values=model_kwargs.get("past_key_values"),
                )
            else:
                return GenerateBeamDecoderOnlyOutput(
                    sequences=sequence_outputs["sequences"],
                    sequences_scores=sequence_outputs["sequence_scores"],
                    scores=scores,
                    beam_indices=sequence_outputs["beam_indices"],
                    attentions=decoder_attentions,
                    hidden_states=decoder_hidden_states,
                    past_key_values=model_kwargs.get("past_key_values"),
                )
        else:
            return sequence_outputs["sequences"]

    def constrained_beam_search(
        self,
        input_ids: torch.LongTensor,
        constrained_beam_scorer: ConstrainedBeamSearchScorer,
        logits_processor: Optional[LogitsProcessorList] = None,
        stopping_criteria: Optional[StoppingCriteriaList] = None,
        max_length: Optional[int] = None,
        pad_token_id: Optional[int] = None,
        eos_token_id: Optional[Union[int, List[int]]] = None,
        output_attentions: Optional[bool] = None,
        output_hidden_states: Optional[bool] = None,
        output_scores: Optional[bool] = None,
        return_dict_in_generate: Optional[bool] = None,
        synced_gpus: Optional[bool] = None,
        **model_kwargs,
    ) -> Union[GenerateBeamOutput, torch.LongTensor]:
        r"""
        Generates sequences of token ids for models with a language modeling head using **constrained beam search
        decoding** and can be used for text-decoder, text-to-text, speech-to-text, and vision-to-text models.

        <Tip warning={true}>

        In most cases, you do not need to call [`~generation.GenerationMixin.constrained_beam_search`] directly. Use
        generate() instead. For an overview of generation strategies and code examples, check the [following
        guide](../generation_strategies).

        </Tip>

        Parameters:
            input_ids (`torch.LongTensor` of shape `(batch_size, sequence_length)`):
                The sequence used as a prompt for the generation.
            constrained_beam_scorer (`ConstrainedBeamSearchScorer`):
                A derived instance of [`BeamScorer`] that defines how beam hypotheses are constructed, stored and
                sorted during generation, while satisfying a list of positive constraints. For more information, the
                documentation of [`ConstrainedBeamSearchScorer`] should be read.
            logits_processor (`LogitsProcessorList`, *optional*):
                An instance of [`LogitsProcessorList`]. List of instances of class derived from [`LogitsProcessor`]
                used to modify the prediction scores of the language modeling head applied at each generation step.
            stopping_criteria (`StoppingCriteriaList`, *optional*):
                An instance of [`StoppingCriteriaList`]. List of instances of class derived from [`StoppingCriteria`]
                used to tell if the generation loop should stop.
            logits_warper (`LogitsProcessorList`, *optional*):
                An instance of [`LogitsProcessorList`]. List of instances of class derived from [`LogitsWarper`] used
                to warp the prediction score distribution of the language modeling head applied before multinomial
                sampling at each generation step.
            max_length (`int`, *optional*, defaults to 20):
                **DEPRECATED**. Use `logits_processor` or `stopping_criteria` directly to cap the number of generated
                tokens. The maximum length of the sequence to be generated.
            pad_token_id (`int`, *optional*):
                The id of the *padding* token.
            eos_token_id (`Union[int, List[int]]`, *optional*):
                The id of the *end-of-sequence* token. Optionally, use a list to set multiple *end-of-sequence* tokens.
            output_attentions (`bool`, *optional*, defaults to `False`):
                Whether or not to return the attentions tensors of all attention layers. See `attentions` under
                returned tensors for more details.
            output_hidden_states (`bool`, *optional*, defaults to `False`):
                Whether or not to return the hidden states of all layers. See `hidden_states` under returned tensors
                for more details.
            output_scores (`bool`, *optional*, defaults to `False`):
                Whether or not to return the prediction scores. See `scores` under returned tensors for more details.
            return_dict_in_generate (`bool`, *optional*, defaults to `False`):
                Whether or not to return a [`~utils.ModelOutput`] instead of a plain tuple.
            synced_gpus (`bool`, *optional*, defaults to `False`):
                Whether to continue running the while loop until max_length (needed for ZeRO stage 3)
            model_kwargs:
                Additional model specific kwargs will be forwarded to the `forward` function of the model. If model is
                an encoder-decoder model the kwargs should include `encoder_outputs`.

        Return:
            [`~generation.GenerateBeamDecoderOnlyOutput`], [`~generation.GenerateBeamEncoderDecoderOutput`] or
            `torch.LongTensor`: A `torch.LongTensor` containing the generated tokens (default behaviour) or a
            [`~generation.GenerateBeamDecoderOnlyOutput`] if `model.config.is_encoder_decoder=False` and
            `return_dict_in_generate=True` or a [`~generation.GenerateBeamEncoderDecoderOutput`] if
            `model.config.is_encoder_decoder=True`.


        Examples:

        ```python
        >>> from transformers import (
        ...     AutoTokenizer,
        ...     AutoModelForSeq2SeqLM,
        ...     LogitsProcessorList,
        ...     MinLengthLogitsProcessor,
        ...     ConstrainedBeamSearchScorer,
        ...     PhrasalConstraint,
        ... )
        >>> import torch

        >>> tokenizer = AutoTokenizer.from_pretrained("google-t5/t5-base")
        >>> model = AutoModelForSeq2SeqLM.from_pretrained("google-t5/t5-base")

        >>> encoder_input_str = "translate English to German: How old are you?"
        >>> encoder_input_ids = tokenizer(encoder_input_str, return_tensors="pt").input_ids


        >>> # lets run beam search using 3 beams
        >>> num_beams = 3
        >>> # define decoder start token ids
        >>> input_ids = torch.ones((num_beams, 1), device=model.device, dtype=torch.long)
        >>> input_ids = input_ids * model.config.decoder_start_token_id

        >>> # add encoder_outputs to model keyword arguments
        >>> model_kwargs = {
        ...     "encoder_outputs": model.get_encoder()(
        ...         encoder_input_ids.repeat_interleave(num_beams, dim=0), return_dict=True
        ...     )
        ... }

        >>> constraint_str = "Sie"
        >>> constraint_token_ids = tokenizer.encode(constraint_str)[:-1]  # slice to remove eos token
        >>> constraints = [PhrasalConstraint(token_ids=constraint_token_ids)]


        >>> # instantiate beam scorer
        >>> beam_scorer = ConstrainedBeamSearchScorer(
        ...     batch_size=1, num_beams=num_beams, device=model.device, constraints=constraints
        ... )

        >>> # instantiate logits processors
        >>> logits_processor = LogitsProcessorList(
        ...     [
        ...         MinLengthLogitsProcessor(5, eos_token_id=model.config.eos_token_id),
        ...     ]
        ... )

        >>> outputs = model.constrained_beam_search(
        ...     input_ids, beam_scorer, constraints=constraints, logits_processor=logits_processor, **model_kwargs
        ... )

        >>> tokenizer.batch_decode(outputs, skip_special_tokens=True)
        ['Wie alt sind Sie?']
        ```"""
        # init values
        logits_processor = logits_processor if logits_processor is not None else LogitsProcessorList()
        stopping_criteria = stopping_criteria if stopping_criteria is not None else StoppingCriteriaList()
        if max_length is not None:
            warnings.warn(
                "`max_length` is deprecated in this function, use"
                " `stopping_criteria=StoppingCriteriaList([MaxLengthCriteria(max_length=max_length)])` instead.",
                UserWarning,
            )
            stopping_criteria = validate_stopping_criteria(stopping_criteria, max_length)
        if len(stopping_criteria) == 0:
            warnings.warn("You don't have defined any stopping_criteria, this will likely loop forever", UserWarning)
        pad_token_id = pad_token_id if pad_token_id is not None else self.generation_config.pad_token_id
        eos_token_id = eos_token_id if eos_token_id is not None else self.generation_config.eos_token_id
        if isinstance(eos_token_id, int):
            eos_token_id = [eos_token_id]
        output_scores = output_scores if output_scores is not None else self.generation_config.output_scores
        output_attentions = (
            output_attentions if output_attentions is not None else self.generation_config.output_attentions
        )
        output_hidden_states = (
            output_hidden_states if output_hidden_states is not None else self.generation_config.output_hidden_states
        )
        return_dict_in_generate = (
            return_dict_in_generate
            if return_dict_in_generate is not None
            else self.generation_config.return_dict_in_generate
        )

        batch_size = len(constrained_beam_scorer._beam_hyps)
        num_beams = constrained_beam_scorer.num_beams

        batch_beam_size, cur_len = input_ids.shape

        if num_beams * batch_size != batch_beam_size:
            raise ValueError(
                f"Batch dimension of `input_ids` should be {num_beams * batch_size}, but is {batch_beam_size}."
            )

        # init attention / hidden states / scores tuples
        scores = () if (return_dict_in_generate and output_scores) else None
        beam_indices = (
            tuple(() for _ in range(batch_beam_size)) if (return_dict_in_generate and output_scores) else None
        )
        decoder_attentions = () if (return_dict_in_generate and output_attentions) else None
        cross_attentions = () if (return_dict_in_generate and output_attentions) else None
        decoder_hidden_states = () if (return_dict_in_generate and output_hidden_states) else None

        # if model is an encoder-decoder, retrieve encoder attention weights and hidden states
        if return_dict_in_generate and self.config.is_encoder_decoder:
            encoder_attentions = model_kwargs["encoder_outputs"].get("attentions") if output_attentions else None
            encoder_hidden_states = (
                model_kwargs["encoder_outputs"].get("hidden_states") if output_hidden_states else None
            )

        # initialise score of first beam with 0 and the rest with -1e9. This makes sure that only tokens
        # of the first beam are considered to avoid sampling the exact same tokens across all beams.
        beam_scores = torch.zeros((batch_size, num_beams), dtype=torch.float, device=input_ids.device)
        beam_scores[:, 1:] = -1e9
        beam_scores = beam_scores.view((batch_size * num_beams,))

        this_peer_finished = False  # used by synced_gpus only

        decoder_prompt_len = input_ids.shape[-1]  # record the prompt length of decoder
        while True:
            if synced_gpus:
                # Under synced_gpus the `forward` call must continue until all gpus complete their sequence.
                # The following logic allows an early break if all peers finished generating their sequence
                this_peer_finished_flag = torch.tensor(0.0 if this_peer_finished else 1.0).to(input_ids.device)
                # send 0.0 if we finished, 1.0 otherwise
                dist.all_reduce(this_peer_finished_flag, op=dist.ReduceOp.SUM)
                # did all peers finish? the reduced sum will be 0.0 then
                if this_peer_finished_flag.item() == 0.0:
                    break

            model_inputs = self.prepare_inputs_for_generation(input_ids, **model_kwargs)

            outputs = self(
                **model_inputs,
                return_dict=True,
                output_attentions=output_attentions,
                output_hidden_states=output_hidden_states,
            )

            if synced_gpus and this_peer_finished:
                cur_len = cur_len + 1
                continue  # don't waste resources running the code we don't need

            next_token_logits = outputs.logits[:, -1, :]
            next_token_scores = nn.functional.log_softmax(
                next_token_logits, dim=-1
            )  # (batch_size * num_beams, vocab_size)

            next_token_scores_processed = logits_processor(input_ids, next_token_scores)

            next_token_scores = next_token_scores_processed + beam_scores[:, None].expand_as(
                next_token_scores_processed
            )

            scores_for_all_vocab = next_token_scores.clone()

            # Store scores, attentions and hidden_states when required
            if return_dict_in_generate:
                if output_scores:
                    scores += (next_token_scores,)
                if output_attentions:
                    decoder_attentions += (
                        (outputs.decoder_attentions,) if self.config.is_encoder_decoder else (outputs.attentions,)
                    )
                    if self.config.is_encoder_decoder:
                        cross_attentions += (outputs.cross_attentions,)

                if output_hidden_states:
                    decoder_hidden_states += (
                        (outputs.decoder_hidden_states,)
                        if self.config.is_encoder_decoder
                        else (outputs.hidden_states,)
                    )

            # reshape for beam search
            vocab_size = next_token_scores.shape[-1]
            next_token_scores = next_token_scores.view(batch_size, num_beams * vocab_size)

            # Sample 1 + len(eos_token_id) next tokens for each beam so we have at least 1 non eos token per beam.
            n_eos_tokens = len(eos_token_id) if eos_token_id else 0
            next_token_scores, next_tokens = torch.topk(
                next_token_scores, max(2, 1 + n_eos_tokens) * num_beams, dim=1, largest=True, sorted=True
            )

            next_indices = (next_tokens / vocab_size).long()
            next_tokens = next_tokens % vocab_size

            # stateless
            beam_outputs = constrained_beam_scorer.process(
                input_ids,
                next_token_scores,
                next_tokens,
                next_indices,
                scores_for_all_vocab,
                pad_token_id=pad_token_id,
                eos_token_id=eos_token_id,
                beam_indices=beam_indices,
                decoder_prompt_len=decoder_prompt_len,
            )
            beam_scores = beam_outputs["next_beam_scores"]
            beam_next_tokens = beam_outputs["next_beam_tokens"]
            beam_idx = beam_outputs["next_beam_indices"]

            input_ids = torch.cat([input_ids[beam_idx, :], beam_next_tokens.unsqueeze(-1)], dim=-1)
            model_kwargs = self._update_model_kwargs_for_generation(
                outputs, model_kwargs, is_encoder_decoder=self.config.is_encoder_decoder
            )
            if model_kwargs["past_key_values"] is not None:
                model_kwargs["past_key_values"] = self._temporary_reorder_cache(
                    model_kwargs["past_key_values"], beam_idx
                )

            if return_dict_in_generate and output_scores:
                beam_indices = tuple((beam_indices[beam_idx[i]] + (beam_idx[i],) for i in range(len(beam_indices))))

            # increase cur_len
            cur_len = cur_len + 1

            if constrained_beam_scorer.is_done or stopping_criteria(input_ids, scores):
                if not synced_gpus:
                    break
                else:
                    this_peer_finished = True

        sequence_outputs = constrained_beam_scorer.finalize(
            input_ids,
            beam_scores,
            next_tokens,
            next_indices,
            pad_token_id=pad_token_id,
            eos_token_id=eos_token_id,
            max_length=stopping_criteria.max_length,
            beam_indices=beam_indices,
            decoder_prompt_len=decoder_prompt_len,
        )

        if return_dict_in_generate:
            if not output_scores:
                sequence_outputs["sequence_scores"] = None
            if self.config.is_encoder_decoder:
                return GenerateBeamEncoderDecoderOutput(
                    sequences=sequence_outputs["sequences"],
                    sequences_scores=sequence_outputs["sequence_scores"],
                    scores=scores,
                    beam_indices=sequence_outputs["beam_indices"],
                    encoder_attentions=encoder_attentions,
                    encoder_hidden_states=encoder_hidden_states,
                    decoder_attentions=decoder_attentions,
                    cross_attentions=cross_attentions,
                    decoder_hidden_states=decoder_hidden_states,
                    past_key_values=model_kwargs.get("past_key_values"),
                )
            else:
                return GenerateBeamDecoderOnlyOutput(
                    sequences=sequence_outputs["sequences"],
                    sequences_scores=sequence_outputs["sequence_scores"],
                    scores=scores,
                    beam_indices=sequence_outputs["beam_indices"],
                    attentions=decoder_attentions,
                    hidden_states=decoder_hidden_states,
                    past_key_values=model_kwargs.get("past_key_values"),
                )
        else:
            return sequence_outputs["sequences"]

    def assisted_decoding(
        self,
        input_ids: torch.LongTensor,
        assistant_model: Optional["PreTrainedModel"] = None,
        candidate_generator: Optional["CandidateGenerator"] = None,
        do_sample: bool = False,
        logits_processor: Optional[LogitsProcessorList] = None,
        logits_warper: Optional[LogitsProcessorList] = None,
        stopping_criteria: Optional[StoppingCriteriaList] = None,
        pad_token_id: Optional[int] = None,
        eos_token_id: Optional[Union[int, List[int]]] = None,
        output_attentions: Optional[bool] = None,
        output_hidden_states: Optional[bool] = None,
        output_scores: Optional[bool] = None,
        return_dict_in_generate: Optional[bool] = None,
        synced_gpus: bool = False,
        streamer: Optional["BaseStreamer"] = None,
        **model_kwargs,
    ) -> Union[GenerateNonBeamOutput, torch.LongTensor]:
        r"""
        Generates sequences of token ids for models with a language modeling head using **greedy decoding** or
        **sample** (depending on `do_sample`), assisted by candidate sequences. Assisted generation is an example of a
        candidate decoding strategy. Can be used for text-decoder, text-to-text, speech-to-text, and vision-to-text
        models.

        <Tip warning={true}>

        In most cases, you do not need to call [`~generation.GenerationMixin.candidate_decoding`] directly. Use
        generate() instead. For an overview of generation strategies and code examples, check the [following
        guide](../generation_strategies).

        </Tip>

        Parameters:
            input_ids (`torch.LongTensor` of shape `(batch_size, sequence_length)`):
                The sequence used as a prompt for the generation.
            candidate_generator (`CandidateGenerator`, *optional*):
                A derived instance of [`CandidateGenerator`] that defines how candidate sequences are generated. For
                more information, the documentation of [`CandidateGenerator`] should be read. Only one of `assistant_model` or `candidate_generator` should be passed as input to this function.
            assistant_model (`PreTrainedModel`, *optional*):
                An assistant model that can be used to accelerate generation. The assistant model must have the exact
                same tokenizer. The acceleration is achieved when forecasting candidate tokens with the assistent model
                is much faster than running generation with the model you're calling generate from. As such, the
                assistant model should be much smaller.
            do_sample (`bool`, *optional*, defaults to `False`):
                Whether or not to use sampling ; use greedy decoding otherwise.
            logits_processor (`LogitsProcessorList`, *optional*):
                An instance of [`LogitsProcessorList`]. List of instances of class derived from [`LogitsProcessor`]
                used to modify the prediction scores of the language modeling head applied at each generation step.
            logits_warper (`LogitsProcessorList`, *optional*):
                An instance of [`LogitsProcessorList`]. List of instances of class derived from [`LogitsWarper`] used
                to warp the prediction score distribution of the language modeling head applied before multinomial
                sampling at each generation step.
            stopping_criteria (`StoppingCriteriaList`, *optional*):
                An instance of [`StoppingCriteriaList`]. List of instances of class derived from [`StoppingCriteria`]
                used to tell if the generation loop should stop.
            pad_token_id (`int`, *optional*):
                The id of the *padding* token.
            eos_token_id (`Union[int, List[int]]`, *optional*):
                The id of the *end-of-sequence* token. Optionally, use a list to set multiple *end-of-sequence* tokens.
            output_attentions (`bool`, *optional*, defaults to `False`):
                Whether or not to return the attentions tensors of all attention layers. See `attentions` under
                returned tensors for more details.
            output_hidden_states (`bool`, *optional*, defaults to `False`):
                Whether or not to return the hidden states of all layers. See `hidden_states` under returned tensors
                for more details.
            output_scores (`bool`, *optional*, defaults to `False`):
                Whether or not to return the prediction scores. See `scores` under returned tensors for more details.
            return_dict_in_generate (`bool`, *optional*, defaults to `False`):
                Whether or not to return a [`~utils.ModelOutput`] instead of a plain tuple.
            synced_gpus (`bool`, *optional*, defaults to `False`):
                Whether to continue running the while loop until max_length (needed for ZeRO stage 3)
            streamer (`BaseStreamer`, *optional*):
                Streamer object that will be used to stream the generated sequences. Generated tokens are passed
                through `streamer.put(token_ids)` and the streamer is responsible for any further processing.
            model_kwargs:
                Additional model specific keyword arguments will be forwarded to the `forward` function of the model.
                If model is an encoder-decoder model the kwargs should include `encoder_outputs`.

        Return:
            [`~generation.GenerateDecoderOnlyOutput`], [`~generation.GenerateEncoderDecoderOutput`] or
            `torch.LongTensor`: A `torch.LongTensor` containing the generated tokens (default behaviour) or a
            [`~generation.GenerateDecoderOnlyOutput`] if `model.config.is_encoder_decoder=False` and
            `return_dict_in_generate=True` or a [`~generation.GenerateEncoderDecoderOutput`] if
            `model.config.is_encoder_decoder=True`.

        Examples:

        ```python
        >>> from transformers import (
        ...     AutoTokenizer,
        ...     AutoModelForCausalLM,
        ...     LogitsProcessorList,
        ...     MinLengthLogitsProcessor,
        ...     StoppingCriteriaList,
        ...     MaxLengthCriteria,
        ... )

        >>> tokenizer = AutoTokenizer.from_pretrained("openai-community/gpt2")
        >>> model = AutoModelForCausalLM.from_pretrained("openai-community/gpt2")
        >>> assistant_model = AutoModelForCausalLM.from_pretrained("distilbert/distilgpt2")
        >>> # set pad_token_id to eos_token_id because GPT2 does not have a PAD token
        >>> model.generation_config.pad_token_id = model.generation_config.eos_token_id
        >>> input_prompt = "It might be possible to"
        >>> input_ids = tokenizer(input_prompt, return_tensors="pt").input_ids
        >>> # instantiate logits processors
        >>> logits_processor = LogitsProcessorList(
        ...     [
        ...         MinLengthLogitsProcessor(10, eos_token_id=model.generation_config.eos_token_id),
        ...     ]
        ... )
        >>> stopping_criteria = StoppingCriteriaList([MaxLengthCriteria(max_length=20)])
        >>> outputs = model.assisted_decoding(
        ...     input_ids,
        ...     assistant_model=assistant_model,
        ...     logits_processor=logits_processor,
        ...     stopping_criteria=stopping_criteria,
        ... )
        >>> tokenizer.batch_decode(outputs, skip_special_tokens=True)
        ["It might be possible to get a better understanding of the nature of the problem, but it's not"]
        ```"""
        # handling deprecated arguments
        if (assistant_model is None) == (candidate_generator is None):
            raise ValueError("One (and only one) of `assistant_model` and `candidate_generator` should be defined.")

        if assistant_model is not None:
            candidate_generator = AssistedCandidateGenerator(
                input_ids=input_ids,
                assistant_model=assistant_model,
                logits_processor=logits_processor,
                model_kwargs=model_kwargs,
                eos_token_id=eos_token_id,
            )
            warnings.warn(
                "Passing `assistant_model` to `assisted_decoding` is deprecated and will be removed in v4.38. "
                "Pass the `candidate_generator` argument instead.",
                FutureWarning,
            )

        # init values
        logits_processor = logits_processor if logits_processor is not None else LogitsProcessorList()
        logits_warper = logits_warper if logits_warper is not None else LogitsProcessorList()
        stopping_criteria = stopping_criteria if stopping_criteria is not None else StoppingCriteriaList()
        pad_token_id = pad_token_id if pad_token_id is not None else self.generation_config.pad_token_id
        eos_token_id = eos_token_id if eos_token_id is not None else self.generation_config.eos_token_id
        if eos_token_id is not None and pad_token_id is None:
            raise ValueError("If `eos_token_id` is defined, make sure that `pad_token_id` is defined.")
        if isinstance(eos_token_id, int):
            eos_token_id = [eos_token_id]
        eos_token_id_tensor = torch.tensor(eos_token_id).to(input_ids.device) if eos_token_id is not None else None
        output_scores = output_scores if output_scores is not None else self.generation_config.output_scores
        output_attentions = (
            output_attentions if output_attentions is not None else self.generation_config.output_attentions
        )
        output_hidden_states = (
            output_hidden_states if output_hidden_states is not None else self.generation_config.output_hidden_states
        )
        return_dict_in_generate = (
            return_dict_in_generate
            if return_dict_in_generate is not None
            else self.generation_config.return_dict_in_generate
        )

        # init attention / hidden states / scores tuples
        scores = () if (return_dict_in_generate and output_scores) else None
        decoder_attentions = () if (return_dict_in_generate and output_attentions) else None
        cross_attentions = () if (return_dict_in_generate and output_attentions) else None
        decoder_hidden_states = () if (return_dict_in_generate and output_hidden_states) else None

        # if model is an encoder-decoder, retrieve encoder attention weights and hidden states
        if return_dict_in_generate and self.config.is_encoder_decoder:
            encoder_attentions = model_kwargs["encoder_outputs"].get("attentions") if output_attentions else None
            encoder_hidden_states = (
                model_kwargs["encoder_outputs"].get("hidden_states") if output_hidden_states else None
            )

        # keep track of which sequences are already finished
        unfinished_sequences = input_ids.new(input_ids.shape[0]).fill_(1)

        # other auxiliary variables
        max_len = stopping_criteria[0].max_length

        this_peer_finished = False  # used by synced_gpus only
        while True:
            if synced_gpus:
                # Under synced_gpus the `forward` call must continue until all gpus complete their sequence.
                # The following logic allows an early break if all peers finished generating their sequence
                this_peer_finished_flag = torch.tensor(0.0 if this_peer_finished else 1.0).to(input_ids.device)
                # send 0.0 if we finished, 1.0 otherwise
                dist.all_reduce(this_peer_finished_flag, op=dist.ReduceOp.SUM)
                # did all peers finish? the reduced sum will be 0.0 then
                if this_peer_finished_flag.item() == 0.0:
                    break

            cur_len = input_ids.shape[-1]

            #  1. Fetch candidate sequences from a `CandidateGenerator`
            candidate_input_ids, candidate_logits = candidate_generator.get_candidates(input_ids)
            candidate_input_ids = candidate_input_ids.to(self.device)
            if candidate_logits is not None:
                candidate_logits = candidate_logits.to(self.device)

            candidate_length = candidate_input_ids.shape[1] - input_ids.shape[1]
            last_assistant_token_is_eos = (
                ~candidate_input_ids[:, -1]
                .tile(eos_token_id_tensor.shape[0], 1)
                .ne(eos_token_id_tensor.unsqueeze(1))
                .prod(dim=0)
                .bool()
            )

            # 2. Use the original model to obtain the next token logits given the candidate sequence. We obtain
            # `candidate_length + 1` relevant logits from this process: in the event that all candidates are correct,
            # we use this forward pass to also pick the subsequent logits in the original model.

            # 2.1. Prepare the model inputs
            candidate_kwargs = copy.copy(model_kwargs)
            candidate_kwargs = _prepare_attention_mask(
                candidate_kwargs, candidate_input_ids.shape[1], self.config.is_encoder_decoder
            )
            candidate_kwargs = _prepare_token_type_ids(candidate_kwargs, candidate_input_ids.shape[1])

            model_inputs = self.prepare_inputs_for_generation(candidate_input_ids, **candidate_kwargs)

            # 2.2. Run a forward pass on the candidate sequence
            outputs = self(
                **model_inputs,
                output_attentions=output_attentions,
                output_hidden_states=output_hidden_states,
            )

            # 2.3. Process the new logits
            new_logits = outputs.logits[:, -candidate_length - 1 :]  # excludes the input prompt if present
            if len(logits_processor) > 0:
                for i in range(candidate_length + 1):
                    new_logits[:, i, :] = logits_processor(candidate_input_ids[:, : cur_len + i], new_logits[:, i, :])
            if len(logits_warper) > 0:
                for i in range(candidate_length + 1):
                    new_logits[:, i, :] = logits_warper(candidate_input_ids[:, : cur_len + i], new_logits[:, i, :])

            # 3. Select the accepted tokens. There are two possible cases:
            # Case 1: `do_sample=True` and we have logits for the candidates (originally from speculative decoding)
            # 👉 Apply algorithm 1 from the speculative decoding paper (https://arxiv.org/pdf/2211.17192.pdf).
            max_matches = max_len - cur_len - 1
            if do_sample and candidate_logits is not None:
                valid_tokens, n_matches = _speculative_sampling(
                    candidate_input_ids,
                    candidate_logits,
                    candidate_length,
                    new_logits,
                    last_assistant_token_is_eos,
                    max_matches,
                )

            # Case 2: all other cases (originally from assisted generation) 👉 Compare the tokens selected from the
            # original model logits with the candidate tokens. We can keep the candidate tokens until the first
            # mismatch, or until the max length is reached.
            else:
                if do_sample:
                    probs = new_logits.softmax(dim=-1)
                    selected_tokens = torch.multinomial(probs[0, :, :], num_samples=1).squeeze(1)[None, :]
                else:
                    selected_tokens = new_logits.argmax(dim=-1)

                candidate_new_tokens = candidate_input_ids[:, cur_len:]
                n_matches = ((~(candidate_new_tokens == selected_tokens[:, :-1])).cumsum(dim=-1) < 1).sum()

                # Ensure we don't generate beyond max_len or an EOS token
                if last_assistant_token_is_eos and n_matches == candidate_length:
                    n_matches -= 1
                n_matches = min(n_matches, max_matches)
                valid_tokens = selected_tokens[:, : n_matches + 1]

            # 4. Update variables according to the number of matching assistant tokens. Remember: the token generated
            # by the model after the last candidate match is also valid, as it is generated from a correct sequence.
            # Because of this last token, assisted generation search reduces to a normal greedy search/sample if there
            # is no match.

            # 4.1. Get the valid continuation, after the matching tokens
            input_ids = torch.cat((input_ids, valid_tokens), dim=-1)
            if streamer is not None:
                streamer.put(valid_tokens.cpu())
            new_cur_len = input_ids.shape[-1]

            # 4.2. Discard past key values relative to unused assistant tokens
            new_cache_size = new_cur_len - 1
            outputs.past_key_values = _crop_past_key_values(self, outputs.past_key_values, new_cache_size)

            # 5. Update the candidate generation strategy if needed
            candidate_generator.update_candidate_strategy(input_ids, new_logits, n_matches)

            if synced_gpus and this_peer_finished:
                continue  # don't waste resources running the code we don't need

            # Store scores, attentions and hidden_states when required
            # Assistant: modified to append one tuple element per token, as in the other generation methods.
            if return_dict_in_generate:
                if output_scores:
                    scores += tuple(new_logits[:, i, :] for i in range(n_matches + 1))

                if "past_key_values" not in model_kwargs:
                    added_len = new_cur_len
                else:
                    added_len = n_matches + 1

                if output_attentions:
                    if self.config.is_encoder_decoder:
                        cross_attentions = _split_model_outputs(
                            cross_attentions, outputs.cross_attentions, cur_len, added_len
                        )
                        decoder_attentions = _split_model_outputs(
                            decoder_attentions,
                            outputs.decoder_attentions,
                            cur_len,
                            added_len,
                            is_decoder_attention=True,
                        )
                    else:
                        decoder_attentions = _split_model_outputs(
                            decoder_attentions,
                            outputs.attentions,
                            cur_len,
                            added_len,
                            is_decoder_attention=True,
                        )
                if output_hidden_states:
                    if self.config.is_encoder_decoder:
                        decoder_hidden_states = _split_model_outputs(
                            decoder_hidden_states, outputs.decoder_hidden_states, cur_len, added_len
                        )
                    else:
                        decoder_hidden_states = _split_model_outputs(
                            decoder_hidden_states, outputs.hidden_states, cur_len, added_len
                        )

            model_kwargs = self._update_model_kwargs_for_generation(
                outputs, model_kwargs, is_encoder_decoder=self.config.is_encoder_decoder
            )

            # if eos_token was found in one sentence, set sentence to finished
            if eos_token_id_tensor is not None:
                unfinished_sequences = unfinished_sequences.mul(
                    input_ids[:, -1]
                    .tile(eos_token_id_tensor.shape[0], 1)
                    .ne(eos_token_id_tensor.unsqueeze(1))
                    .prod(dim=0)
                )

                # stop when each sentence is finished
                if unfinished_sequences.max() == 0:
                    this_peer_finished = True

            # stop if we exceed the maximum length
            if stopping_criteria(input_ids, scores):
                this_peer_finished = True

            if this_peer_finished and not synced_gpus:
                break

        if streamer is not None:
            streamer.end()

        if (
            hasattr(candidate_generator, "assistant_model")
            and candidate_generator.assistant_model.generation_config.num_assistant_tokens_schedule == "heuristic"
        ):
            candidate_generator.assistant_model.generation_config.num_assistant_tokens = (
                candidate_generator.num_assistant_tokens
            )
        if return_dict_in_generate:
            if self.config.is_encoder_decoder:
                return GenerateEncoderDecoderOutput(
                    sequences=input_ids,
                    scores=scores,
                    encoder_attentions=encoder_attentions,
                    encoder_hidden_states=encoder_hidden_states,
                    decoder_attentions=decoder_attentions,
                    cross_attentions=cross_attentions,
                    decoder_hidden_states=decoder_hidden_states,
                    past_key_values=model_kwargs.get("past_key_values"),
                )
            else:
                return GenerateDecoderOnlyOutput(
                    sequences=input_ids,
                    scores=scores,
                    attentions=decoder_attentions,
                    hidden_states=decoder_hidden_states,
                    past_key_values=model_kwargs.get("past_key_values"),
                )
        else:
            return input_ids


def _speculative_sampling(
    candidate_input_ids,
    candidate_logits,
    candidate_length,
    new_logits,
    last_assistant_token_is_eos,
    max_matches,
):
    """
    Applies sampling as in the speculative decoding paper (https://arxiv.org/pdf/2211.17192.pdf, algorithm 1). Returns
    the selected tokens, as well as the number of candidate matches.

    NOTE: Unless otherwise stated, the variable names match those in the paper.
    """
    new_candidate_input_ids = candidate_input_ids[:, -candidate_length:]
    # Gets the probabilities from the logits. q_i and p_i denote the assistant and model probabilities of the tokens
    # selected by the assistant, respectively.
    q = candidate_logits.softmax(dim=-1)
    q_i = q[:, torch.arange(candidate_length), new_candidate_input_ids].squeeze(0, 1)
    p = new_logits.softmax(dim=-1)
    p_i = p[:, torch.arange(candidate_length), new_candidate_input_ids].squeeze(0, 1)
    probability_ratio = p_i / q_i

    # When probability_ratio > 1 (i.e. q_i(x) < p_i(x), or "assistant probability of the candidate token is smaller
    # than the model probability for the same token"), keep the token. Otherwise reject with p = 1 - probability_ratio
    # (= keep with p = probability_ratio). Keep all the tokens until the first rejection
    r_i = torch.rand_like(probability_ratio)
    is_accepted = r_i <= probability_ratio
    n_matches = ((~is_accepted).cumsum(dim=-1) < 1).sum()  # this is `n` in algorithm 1

    # Ensure we don't generate beyond max_len or an EOS token (not in algorithm 1, but needed for correct behavior)
    if last_assistant_token_is_eos and n_matches == candidate_length:
        # Output length is assumed to be `n_matches + 1`. Since we won't generate another token with the target model
        # due to acceptance on EOS we fix `n_matches`
        n_matches -= 1
        valid_tokens = new_candidate_input_ids[:, : n_matches + 1]
    else:
        n_matches = min(n_matches, max_matches)

        # Next token selection: if there is a rejection, adjust the distribution from the main model before sampling.
        gamma = min(candidate_logits.shape[1], max_matches)
        p_n_plus_1 = p[:, n_matches, :]
        if n_matches < gamma:
            q_n_plus_1 = q[:, n_matches, :]
            p_prime = torch.clamp((p_n_plus_1 - q_n_plus_1), min=0)
            p_prime.div_(p_prime.sum())
        else:
            p_prime = p_n_plus_1
        t = torch.multinomial(p_prime, num_samples=1).squeeze(1)[None, :]

        # The selected tokens include the matches (if any) plus the next sampled tokens
        if n_matches > 0:
            valid_tokens = torch.cat((new_candidate_input_ids[:, :n_matches], t), dim=-1)
        else:
            valid_tokens = t

    return valid_tokens, n_matches


def _split_model_outputs(outputs, new_outputs, cur_len, added_len, is_decoder_attention=False):
    """
    Given the (decoder/cross attentions)/(decoder hidden states) for multiple generated tokens, splits it into a tuple
    where each member corresponds to a single generated token.
    """
    # Retrocompatibility: in our generation functions, the first iteration includes the attention/hidden states for the
    # prompt.
    if len(outputs) == 0:
        new_tuple = ()
        for layer in new_outputs:
            last_dim_size = cur_len if is_decoder_attention else layer.shape[-1]
            new_tuple += (layer[..., :cur_len, :last_dim_size],)
        outputs += (new_tuple,)
        # The first iteration contains the prompt + 1 generated token, let's update the length variables accordingly
        cur_len += 1
        added_len -= cur_len

    for i in range(added_len):
        new_tuple = ()
        for layer in new_outputs:
            last_dim_size = cur_len + i if is_decoder_attention else layer.shape[-1]
            new_tuple += (layer[..., i : i + 1, :last_dim_size],)
        outputs += (new_tuple,)
    return outputs


def top_k_top_p_filtering(
    logits: torch.FloatTensor,
    top_k: int = 0,
    top_p: float = 1.0,
    filter_value: float = -float("Inf"),
    min_tokens_to_keep: int = 1,
) -> torch.FloatTensor:
    """
    Filter a distribution of logits using top-k and/or nucleus (top-p) filtering

    Args:
        logits: logits distribution shape (batch size, vocabulary size)
        top_k (`int`, *optional*, defaults to 0):
            If > 0, only keep the top k tokens with highest probability (top-k filtering)
        top_p (`float`, *optional*, defaults to 1.0):
            If < 1.0, only keep the top tokens with cumulative probability >= top_p (nucleus filtering). Nucleus
            filtering is described in Holtzman et al. (http://arxiv.org/abs/1904.09751)
        min_tokens_to_keep (`int`, *optional*, defaults to 1):
            Minimumber of tokens we keep per batch example in the output.

    From: https://gist.github.com/thomwolf/1a5a29f6962089e871b94cbd09daf317
    """
    warnings.warn(
        "`top_k_top_p_filtering` is scheduled for deletion in v4.39. Use `TopKLogitsWarper` and `TopPLogitsWarper` "
        "instead.",
        DeprecationWarning,
    )

    if top_k > 0:
        logits = TopKLogitsWarper(top_k=top_k, filter_value=filter_value, min_tokens_to_keep=min_tokens_to_keep)(
            None, logits
        )

    if 0 <= top_p <= 1.0:
        logits = TopPLogitsWarper(top_p=top_p, filter_value=filter_value, min_tokens_to_keep=min_tokens_to_keep)(
            None, logits
        )

    return logits


def _ranking_fast(
    context_hidden: torch.FloatTensor,
    next_hidden: torch.FloatTensor,
    next_top_k_probs: torch.FloatTensor,
    alpha: float,
    beam_width: int,
) -> torch.FloatTensor:
    """
    Reranks the top_k candidates based on a degeneration penalty (cosine similarity with previous tokens), as described
    in the paper "A Contrastive Framework for Neural Text Generation". Returns the index of the best candidate for each
    row in the batch.
    """
    norm_context_hidden = context_hidden / context_hidden.norm(dim=2, keepdim=True)
    norm_next_hidden = next_hidden / next_hidden.norm(dim=2, keepdim=True)
    cosine_matrix = torch.matmul(norm_context_hidden, norm_next_hidden.transpose(1, 2)).squeeze(-1)  # [B*K, S]
    degeneration_penalty, _ = torch.max(cosine_matrix, dim=-1)  # [B*K]
    next_top_k_probs = next_top_k_probs.view(-1)  # [B*K]
    contrastive_score = (1.0 - alpha) * next_top_k_probs - alpha * degeneration_penalty
    contrastive_score = torch.stack(torch.split(contrastive_score, beam_width))  # [B, K]
    _, selected_idx = contrastive_score.max(dim=-1)  # [B]
    return selected_idx


def _split(data, full_batch_size: int, split_size: int = None):
    """
    Takes care of three cases:
    1. data is a tensor: e.g. last_hidden_state, pooler_output etc. split them on the batch_size dim
    2. data is a tuple: e.g. hidden_states, attentions etc. Keep the tuple as it is and split each tensor in it and
       return a list of tuples
    3. data is a tuple of tuples, e.g. past_key_values. Keep the tuple as it is and split each tuple in it and
       return a list of tuples of tuples
    (see documentation of ModelOutput)
    """
    if data is None:
        return [None] * (full_batch_size // split_size)
    if isinstance(data, torch.Tensor):
        return [data[i : i + split_size] for i in range(0, full_batch_size, split_size)]
    elif isinstance(data, tuple):
        # If the elements of the tuple are also tuples (e.g., past_key_values in our earlier example)
        if isinstance(data[0], tuple):
            return [
                tuple(tuple(tensor[i : i + split_size] for tensor in inner_tuple) for inner_tuple in data)
                for i in range(0, full_batch_size, split_size)
            ]

        else:
            return [
                tuple(sub_tensor[i : i + split_size] for sub_tensor in data)
                for i in range(0, full_batch_size, split_size)
            ]
    else:
        raise ValueError(f"Unexpected attribute type: {type(data)}")


def _split_model_inputs(
    model_input: Union[ModelOutput, Dict], split_size: int, full_batch_size: int
) -> List[Union[ModelOutput, Dict]]:
    """
    Split a ModelOutput object (or its subclasses) or Dict into a list of same-class objects based on a specified split
    size. The input object is dict when it was prepared for forward pass and ModelOutput when it was returned from
    previous forward pass.
    """
    # Edge case: if model_input is None, return a list of Nones
    # this happens with Whisper where encoder_outputs is None
    if model_input is None:
        return [model_input] * (full_batch_size // split_size)
    # Infer the class from the object
    model_output_cls = type(model_input)
    if (full_batch_size % split_size) != 0:
        raise ValueError("`full_batch_size` must be divisible by `split_size`")

    if split_size > full_batch_size:
        raise ValueError("`split_size` must be smaller or equal to `full_batch_size`")

    # Helper function to split tensors or tuples of tensors

    # Find all the dataclass fields (e.g., last_hidden_state, pooler_output etc.) and split them
    keys = (
        model_input.__dataclass_fields__.keys() if hasattr(model_input, "__dataclass_fields__") else model_input.keys()
    )
    # We only keep keys that are in the model_input
    keys = [k for k in keys if k in model_input]
    # Here we can have four types of values: tensors, tuples of tensors and booleans, and encoder_outputs which is a
    # ModelOutput object.
    # bool should not be split but replicated for each split
    bool_keys = [k for k in keys if isinstance(model_input[k], bool) or k == "cache_position"]
    keys_to_ignore = ["cache_position", "encoder_outputs"]
    non_bool_keys = [k for k in keys if not isinstance(model_input[k], bool) and k not in keys_to_ignore]

    # we split the tensors and tuples of tensors
    data_split_list = [
        {k: _split(model_input[k], full_batch_size, split_size)[i] for k in non_bool_keys}
        for i in range(full_batch_size // split_size)
    ]
    # bool values are the same and replicated for each split
    bool_data = {k: model_input[k] for k in bool_keys}
    # encoder_outputs is a ModelOutput object and should be split by its own
    if "encoder_outputs" in model_input:
        encoder_outputs_split = _split_model_inputs(model_input["encoder_outputs"], split_size, full_batch_size)
        data_split_list = [
            {**data_split, "encoder_outputs": encoder_outputs_split[i]} for i, data_split in enumerate(data_split_list)
        ]

    # Convert each dictionary in the list to an object of the inferred class
    split_model_inputs: List[Union[ModelOutput, Dict]] = [
        model_output_cls(**data_split, **bool_data) for data_split in data_split_list
    ]

    return split_model_inputs


def stack_model_outputs(model_outputs: List[ModelOutput]) -> ModelOutput:
    """
    Stack a list of ModelOutput objects (or its subclasses) along the batch_size dimension. The function infers the
    specific ModelOutput subclass from the list provided.
    """
    if not model_outputs:
        raise ValueError("Input list is empty.")

    # Infer the class from the first object in the list
    model_output_cls = type(model_outputs[0])

    # Ensure all objects are of the same type
    if not all(isinstance(obj, model_output_cls) for obj in model_outputs):
        raise ValueError("All elements in the list should be of the same type.")

    # Helper function to concat tensors or tuples of tensors
    def _concat(data):
        """
        Reverse of `_split` function above.
        """
        if any(data is None for data in data):
            return None
        if isinstance(data[0], torch.Tensor):
            return torch.cat(data, dim=0)
        elif isinstance(data[0], tuple):
            # If the elements of the tuple are also tuples (e.g., past_key_values in our earlier example)
            if isinstance(data[0][0], tuple):
                return tuple(
                    tuple(torch.cat([attr[i][j] for attr in data], dim=0) for j in range(len(data[0][0])))
                    for i in range(len(data[0]))
                )
            else:
                return tuple(torch.cat([attr[i] for attr in data], dim=0) for i in range(len(data[0])))
        elif isinstance(data[0], (int, float)):
            # If the elements are integers or floats, return a tensor
            return torch.tensor(data)
        else:
            raise ValueError(f"Unexpected attribute type: {type(data[0])}")

    # Use a dictionary comprehension to gather attributes from all objects and concatenate them
    concatenated_data = {
        k: _concat([getattr(model_output, k) for model_output in model_outputs])
        for k in model_output_cls.__dataclass_fields__.keys()
    }

    # Return a new object of the inferred class with the concatenated attributes
    return model_output_cls(**concatenated_data)<|MERGE_RESOLUTION|>--- conflicted
+++ resolved
@@ -451,13 +451,9 @@
             if isinstance(value, torch.Tensor):
                 batch_size = value.shape[0]
                 break
-<<<<<<< HEAD
-        # shape = (batch_size, 1), 用 bos_token_id 填充
-=======
 
         if "inputs_embeds" in model_kwargs:
             return torch.ones((batch_size, 0), dtype=torch.long, device=self.device)
->>>>>>> 98308586
         return torch.ones((batch_size, 1), dtype=torch.long, device=self.device) * bos_token_id
 
     def _prepare_attention_mask_for_generation(
@@ -1334,10 +1330,11 @@
                 If the model is *not* an encoder-decoder model (`model.config.is_encoder_decoder=False`), the possible
                 [`~utils.ModelOutput`] types are:
 
-                    - [`~generation.GenerateDecoderOnlyOutput`],
-                    - [`~generation.GenerateBeamDecoderOnlyOutput`]
-
-                编码器解码器结构有特殊的输出类
+                    - [`~generation.GreedySearchDecoderOnlyOutput`],
+                    - [`~generation.SampleDecoderOnlyOutput`],
+                    - [`~generation.BeamSearchDecoderOnlyOutput`],
+                    - [`~generation.BeamSampleDecoderOnlyOutput`]
+
                 If the model is an encoder-decoder model (`model.config.is_encoder_decoder=True`), the possible
                 [`~utils.ModelOutput`] types are:
 
