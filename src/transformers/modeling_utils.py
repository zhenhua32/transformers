# coding=utf-8
# Copyright 2018 The Google AI Language Team Authors, Facebook AI Research authors and The HuggingFace Inc. team.
# Copyright (c) 2018, NVIDIA CORPORATION.  All rights reserved.
#
# Licensed under the Apache License, Version 2.0 (the "License");
# you may not use this file except in compliance with the License.
# You may obtain a copy of the License at
#
#     http://www.apache.org/licenses/LICENSE-2.0
#
# Unless required by applicable law or agreed to in writing, software
# distributed under the License is distributed on an "AS IS" BASIS,
# WITHOUT WARRANTIES OR CONDITIONS OF ANY KIND, either express or implied.
# See the License for the specific language governing permissions and
# limitations under the License.
import collections
import gc
import importlib.metadata
import inspect
import json
import os
import re
import shutil
import tempfile
import warnings
from contextlib import contextmanager
from dataclasses import dataclass
from functools import partial, wraps
from typing import Any, Callable, Dict, List, Optional, Tuple, Union

import torch
from packaging import version
from torch import Tensor, nn
from torch.nn import CrossEntropyLoss

from .activations import get_activation
from .configuration_utils import PretrainedConfig
from .dynamic_module_utils import custom_object_save
from .generation import GenerationConfig, GenerationMixin
from .integrations import PeftAdapterMixin, deepspeed_config, is_deepspeed_zero3_enabled
from .pytorch_utils import (  # noqa: F401
    Conv1D,
    apply_chunking_to_forward,
    find_pruneable_heads_and_indices,
    id_tensor_storage,
    prune_conv1d_layer,
    prune_layer,
    prune_linear_layer,
)
from .utils import (
    ADAPTER_SAFE_WEIGHTS_NAME,
    ADAPTER_WEIGHTS_NAME,
    CONFIG_NAME,
    DUMMY_INPUTS,
    FLAX_WEIGHTS_NAME,
    SAFE_WEIGHTS_INDEX_NAME,
    SAFE_WEIGHTS_NAME,
    TF2_WEIGHTS_NAME,
    TF_WEIGHTS_NAME,
    WEIGHTS_INDEX_NAME,
    WEIGHTS_NAME,
    ContextManagers,
    ModelOutput,
    PushToHubMixin,
    cached_file,
    copy_func,
    download_url,
    extract_commit_hash,
    has_file,
    is_accelerate_available,
    is_auto_gptq_available,
    is_bitsandbytes_available,
    is_offline_mode,
    is_optimum_available,
    is_peft_available,
    is_remote_url,
    is_safetensors_available,
    is_torch_tpu_available,
    logging,
    replace_return_docstrings,
    strtobool,
)
from .utils.hub import convert_file_size_to_int, get_checkpoint_shard_files
from .utils.import_utils import ENV_VARS_TRUE_VALUES, is_sagemaker_mp_enabled, is_torch_fx_proxy
from .utils.quantization_config import BitsAndBytesConfig, GPTQConfig, QuantizationMethod
from .utils.versions import require_version_core


XLA_USE_BF16 = os.environ.get("XLA_USE_BF16", "0").upper()
XLA_DOWNCAST_BF16 = os.environ.get("XLA_DOWNCAST_BF16", "0").upper()

if is_accelerate_available():
    from accelerate import dispatch_model, infer_auto_device_map, init_empty_weights
    from accelerate.hooks import add_hook_to_module
    from accelerate.utils import (
        check_tied_parameters_on_same_device,
        find_tied_parameters,
        get_balanced_memory,
        get_max_memory,
        load_offloaded_weights,
        offload_weight,
        save_offload_index,
        set_module_tensor_to_device,
    )

if is_safetensors_available():
    from safetensors import safe_open
    from safetensors.torch import load_file as safe_load_file
    from safetensors.torch import save_file as safe_save_file

logger = logging.get_logger(__name__)


_init_weights = True


def is_fsdp_enabled():
    return torch.distributed.is_initialized() and strtobool(os.environ.get("ACCELERATE_USE_FSDP", "False")) == 1


def is_fsdp_enabled_and_dist_rank_0():
    return is_fsdp_enabled() and torch.distributed.get_rank() == 0


if is_sagemaker_mp_enabled():
    import smdistributed.modelparallel.torch as smp
    from smdistributed.modelparallel import __version__ as SMP_VERSION

    IS_SAGEMAKER_MP_POST_1_10 = version.parse(SMP_VERSION) >= version.parse("1.10")
else:
    IS_SAGEMAKER_MP_POST_1_10 = False

if is_peft_available():
    from .utils import find_adapter_config_file


@contextmanager
def no_init_weights(_enable=True):
    """
    使用 @contextmanager 可以快速实现一个 with 语句.
    就是在 with 语句块中, 先将 _init_weights 设置为 False, 然后退出的时候重新设置为 True.
    Context manager to globally disable weight initialization to speed up loading large models.

    TODO(Patrick): Delete safety argument `_enable=True` at next major version. .
    """
    global _init_weights
    old_init_weights = _init_weights
    if _enable:
        _init_weights = False
    try:
        yield
    finally:
        _init_weights = old_init_weights


# Identity 是一个占位标识符模型, 原样输入, 原样输出
try:
    from torch.nn import Identity
except ImportError:
    # Older PyTorch compatibility
    class Identity(nn.Module):
        r"""A placeholder identity operator that is argument-insensitive."""

        def __init__(self, *args, **kwargs):
            super().__init__()

        def forward(self, input):
            return input


def get_parameter_device(parameter: Union[nn.Module, GenerationMixin, "ModuleUtilsMixin"]):
    """获取参数所在的设备"""
    try:
        return next(parameter.parameters()).device
    except StopIteration:
        # For nn.DataParallel compatibility in PyTorch 1.5

        def find_tensor_attributes(module: nn.Module) -> List[Tuple[str, Tensor]]:
            tuples = [(k, v) for k, v in module.__dict__.items() if torch.is_tensor(v)]
            return tuples

        gen = parameter._named_members(get_members_fn=find_tensor_attributes)
        first_tuple = next(gen)
        # 这获取的 first_tuple 是前面的 (k, v), 所以要取出索引为 1 的
        return first_tuple[1].device


<<<<<<< HEAD
def get_parameter_dtype(parameter: Union[nn.Module, GenerationMixin, "ModuleUtilsMixin"]):
    """获取参数的类型, 即 dtype, 方法同上"""
=======
def get_first_parameter_dtype(parameter: Union[nn.Module, GenerationMixin, "ModuleUtilsMixin"]):
    """
    Returns the first parameter dtype (can be non-floating) or asserts if none were found.
    """
>>>>>>> 0afa5071
    try:
        return next(parameter.parameters()).dtype
    except StopIteration:
        # For nn.DataParallel compatibility in PyTorch > 1.5

        def find_tensor_attributes(module: nn.Module) -> List[Tuple[str, Tensor]]:
            tuples = [(k, v) for k, v in module.__dict__.items() if torch.is_tensor(v)]
            return tuples

        gen = parameter._named_members(get_members_fn=find_tensor_attributes)
        first_tuple = next(gen)
        return first_tuple[1].dtype


def get_parameter_dtype(parameter: Union[nn.Module, GenerationMixin, "ModuleUtilsMixin"]):
    """
    Returns the first found floating dtype in parameters if there is one, otherwise returns the last dtype it found.
    """
    last_dtype = None
    for t in parameter.parameters():
        last_dtype = t.dtype
        if t.is_floating_point():
            # Adding fix for https://github.com/pytorch/xla/issues/4152
            # Fixes issue where the model code passes a value that is out of range for XLA_USE_BF16=1
            # and XLA_DOWNCAST_BF16=1 so the conversion would cast it to -inf
            # NOTE: `is_torch_tpu_available()` is checked last as it induces a graph break in torch dynamo
            if XLA_USE_BF16 in ENV_VARS_TRUE_VALUES and is_torch_tpu_available():
                return torch.bfloat16
            if XLA_DOWNCAST_BF16 in ENV_VARS_TRUE_VALUES and is_torch_tpu_available():
                if t.dtype == torch.float:
                    return torch.bfloat16
                if t.dtype == torch.double:
                    return torch.float32
            return t.dtype

    if last_dtype is not None:
        # if no floating dtype was found return whatever the first dtype is
        return last_dtype

    # For nn.DataParallel compatibility in PyTorch > 1.5
    def find_tensor_attributes(module: nn.Module) -> List[Tuple[str, Tensor]]:
        tuples = [(k, v) for k, v in module.__dict__.items() if torch.is_tensor(v)]
        return tuples

    gen = parameter._named_members(get_members_fn=find_tensor_attributes)
    last_tuple = None
    for tuple in gen:
        last_tuple = tuple
        if tuple[1].is_floating_point():
            return tuple[1].dtype

    if last_tuple is not None:
        # fallback to the last dtype
        return last_tuple[1].dtype

    # fallback to buffer dtype
    for t in parameter.buffers():
        last_dtype = t.dtype
        if t.is_floating_point():
            return t.dtype
    return last_dtype


def get_state_dict_float_dtype(state_dict):
    """
    Returns the first found floating dtype in `state_dict` or asserts if none were found.
    """
    for t in state_dict.values():
        if t.is_floating_point():
            return t.dtype

    raise ValueError("couldn't find any floating point dtypes in state_dict")


def get_state_dict_dtype(state_dict):
    """
    Returns the first found floating dtype in `state_dict` if there is one, otherwise returns the first dtype.
    """
    for t in state_dict.values():
        if t.is_floating_point():
            return t.dtype

    # if no floating dtype was found return whatever the first dtype is
    else:
        return next(state_dict.values()).dtype


def dtype_byte_size(dtype):
    """
    根据 dtype 获取字节大小
    Returns the size (in bytes) occupied by one parameter of type `dtype`.

    Example:

    ```py
    >>> dtype_byte_size(torch.float32)
    4
    ```
    """
    if dtype == torch.bool:
        return 1 / 8
    bit_search = re.search(r"[^\d](\d+)$", str(dtype))
    if bit_search is None:
        raise ValueError(f"`dtype` is not a valid dtype: {dtype}.")
    bit_size = int(bit_search.groups()[0])
    return bit_size // 8


def shard_checkpoint(
    state_dict: Dict[str, torch.Tensor], max_shard_size: Union[int, str] = "10GB", weights_name: str = WEIGHTS_NAME
):
    """
    将第一个 model state 字典分割成多个检查点, 让每个检查点的大小不会超出指定的限制
    Splits a model state dictionary in sub-checkpoints so that the final size of each sub-checkpoint does not exceed a
    given size.

    The sub-checkpoints are determined by iterating through the `state_dict` in the order of its keys, so there is no
    optimization made to make each sub-checkpoint as close as possible to the maximum size passed. For example, if the
    limit is 10GB and we have weights of sizes [6GB, 6GB, 2GB, 6GB, 2GB, 2GB] they will get sharded as [6GB], [6+2GB],
    [6+2+2GB] and not [6+2+2GB], [6+2GB], [6GB].

    <Tip warning={true}>

    If one of the model's weight is bigger than `max_shard_size`, it will end up in its own sub-checkpoint which will
    have a size greater than `max_shard_size`.

    </Tip>

    Args:
        state_dict (`Dict[str, torch.Tensor]`): The state dictionary of a model to save.
        max_shard_size (`int` or `str`, *optional*, defaults to `"10GB"`):
            The maximum size of each sub-checkpoint. If expressed as a string, needs to be digits followed by a unit
            (like `"5MB"`).
        weights_name (`str`, *optional*, defaults to `"pytorch_model.bin"`):
            The name of the model save file.
    """
    # 获取字节数
    max_shard_size = convert_file_size_to_int(max_shard_size)

    sharded_state_dicts = [{}]
    last_block_size = 0
    total_size = 0
    storage_id_to_block = {}

    for key, weight in state_dict.items():
<<<<<<< HEAD
        # 元素的个数 * 每个元素的字节数
        weight_size = weight.numel() * dtype_byte_size(weight.dtype)

        # 如果大小将要超出了, 就放到 sharded_state_dicts 里, 然后重新开始计数
        # If this weight is going to tip up over the maximal size, we split.
        if current_block_size + weight_size > max_shard_size:
            sharded_state_dicts.append(current_block)
            current_block = {}
            current_block_size = 0
=======
        # when bnb serialization is used the weights in the state dict can be strings
        # check: https://github.com/huggingface/transformers/pull/24416 for more details
        if isinstance(weight, str):
            continue
        else:
            storage_id = id_tensor_storage(weight)

        # If a `weight` shares the same underlying storage as another tensor, we put `weight` in the same `block`
        if storage_id in storage_id_to_block:
            block_id = storage_id_to_block[storage_id]
            sharded_state_dicts[block_id][key] = weight
            continue

        weight_size = weight.numel() * dtype_byte_size(weight.dtype)

        # If this weight is going to tip up over the maximal size, we split, but only if we have put at least one
        # weight in the current shard.
        if last_block_size + weight_size > max_shard_size and len(sharded_state_dicts[-1]) > 0:
            sharded_state_dicts.append({})
            last_block_size = 0
>>>>>>> 0afa5071

        sharded_state_dicts[-1][key] = weight
        last_block_size += weight_size
        total_size += weight_size
<<<<<<< HEAD

    # 将最后剩余的也加进去
    # Add the last block
    sharded_state_dicts.append(current_block)
=======
        storage_id_to_block[storage_id] = len(sharded_state_dicts) - 1
>>>>>>> 0afa5071

    # 不需要分割, 会直接返回
    # If we only have one shard, we return it
    if len(sharded_state_dicts) == 1:
        return {weights_name: sharded_state_dicts[0]}, None

    # Otherwise, let's build the index
    weight_map = {}
    shards = {}
    for idx, shard in enumerate(sharded_state_dicts):
<<<<<<< HEAD
        # 命名为 1-5.bin 之类的结尾
        shard_file = WEIGHTS_NAME.replace(".bin", f"-{idx+1:05d}-of-{len(sharded_state_dicts):05d}.bin")
=======
        shard_file = weights_name.replace(".bin", f"-{idx+1:05d}-of-{len(sharded_state_dicts):05d}.bin")
        shard_file = shard_file.replace(
            ".safetensors", f"-{idx + 1:05d}-of-{len(sharded_state_dicts):05d}.safetensors"
        )
>>>>>>> 0afa5071
        shards[shard_file] = shard
        for key in shard.keys():
            # 权重的参数名 => 文件名
            weight_map[key] = shard_file

    # Add the metadata
    metadata = {"total_size": total_size}
    index = {"metadata": metadata, "weight_map": weight_map}
    # 会返回一个 shards 保存了文件名对应的分片. 一个 index 包含 metadata 信息和 weight_map 是每个权重对应的文件名
    return shards, index


def load_sharded_checkpoint(model, folder, strict=True, prefer_safe=True):
    """
    This is the same as
    [`torch.nn.Module.load_state_dict`](https://pytorch.org/docs/stable/generated/torch.nn.Module.html?highlight=load_state_dict#torch.nn.Module.load_state_dict)
    but for a sharded checkpoint.

    This load is performed efficiently: each checkpoint shard is loaded one by one in RAM and deleted after being
    loaded in the model.

    Args:
        model (`torch.nn.Module`): The model in which to load the checkpoint.
        folder (`str` or `os.PathLike`): A path to a folder containing the sharded checkpoint.
        strict (`bool`, *optional`, defaults to `True`):
            Whether to strictly enforce that the keys in the model state dict match the keys in the sharded checkpoint.
        prefer_safe (`bool`, *optional*, defaults to `False`)
            If both safetensors and PyTorch save files are present in checkpoint and `prefer_safe` is True, the
            safetensors files will be loaded. Otherwise, PyTorch files are always loaded when possible.

    Returns:
        `NamedTuple`: A named tuple with `missing_keys` and `unexpected_keys` fields
            - `missing_keys` is a list of str containing the missing keys
            - `unexpected_keys` is a list of str containing the unexpected keys
    """
<<<<<<< HEAD
    # index 就是 shard_checkpoint 函数返回的 index
    with open(index_filename, "r") as f:
        index = json.loads(f.read())

    # 分片的文件名
    shard_filenames = sorted(list(set(index["weight_map"].values())))
    sharded_metadata = index["metadata"]
    sharded_metadata["all_checkpoint_keys"] = list(index["weight_map"].keys())

    # First, let's deal with local folder.
    if os.path.isdir(pretrained_model_name_or_path):
        shard_filenames = [os.path.join(pretrained_model_name_or_path, f) for f in shard_filenames]
        return shard_filenames, sharded_metadata

    # At this stage pretrained_model_name_or_path is a model identifier on the Hub
    cached_filenames = []
    for shard_filename in shard_filenames:
        shard_url = hf_bucket_url(
            pretrained_model_name_or_path, filename=shard_filename, revision=revision, mirror=mirror
=======
    # Load the index
    index_file = os.path.join(folder, WEIGHTS_INDEX_NAME)
    safe_index_file = os.path.join(folder, SAFE_WEIGHTS_INDEX_NAME)

    index_present = os.path.isfile(index_file)
    safe_index_present = os.path.isfile(safe_index_file)

    if not index_present and not (safe_index_present and is_safetensors_available()):
        filenames = (
            (WEIGHTS_INDEX_NAME, SAFE_WEIGHTS_INDEX_NAME) if is_safetensors_available() else (WEIGHTS_INDEX_NAME,)
>>>>>>> 0afa5071
        )
        raise ValueError(f"Can't find a checkpoint index ({' or '.join(filenames)}) in {folder}.")

    load_safe = False
    if safe_index_present:
        if prefer_safe:
            if is_safetensors_available():
                load_safe = True  # load safe due to preference
            else:
                logger.warning(
                    f"Cannot load sharded checkpoint at {folder} safely since safetensors is not installed!"
                )
        elif not index_present:
            load_safe = True  # load safe since we have no other choice

    load_index = safe_index_file if load_safe else index_file

    with open(load_index, "r", encoding="utf-8") as f:
        index = json.load(f)

    shard_files = list(set(index["weight_map"].values()))

    # If strict=True, error before loading any of the state dicts.
    loaded_keys = index["weight_map"].keys()
    model_keys = model.state_dict().keys()
    missing_keys = [key for key in model_keys if key not in loaded_keys]
    unexpected_keys = [key for key in loaded_keys if key not in model_keys]
    if strict and (len(missing_keys) > 0 or len(unexpected_keys) > 0):
        error_message = f"Error(s) in loading state_dict for {model.__class__.__name__}"
        if len(missing_keys) > 0:
            str_missing_keys = ",".join([f'"{k}"' for k in missing_keys])
            error_message += f"\nMissing key(s): {str_missing_keys}."
        if len(unexpected_keys) > 0:
            str_unexpected_keys = ",".join([f'"{k}"' for k in unexpected_keys])
            error_message += f"\nMissing key(s): {str_unexpected_keys}."
        raise RuntimeError(error_message)

    loader = safe_load_file if load_safe else partial(torch.load, map_location="cpu")

    for shard_file in shard_files:
        state_dict = loader(os.path.join(folder, shard_file))
        model.load_state_dict(state_dict, strict=False)

        # Make sure memory is freed before we load the next state dict.
        del state_dict
        gc.collect()

    # Return the same thing as PyTorch load_state_dict function.
    return torch.nn.modules.module._IncompatibleKeys(missing_keys, unexpected_keys)


def load_state_dict(checkpoint_file: Union[str, os.PathLike]):
    """
    加载 pytorch 的检查点
    Reads a PyTorch checkpoint file, returning properly formatted errors if they arise.
    """
    if checkpoint_file.endswith(".safetensors") and is_safetensors_available():
        # Check format of the archive
        with safe_open(checkpoint_file, framework="pt") as f:
            metadata = f.metadata()
        if metadata.get("format") not in ["pt", "tf", "flax"]:
            raise OSError(
                f"The safetensors archive passed at {checkpoint_file} does not contain the valid metadata. Make sure "
                "you save your model with the `save_pretrained` method."
            )
        elif metadata["format"] != "pt":
            raise NotImplementedError(
                f"Conversion from a {metadata['format']} safetensors archive to PyTorch is not implemented yet."
            )
        return safe_load_file(checkpoint_file)
    try:
<<<<<<< HEAD
        # 就是使用 load 加载, 然后使用 map_location 指定加载位置, 加载到 cpu 上
        return torch.load(checkpoint_file, map_location="cpu")
=======
        if (
            (is_deepspeed_zero3_enabled() or is_fsdp_enabled())
            and torch.distributed.is_initialized()
            and torch.distributed.get_rank() > 0
        ):
            map_location = "meta"
        else:
            map_location = "cpu"
        return torch.load(checkpoint_file, map_location=map_location)
>>>>>>> 0afa5071
    except Exception as e:
        try:
            with open(checkpoint_file) as f:
                if f.read(7) == "version":
                    raise OSError(
                        "You seem to have cloned a repository without having git-lfs installed. Please install "
                        "git-lfs and run `git lfs install` followed by `git lfs pull` in the folder "
                        "you cloned."
                    )
                else:
                    raise ValueError(
                        f"Unable to locate the file {checkpoint_file} which is necessary to load this pretrained "
                        "model. Make sure you have saved the model properly."
                    ) from e
        except (UnicodeDecodeError, ValueError):
            raise OSError(
                f"Unable to load weights from pytorch checkpoint file for '{checkpoint_file}' "
                f"at '{checkpoint_file}'. "
                "If you tried to load a PyTorch model from a TF 2.0 checkpoint, please set from_tf=True."
            )


def set_initialized_submodules(model, state_dict_keys):
    """
    Sets the `_is_hf_initialized` flag in all submodules of a given model when all its weights are in the loaded state
    dict.
    """
    for module_name, module in model.named_modules():
        loaded_keys = [k.replace(f"{module_name}.", "") for k in state_dict_keys if k.startswith(f"{module_name}.")]
        if len(set(module.state_dict().keys()) - set(loaded_keys)) == 0:
            module._is_hf_initialized = True


def _load_state_dict_into_model(model_to_load, state_dict, start_prefix):
    """转换成新的格式"""
    # Convert old format to new format if needed from a PyTorch state_dict
    old_keys = []
    new_keys = []
    for key in state_dict.keys():
        new_key = None
        if "gamma" in key:
            new_key = key.replace("gamma", "weight")
        if "beta" in key:
            new_key = key.replace("beta", "bias")
        if new_key:
            old_keys.append(key)
            new_keys.append(new_key)
    # 替换掉名字
    for old_key, new_key in zip(old_keys, new_keys):
        state_dict[new_key] = state_dict.pop(old_key)

    # copy state_dict so _load_from_state_dict can modify it
    metadata = getattr(state_dict, "_metadata", None)
    state_dict = state_dict.copy()
    if metadata is not None:
        state_dict._metadata = metadata

    error_msgs = []

    # 不复制子孙, 所以需要递归
    # PyTorch's `_load_from_state_dict` does not copy parameters in a module's descendants
    # so we need to apply the function recursively.
    def load(module: nn.Module, state_dict, prefix=""):
        local_metadata = {} if metadata is None else metadata.get(prefix[:-1], {})
        args = (state_dict, prefix, local_metadata, True, [], [], error_msgs)
<<<<<<< HEAD
        if is_deepspeed_zero3_enabled():
            import deepspeed

            # because zero3 puts placeholders in model params, this context
            # manager gathers (unpartitions) the params of the current layer, then loads from
            # the state dict and then re-partitions them again
            with deepspeed.zero.GatheredParameters(list(module.parameters(recurse=False)), modifier_rank=0):
                if torch.distributed.get_rank() == 0:
                    module._load_from_state_dict(*args)
        else:
            # 加载权重参数
            module._load_from_state_dict(*args)
=======
        # Parameters of module and children will start with prefix. We can exit early if there are none in this
        # state_dict
        if len([key for key in state_dict if key.startswith(prefix)]) > 0:
            if is_deepspeed_zero3_enabled():
                import deepspeed

                # In sharded models, each shard has only part of the full state_dict, so only gather
                # parameters that are in the current state_dict.
                named_parameters = dict(module.named_parameters(prefix=prefix[:-1], recurse=False))
                params_to_gather = [named_parameters[k] for k in state_dict.keys() if k in named_parameters]
                if len(params_to_gather) > 0:
                    # because zero3 puts placeholders in model params, this context
                    # manager gathers (unpartitions) the params of the current layer, then loads from
                    # the state dict and then re-partitions them again
                    with deepspeed.zero.GatheredParameters(params_to_gather, modifier_rank=0):
                        if torch.distributed.get_rank() == 0:
                            module._load_from_state_dict(*args)
            else:
                module._load_from_state_dict(*args)
>>>>>>> 0afa5071

        # 递归
        for name, child in module._modules.items():
            if child is not None:
                load(child, state_dict, prefix + name + ".")

    load(model_to_load, state_dict, prefix=start_prefix)
    # Delete `state_dict` so it could be collected by GC earlier. Note that `state_dict` is a copy of the argument, so
    # it's safe to delete it.
    del state_dict

    return error_msgs


def find_submodule_and_param_name(model, long_key, start_prefix):
    """
    A helper util to find the last sub-module and the param/buffer name. If `start_prefix` is supplied it'll be removed
    from the start of the key
    """

    # 去掉第一个
    if len(start_prefix) > 0 and long_key.startswith(start_prefix):
        long_key = ".".join(long_key.split(".")[1:])

    split_key = long_key.split(".")
    submodule = model
    while len(split_key) > 1:
        if hasattr(submodule, split_key[0]):
            submodule = getattr(submodule, split_key[0])
            # 从前面开始删除, 因为查找也是从前面开始找的
            del split_key[0]
        else:
            submodule = None
            break
    if submodule == model:
        submodule = None
    return submodule, split_key[0]


def _move_model_to_meta(model, loaded_state_dict_keys, start_prefix):
    """
    Moves `loaded_state_dict_keys` in model to meta device which frees up the memory taken by those params.

    `start_prefix` is used for models which insert their name into model keys, e.g. `bert` in
    `bert.pooler.dense.weight`

    """

    # dematerialize param storage for keys that are going to be replaced by state_dict, by
    # putting those on the meta device
    for k in loaded_state_dict_keys:
        submodule, param_name = find_submodule_and_param_name(model, k, start_prefix)
        if submodule is not None:
            # selectively switch to the meta device only those params/buffers that will
            # be next replaced from state_dict. This a complex way to do p.to_("meta")
            # since we have no in-place to_ for tensors.
            new_val = getattr(submodule, param_name)
            if isinstance(new_val, torch.nn.Parameter):
                # isinstance returns False for Params on meta device, so switch after the check
                new_val = torch.nn.Parameter(new_val.to("meta"))
            else:
                new_val = new_val.to("meta")
            setattr(submodule, param_name, new_val)


def _load_state_dict_into_meta_model(
    model,
    state_dict,
    loaded_state_dict_keys,  # left for now but could be removed, see below
    start_prefix,
    expected_keys,
    device_map=None,
    offload_folder=None,
    offload_index=None,
    state_dict_folder=None,
    state_dict_index=None,
    dtype=None,
    is_quantized=False,
    is_safetensors=False,
    keep_in_fp32_modules=None,
):
    """
    This is somewhat similar to `_load_state_dict_into_model`, but deals with a model that has some or all of its
    params on a `meta` device. It replaces the model params with the data from the `state_dict`, while moving the
    params back to the normal device, but only for `loaded_state_dict_keys`.

    `start_prefix` is used for models which insert their name into model keys, e.g. `bert` in
    `bert.pooler.dense.weight`

    """

    # XXX: remaining features to implement to be fully compatible with _load_state_dict_into_model
    # - deepspeed zero 3 support
    # - need to copy metadata if any - see _load_state_dict_into_model
    # - handling error_msgs - mimicking the error handling in module._load_from_state_dict()
    # - Is there a situation where some keys aren't in `loaded_state_dict_keys` and in which case
    #   they won't get loaded.

    if is_quantized:
        from .integrations import set_module_quantized_tensor_to_device

    error_msgs = []

    old_keys = []
    new_keys = []
    for key in state_dict.keys():
        new_key = None
        if "gamma" in key:
            new_key = key.replace("gamma", "weight")
        if "beta" in key:
            new_key = key.replace("beta", "bias")
        if new_key:
            old_keys.append(key)
            new_keys.append(new_key)
    for old_key, new_key in zip(old_keys, new_keys):
        state_dict[new_key] = state_dict.pop(old_key)

    for param_name, param in state_dict.items():
        # First part of the test is always true as load_state_dict_keys always contains state_dict keys.
        if param_name not in loaded_state_dict_keys or param_name not in expected_keys:
            continue

        if param_name.startswith(start_prefix):
            param_name = param_name[len(start_prefix) :]

        module_name = param_name
        set_module_kwargs = {}

        # We convert floating dtypes to the `dtype` passed. We want to keep the buffers/params
        # in int/uint/bool and not cast them.
        if dtype is not None and torch.is_floating_point(param):
            if (
                keep_in_fp32_modules is not None
                and any(module_to_keep_in_fp32 in param_name for module_to_keep_in_fp32 in keep_in_fp32_modules)
                and dtype == torch.float16
            ):
                param = param.to(torch.float32)

                # For backward compatibility with older versions of `accelerate`
                # TODO: @sgugger replace this check with version check at the next `accelerate` release
                if "dtype" in list(inspect.signature(set_module_tensor_to_device).parameters):
                    set_module_kwargs["dtype"] = torch.float32
            else:
                param = param.to(dtype)

        # For compatibility with PyTorch load_state_dict which converts state dict dtype to existing dtype in model
        if dtype is None:
            old_param = model
            splits = param_name.split(".")
            for split in splits:
                old_param = getattr(old_param, split)
                if old_param is None:
                    break

            if old_param is not None:
                param = param.to(old_param.dtype)

        set_module_kwargs["value"] = param

        if device_map is None:
            param_device = "cpu"
        else:
            # find next higher level module that is defined in device_map:
            # bert.lm_head.weight -> bert.lm_head -> bert -> ''
            while len(module_name) > 0 and module_name not in device_map:
                module_name = ".".join(module_name.split(".")[:-1])
            if module_name == "" and "" not in device_map:
                # TODO: group all errors and raise at the end.
                raise ValueError(f"{param_name} doesn't have any device set.")
            param_device = device_map[module_name]

        if param_device == "disk":
            if not is_safetensors:
                offload_index = offload_weight(param, param_name, offload_folder, offload_index)
        elif param_device == "cpu" and state_dict_index is not None:
            state_dict_index = offload_weight(param, param_name, state_dict_folder, state_dict_index)
        elif not is_quantized:
            # For backward compatibility with older versions of `accelerate`
            set_module_tensor_to_device(model, param_name, param_device, **set_module_kwargs)
        else:
            if param.dtype == torch.int8 and param_name.replace("weight", "SCB") in state_dict.keys():
                fp16_statistics = state_dict[param_name.replace("weight", "SCB")]
            else:
                fp16_statistics = None

            if "SCB" not in param_name:
                set_module_quantized_tensor_to_device(
                    model, param_name, param_device, value=param, fp16_statistics=fp16_statistics
                )

    return error_msgs, offload_index, state_dict_index


def _add_variant(weights_name: str, variant: Optional[str] = None) -> str:
    if variant is not None:
        splits = weights_name.split(".")
        splits = splits[:-1] + [variant] + splits[-1:]
        weights_name = ".".join(splits)

    return weights_name


class ModuleUtilsMixin:
    """
    A few utilities for `torch.nn.Modules`, to be used as a mixin.
    """

    @staticmethod
    def _hook_rss_memory_pre_forward(module, *args, **kwargs):
        # 在调用 forward 之前占用的 rss 内存大小. RSS（Resident Set Size）
        try:
            import psutil
        except ImportError:
            raise ImportError("You need to install psutil (pip install psutil) to use memory tracing.")

        process = psutil.Process(os.getpid())
        mem = process.memory_info()
        module.mem_rss_pre_forward = mem.rss
        return None

    @staticmethod
    def _hook_rss_memory_post_forward(module, *args, **kwargs):
        # 在调用 forward 后占用的 rss 内存大小
        try:
            import psutil
        except ImportError:
            raise ImportError("You need to install psutil (pip install psutil) to use memory tracing.")

        process = psutil.Process(os.getpid())
        mem = process.memory_info()
        module.mem_rss_post_forward = mem.rss
        mem_rss_diff = module.mem_rss_post_forward - module.mem_rss_pre_forward
        module.mem_rss_diff = mem_rss_diff + (module.mem_rss_diff if hasattr(module, "mem_rss_diff") else 0)
        return None

    def add_memory_hooks(self):
        """
        Add a memory hook before and after each sub-module forward pass to record increase in memory consumption.

        Increase in memory consumption is stored in a `mem_rss_diff` attribute for each module and can be reset to zero
        with `model.reset_memory_hooks_state()`.
        """
        for module in self.modules():
            module.register_forward_pre_hook(self._hook_rss_memory_pre_forward)
            module.register_forward_hook(self._hook_rss_memory_post_forward)
        self.reset_memory_hooks_state()

    def reset_memory_hooks_state(self):
        """
        Reset the `mem_rss_diff` attribute of each module (see [`~modeling_utils.ModuleUtilsMixin.add_memory_hooks`]).
        """
        for module in self.modules():
            module.mem_rss_diff = 0
            module.mem_rss_post_forward = 0
            module.mem_rss_pre_forward = 0

    @property
    def device(self) -> torch.device:
        """
        `torch.device`: The device on which the module is (assuming that all the module parameters are on the same
        device).
        """
        return get_parameter_device(self)

    @property
    def dtype(self) -> torch.dtype:
        """
        `torch.dtype`: The dtype of the module (assuming that all the module parameters have the same dtype).
        """
        return get_parameter_dtype(self)

    def invert_attention_mask(self, encoder_attention_mask: Tensor) -> Tensor:
        """
        反转 attention 掩码
        Invert an attention mask (e.g., switches 0. and 1.).

        Args:
            encoder_attention_mask (`torch.Tensor`): An attention mask.

        Returns:
            `torch.Tensor`: The inverted attention mask.
        """
        if encoder_attention_mask.dim() == 3:
            encoder_extended_attention_mask = encoder_attention_mask[:, None, :, :]
        if encoder_attention_mask.dim() == 2:
            encoder_extended_attention_mask = encoder_attention_mask[:, None, None, :]
        # T5 has a mask that can compare sequence ids, we can simulate this here with this transposition
        # Cf. https://github.com/tensorflow/mesh/blob/8d2465e9bc93129b913b5ccc6a59aa97abd96ec6/mesh_tensorflow
        # /transformer/transformer_layers.py#L270
        # encoder_extended_attention_mask = (encoder_extended_attention_mask ==
        # encoder_extended_attention_mask.transpose(-1, -2))
        encoder_extended_attention_mask = encoder_extended_attention_mask.to(dtype=self.dtype)  # fp16 compatibility
<<<<<<< HEAD

        # 没看懂啊
        if self.dtype == torch.float16:
            encoder_extended_attention_mask = (1.0 - encoder_extended_attention_mask) * -1e4
        elif self.dtype in [torch.bfloat16, torch.float32]:
            encoder_extended_attention_mask = (1.0 - encoder_extended_attention_mask) * -1e9
        else:
            raise ValueError(
                f"{self.dtype} not recognized. `dtype` should be set to either `torch.float32` or `torch.float16`"
            )

        return encoder_extended_attention_mask

    def create_extended_attention_mask_for_decoder(self, input_shape, attention_mask, device):
        """
        为解码器创建一个扩展的注意力掩码
        """
=======
        encoder_extended_attention_mask = (1.0 - encoder_extended_attention_mask) * torch.finfo(self.dtype).min

        return encoder_extended_attention_mask

    @staticmethod
    def create_extended_attention_mask_for_decoder(input_shape, attention_mask, device=None):
        if device is not None:
            warnings.warn(
                "The `device` argument is deprecated and will be removed in v5 of Transformers.", FutureWarning
            )
        else:
            device = attention_mask.device
>>>>>>> 0afa5071
        batch_size, seq_length = input_shape
        # 序列 id
        seq_ids = torch.arange(seq_length, device=device)
        # 因果掩码, 最后的形状是 (batch_size, seq_length, seq_length), 左下三角形是 True, 右上的三角形是 False
        causal_mask = seq_ids[None, None, :].repeat(batch_size, seq_length, 1) <= seq_ids[None, :, None]
        # in case past_key_values are used we need to add a prefix ones mask to the causal mask
        # causal and attention masks must have same type with pytorch version < 1.3
        causal_mask = causal_mask.to(attention_mask.dtype)
        # causal_mask.shape 是 (batch_size, seq_length, seq_length)

        # 如果序列长度比 attention_mask 的长度小
        if causal_mask.shape[1] < attention_mask.shape[1]:
            prefix_seq_len = attention_mask.shape[1] - causal_mask.shape[1]
            causal_mask = torch.cat(
                [
                    torch.ones((batch_size, seq_length, prefix_seq_len), device=device, dtype=causal_mask.dtype),
                    causal_mask,
                ],
                axis=-1,  # 在最后一个维度增加
            )

        extended_attention_mask = causal_mask[:, None, :, :] * attention_mask[:, None, None, :]
        return extended_attention_mask

    def get_extended_attention_mask(
        self, attention_mask: Tensor, input_shape: Tuple[int], device: torch.device = None, dtype: torch.float = None
    ) -> Tensor:
        """
        制作可广播的注意力和因果掩码, 所以未来的和掩码的 token 会被忽略掉.
        Makes broadcastable attention and causal masks so that future and masked tokens are ignored.

        Arguments:
            attention_mask (`torch.Tensor`):
                Mask with ones indicating tokens to attend to, zeros for tokens to ignore.
            input_shape (`Tuple[int]`):
                The shape of the input to the model.

        Returns:
            `torch.Tensor` The extended attention mask, with a the same dtype as `attention_mask.dtype`.
        """
<<<<<<< HEAD
        # 将三个维度的扩展到四个维度上
=======
        if dtype is None:
            dtype = self.dtype

        if not (attention_mask.dim() == 2 and self.config.is_decoder):
            # show warning only if it won't be shown in `create_extended_attention_mask_for_decoder`
            if device is not None:
                warnings.warn(
                    "The `device` argument is deprecated and will be removed in v5 of Transformers.", FutureWarning
                )
>>>>>>> 0afa5071
        # We can provide a self-attention mask of dimensions [batch_size, from_seq_length, to_seq_length]
        # ourselves in which case we just need to make it broadcastable to all heads.
        if attention_mask.dim() == 3:
            extended_attention_mask = attention_mask[:, None, :, :]
        elif attention_mask.dim() == 2:
            # Provided a padding mask of dimensions [batch_size, seq_length]
            # - if the model is a decoder, apply a causal mask in addition to the padding mask
            # - if the model is an encoder, make the mask broadcastable to [batch_size, num_heads, seq_length, seq_length]
            if self.config.is_decoder:
<<<<<<< HEAD
                # 如果是解码器, 要增加一个因果掩码
                extended_attention_mask = self.create_extended_attention_mask_for_decoder(
=======
                extended_attention_mask = ModuleUtilsMixin.create_extended_attention_mask_for_decoder(
>>>>>>> 0afa5071
                    input_shape, attention_mask, device
                )
            else:
                # 将两个维度的扩展到四个维度上
                extended_attention_mask = attention_mask[:, None, None, :]
        else:
            raise ValueError(
                f"Wrong shape for input_ids (shape {input_shape}) or attention_mask (shape {attention_mask.shape})"
            )

        # 原来是在使用 softmax 后是一样的效果, 将需要掩码的 token 的值设置为 -10000
        # Since attention_mask is 1.0 for positions we want to attend and 0.0 for
        # masked positions, this operation will create a tensor which is 0.0 for
        # positions we want to attend and the dtype's smallest value for masked positions.
        # Since we are adding it to the raw scores before the softmax, this is
        # effectively the same as removing these entirely.
        extended_attention_mask = extended_attention_mask.to(dtype=dtype)  # fp16 compatibility
        extended_attention_mask = (1.0 - extended_attention_mask) * torch.finfo(dtype).min
        return extended_attention_mask

    def get_head_mask(
        self, head_mask: Optional[Tensor], num_hidden_layers: int, is_attention_chunked: bool = False
    ) -> Tensor:
        """
        获取 head 掩码
        Prepare the head mask if needed.

        Args:
            head_mask (`torch.Tensor` with shape `[num_heads]` or `[num_hidden_layers x num_heads]`, *optional*):
                The mask indicating if we should keep the heads or not (1.0 for keep, 0.0 for discard).
            num_hidden_layers (`int`):
                The number of hidden layers in the model.
            is_attention_chunked (`bool`, *optional*, defaults to `False`):
                Whether or not the attentions scores are computed by chunks or not.

        Returns:
            `torch.Tensor` with shape `[num_hidden_layers x batch x num_heads x seq_length x seq_length]` or list with
            `[None]` for each layer.
        """
        if head_mask is not None:
            head_mask = self._convert_head_mask_to_5d(head_mask, num_hidden_layers)
            if is_attention_chunked is True:
                # 最后面再加一个维度
                head_mask = head_mask.unsqueeze(-1)
        else:
            head_mask = [None] * num_hidden_layers

        return head_mask

    def _convert_head_mask_to_5d(self, head_mask, num_hidden_layers):
        """-> [num_hidden_layers x batch x num_heads x seq_length x seq_length]"""
        if head_mask.dim() == 1:
            head_mask = head_mask.unsqueeze(0).unsqueeze(0).unsqueeze(-1).unsqueeze(-1)
            head_mask = head_mask.expand(num_hidden_layers, -1, -1, -1, -1)
        elif head_mask.dim() == 2:
            head_mask = head_mask.unsqueeze(1).unsqueeze(-1).unsqueeze(-1)  # We can specify head_mask for each layer
        assert head_mask.dim() == 5, f"head_mask.dim != 5, instead {head_mask.dim()}"
        head_mask = head_mask.to(dtype=self.dtype)  # switch to float if need + fp16 compatibility
        return head_mask

    def num_parameters(self, only_trainable: bool = False, exclude_embeddings: bool = False) -> int:
        """
        获取参数数量
        Get number of (optionally, trainable or non-embeddings) parameters in the module.

        Args:
            only_trainable (`bool`, *optional*, defaults to `False`):
                Whether or not to return only the number of trainable parameters

            exclude_embeddings (`bool`, *optional*, defaults to `False`):
                Whether or not to return only the number of non-embeddings parameters

        Returns:
            `int`: The number of parameters.
        """

        if exclude_embeddings:
            embedding_param_names = [
                f"{name}.weight" for name, module_type in self.named_modules() if isinstance(module_type, nn.Embedding)
            ]
            non_embedding_parameters = [
                parameter for name, parameter in self.named_parameters() if name not in embedding_param_names
            ]
            return sum(p.numel() for p in non_embedding_parameters if p.requires_grad or not only_trainable)
        else:
            return sum(p.numel() for p in self.parameters() if p.requires_grad or not only_trainable)

    def estimate_tokens(self, input_dict: Dict[str, Union[torch.Tensor, Any]]) -> int:
        """
        Helper function to estimate the total number of tokens from the model inputs.

        Args:
            inputs (`dict`): The model inputs.

        Returns:
            `int`: The total number of tokens.
        """
        if not hasattr(self, "warnings_issued"):
            self.warnings_issued = {}
        if self.main_input_name in input_dict:
            return input_dict[self.main_input_name].numel()
        elif "estimate_tokens" not in self.warnings_issued:
            logger.warning(
                "Could not estimate the number of tokens of the input, floating-point operations will not be computed"
            )
            self.warnings_issued["estimate_tokens"] = True
        return 0

    def floating_point_ops(
        self, input_dict: Dict[str, Union[torch.Tensor, Any]], exclude_embeddings: bool = True
    ) -> int:
        """
        Get number of (optionally, non-embeddings) floating-point operations for the forward and backward passes of a
        batch with this transformer model. Default approximation neglects the quadratic dependency on the number of
        tokens (valid if `12 * d_model << sequence_length`) as laid out in [this
        paper](https://arxiv.org/pdf/2001.08361.pdf) section 2.1. Should be overridden for transformers with parameter
        re-use e.g. Albert or Universal Transformers, or if doing long-range modeling with very high sequence lengths.

        Args:
            batch_size (`int`):
                The batch size for the forward pass.

            sequence_length (`int`):
                The number of tokens in each line of the batch.

            exclude_embeddings (`bool`, *optional*, defaults to `True`):
                Whether or not to count embedding and softmax operations.

        Returns:
            `int`: The number of floating-point operations.
        """

        return 6 * self.estimate_tokens(input_dict) * self.num_parameters(exclude_embeddings=exclude_embeddings)


class PreTrainedModel(nn.Module, ModuleUtilsMixin, GenerationMixin, PushToHubMixin, PeftAdapterMixin):
    r"""
    Base class for all models.

    [`PreTrainedModel`] takes care of storing the configuration of the models and handles methods for loading,
    downloading and saving models as well as a few methods common to all models to:

        - resize the input embeddings,
        - prune heads in the self-attention heads.

    Class attributes (overridden by derived classes):

        - **config_class** ([`PretrainedConfig`]) -- A subclass of [`PretrainedConfig`] to use as configuration class
          for this model architecture.
        - **load_tf_weights** (`Callable`) -- A python *method* for loading a TensorFlow checkpoint in a PyTorch model,
          taking as arguments:

            - **model** ([`PreTrainedModel`]) -- An instance of the model on which to load the TensorFlow checkpoint.
            - **config** ([`PreTrainedConfig`]) -- An instance of the configuration associated to the model.
            - **path** (`str`) -- A path to the TensorFlow checkpoint.

        - **base_model_prefix** (`str`) -- A string indicating the attribute associated to the base model in derived
          classes of the same architecture adding modules on top of the base model.
        - **is_parallelizable** (`bool`) -- A flag indicating whether this model supports model parallelization.
        - **main_input_name** (`str`) -- The name of the principal input to the model (often `input_ids` for NLP
          models, `pixel_values` for vision models and `input_values` for speech models).
    """
    # 配置类
    config_class = None
    # 基础模型前缀
    base_model_prefix = ""
    # 主要输入的名字
    main_input_name = "input_ids"
    # 自动类
    _auto_class = None
    _no_split_modules = None
    _skip_keys_device_placement = None
    _keep_in_fp32_modules = None

    # a list of `re` patterns of `state_dict` keys that should be removed from the list of missing
    # keys we find (keys inside the model but not in the checkpoint) and avoid unnecessary warnings.
    _keys_to_ignore_on_load_missing = None
    # a list of `re` patterns of `state_dict` keys that should be removed from the list of
    # unexpected keys we find (keys inside the checkpoint but not the model) and avoid unnecessary
    # warnings.
    _keys_to_ignore_on_load_unexpected = None
    # a list of `state_dict` keys to ignore when saving the model (useful for keys that aren't
    # trained, but which are either deterministic or tied variables)
    _keys_to_ignore_on_save = None
    # a list of `state_dict` keys that are potentially tied to another key in the state_dict.
    _tied_weights_keys = None

    # 是否是并行的
    is_parallelizable = False
    # 支持梯度检查点
    supports_gradient_checkpointing = False

    @property
    def dummy_inputs(self) -> Dict[str, torch.Tensor]:
        """
        `Dict[str, torch.Tensor]`: Dummy inputs to do a forward pass in the network.
        """
        return {"input_ids": torch.tensor(DUMMY_INPUTS)}

    @property
    def framework(self) -> str:
        """
        :str: Identifies that this is a PyTorch model.
        """
        return "pt"

    def __init__(self, config: PretrainedConfig, *inputs, **kwargs):
        super().__init__()
        if not isinstance(config, PretrainedConfig):
            raise ValueError(
                f"Parameter config in `{self.__class__.__name__}(config)` should be an instance of class "
                "`PretrainedConfig`. To create a model from a pretrained model use "
                f"`model = {self.__class__.__name__}.from_pretrained(PRETRAINED_MODEL_NAME)`"
            )
        # Save config and origin of the pretrained weights if given in model
        self.config = config
        self.name_or_path = config.name_or_path
        self.warnings_issued = {}
        self.generation_config = GenerationConfig.from_model_config(config) if self.can_generate() else None

    def post_init(self):
        """
        初始化的最后一步, 通常用于初始化权重
        A method executed at the end of each Transformer model initialization, to execute code that needs the model's
        modules properly initialized (such as weight initialization).
        """
        self.init_weights()
        self._backward_compatibility_gradient_checkpointing()

    def _backward_compatibility_gradient_checkpointing(self):
        if self.supports_gradient_checkpointing and getattr(self.config, "gradient_checkpointing", False):
            self.gradient_checkpointing_enable()
            # Remove the attribute now that is has been consumed, so it's no saved in the config.
            delattr(self.config, "gradient_checkpointing")

    @classmethod
    def _from_config(cls, config, **kwargs):
        """
        All context managers that the model should be initialized under go here.

        Args:
            torch_dtype (`torch.dtype`, *optional*):
                Override the default `torch.dtype` and load the model under this dtype.
        """
        torch_dtype = kwargs.pop("torch_dtype", None)

        # override default dtype if needed
        dtype_orig = None
        if torch_dtype is not None:
            dtype_orig = cls._set_default_torch_dtype(torch_dtype)

        # 实例化模型
        if is_deepspeed_zero3_enabled():
            import deepspeed

            logger.info("Detected DeepSpeed ZeRO-3: activating zero.init() for this model")
            # this immediately partitions the model across all gpus, to avoid the overhead in time
            # and memory copying it on CPU or each GPU first
            with deepspeed.zero.Init(config_dict_or_path=deepspeed_config()):
                model = cls(config, **kwargs)
        else:
            model = cls(config, **kwargs)

        # 重新修改为原来的默认 dtype
        # restore default dtype if it was modified
        if dtype_orig is not None:
            torch.set_default_dtype(dtype_orig)

        return model

    @classmethod
    def _set_default_torch_dtype(cls, dtype: torch.dtype) -> torch.dtype:
        """
        Change the default dtype and return the previous one. This is needed when wanting to instantiate the model
        under specific dtype.

        Args:
            dtype (`torch.dtype`):
                a floating dtype to set to.

        Returns:
            `torch.dtype`: the original `dtype` that can be used to restore `torch.set_default_dtype(dtype)` if it was
            modified. If it wasn't, returns `None`.

        Note `set_default_dtype` currently only works with floating-point types and asserts if for example,
        `torch.int64` is passed. So if a non-float `dtype` is passed this functions will throw an exception.
        """
        if not dtype.is_floating_point:
            raise ValueError(
                f"Can't instantiate {cls.__name__} model under dtype={dtype} since it is not a floating point dtype"
            )

        logger.info(f"Instantiating {cls.__name__} model under default dtype {dtype}.")
        # 更新并返回默认的 dtype
        dtype_orig = torch.get_default_dtype()
        torch.set_default_dtype(dtype)
        return dtype_orig

    @property
    def base_model(self) -> nn.Module:
        """
        `torch.nn.Module`: The main body of the model.
        """
        return getattr(self, self.base_model_prefix, self)

    @classmethod
    def can_generate(cls) -> bool:
        """
        Returns whether this model can generate sequences with `.generate()`.

        Returns:
            `bool`: Whether this model can generate sequences with `.generate()`.
        """
        # Detects whether `prepare_inputs_for_generation` has been overwritten, which is a requirement for generation.
        # Alternativelly, the model can also have a custom `generate` function.
        if "GenerationMixin" in str(cls.prepare_inputs_for_generation) and "GenerationMixin" in str(cls.generate):
            return False
        return True

    def enable_input_require_grads(self):
        """
        Enables the gradients for the input embeddings. This is useful for fine-tuning adapter weights while keeping
        the model weights fixed.
        """

        def make_inputs_require_grads(module, input, output):
            output.requires_grad_(True)

        self._require_grads_hook = self.get_input_embeddings().register_forward_hook(make_inputs_require_grads)

    def disable_input_require_grads(self):
        """
        Removes the `_require_grads_hook`.
        """
        self._require_grads_hook.remove()

    def get_input_embeddings(self) -> nn.Module:
        """
        获取模型的输入嵌入
        Returns the model's input embeddings.

        Returns:
            `nn.Module`: A torch module mapping vocabulary to hidden states.
        """
        # 感觉有点像是递归调用
        base_model = getattr(self, self.base_model_prefix, self)
        if base_model is not self:
            return base_model.get_input_embeddings()
        else:
            raise NotImplementedError

    def set_input_embeddings(self, value: nn.Module):
        """
        Set model's input embeddings.

        Args:
            value (`nn.Module`): A module mapping vocabulary to hidden states.
        """
        base_model = getattr(self, self.base_model_prefix, self)
        if base_model is not self:
            base_model.set_input_embeddings(value)
        else:
            raise NotImplementedError

    def get_output_embeddings(self) -> nn.Module:
        """
        Returns the model's output embeddings.

        Returns:
            `nn.Module`: A torch module mapping hidden states to vocabulary.
        """
        return None  # Overwrite for models with output embeddings

    def _init_weights(self, module):
        """
        Initialize the weights. This method should be overridden by derived class.
        """
        pass

    def _initialize_weights(self, module):
        """
        Initialize the weights if they are not already initialized.
        """
        if getattr(module, "_is_hf_initialized", False):
            return
        self._init_weights(module)
        module._is_hf_initialized = True

    def tie_weights(self):
        """
        将 input 嵌入和 output 嵌入的权重绑定.
        Tie the weights between the input embeddings and the output embeddings.

        If the `torchscript` flag is set in the configuration, can't handle parameter sharing so we are cloning the
        weights instead.
        """
        # 词嵌入
        if getattr(self.config, "tie_word_embeddings", True):
            # 获取输出嵌入
            output_embeddings = self.get_output_embeddings()
            # 如果存在的话, 将输出嵌入和输入嵌入进行绑定
            if output_embeddings is not None:
                self._tie_or_clone_weights(output_embeddings, self.get_input_embeddings())

        # 编码器解码器
        if getattr(self.config, "is_encoder_decoder", False) and getattr(self.config, "tie_encoder_decoder", False):
            if hasattr(self, self.base_model_prefix):
                self = getattr(self, self.base_model_prefix)
            self._tie_encoder_decoder_weights(self.encoder, self.decoder, self.base_model_prefix)

        # 对所有子模块调用
        for module in self.modules():
            if hasattr(module, "_tie_weights"):
                module._tie_weights()

    @staticmethod
    def _tie_encoder_decoder_weights(encoder: nn.Module, decoder: nn.Module, base_model_prefix: str):
        uninitialized_encoder_weights: List[str] = []
        # 编解码器的类别应该一致
        if decoder.__class__ != encoder.__class__:
            logger.info(
                f"{decoder.__class__} and {encoder.__class__} are not equal. In this case make sure that all encoder"
                " weights are correctly initialized."
            )

        # 将编码器和解码器进行递归绑定
        def tie_encoder_to_decoder_recursively(
            decoder_pointer: nn.Module,
            encoder_pointer: nn.Module,
            module_name: str,
            uninitialized_encoder_weights: List[str],
            depth=0,
        ):
            # 检查类型
            assert isinstance(decoder_pointer, nn.Module) and isinstance(
                encoder_pointer, nn.Module
            ), f"{decoder_pointer} and {encoder_pointer} have to be of type nn.Module"
            # 核心的过程
            # 将 encoder 的 weights 和 bias 变成和 decoder 一致, 直接就返回了
            if hasattr(decoder_pointer, "weight"):
                assert hasattr(encoder_pointer, "weight")
                encoder_pointer.weight = decoder_pointer.weight
                if hasattr(decoder_pointer, "bias"):
                    assert hasattr(encoder_pointer, "bias")
                    encoder_pointer.bias = decoder_pointer.bias
                return

            # 这些都是没有 weight 属性的
            encoder_modules = encoder_pointer._modules
            decoder_modules = decoder_pointer._modules
            if len(decoder_modules) > 0:
                assert (
                    len(encoder_modules) > 0
                ), f"Encoder module {encoder_pointer} does not match decoder module {decoder_pointer}"

                all_encoder_weights = {module_name + "/" + sub_name for sub_name in encoder_modules.keys()}
                encoder_layer_pos = 0
                for name, module in decoder_modules.items():
                    if name.isdigit():
                        encoder_name = str(int(name) + encoder_layer_pos)
                        decoder_name = name
                        if not isinstance(decoder_modules[decoder_name], type(encoder_modules[encoder_name])) and len(
                            encoder_modules
                        ) != len(decoder_modules):
                            # this can happen if the name corresponds to the position in a list module list of layers
                            # in this case the decoder has added a cross-attention that the encoder does not have
                            # thus skip this step and subtract one layer pos from encoder
                            encoder_layer_pos -= 1
                            continue
                    elif name not in encoder_modules:
                        continue
                    elif depth > 500:
                        raise ValueError(
                            "Max depth of recursive function `tie_encoder_to_decoder` reached. It seems that there is"
                            " a circular dependency between two or more `nn.Modules` of your model."
                        )
                    else:
                        decoder_name = encoder_name = name
                    # 前面就是获取 decoder_name 和 encoder_name, 然后递归
                    tie_encoder_to_decoder_recursively(
                        decoder_modules[decoder_name],
                        encoder_modules[encoder_name],
                        module_name + "/" + name,
                        uninitialized_encoder_weights,
                        depth=depth + 1,
                    )
                    all_encoder_weights.remove(module_name + "/" + encoder_name)

                # 剩余的未初始化的 encoder 的权重
                uninitialized_encoder_weights += list(all_encoder_weights)

        # tie weights recursively
        tie_encoder_to_decoder_recursively(decoder, encoder, base_model_prefix, uninitialized_encoder_weights)
        if len(uninitialized_encoder_weights) > 0:
            logger.warning(
                f"The following encoder weights were not tied to the decoder {uninitialized_encoder_weights}"
            )

    def _tie_or_clone_weights(self, output_embeddings, input_embeddings):
        """Tie or clone module weights depending of whether we are using TorchScript or not"""
        # 克隆或者绑定权重
        if self.config.torchscript:
            output_embeddings.weight = nn.Parameter(input_embeddings.weight.clone())
        else:
            output_embeddings.weight = input_embeddings.weight

        # 填充 bias
        if getattr(output_embeddings, "bias", None) is not None:
            output_embeddings.bias.data = nn.functional.pad(
                output_embeddings.bias.data,
                (
                    0,
                    output_embeddings.weight.shape[0] - output_embeddings.bias.shape[0],
                ),
                "constant",
                0,
            )
        if hasattr(output_embeddings, "out_features") and hasattr(input_embeddings, "num_embeddings"):
            output_embeddings.out_features = input_embeddings.num_embeddings

    def resize_token_embeddings(
        self, new_num_tokens: Optional[int] = None, pad_to_multiple_of: Optional[int] = None
    ) -> nn.Embedding:
        """
        缩放嵌入矩阵
        Resizes input token embeddings matrix of the model if `new_num_tokens != config.vocab_size`.

        Takes care of tying weights embeddings afterwards if the model class has a `tie_weights()` method.

        Arguments:
            new_num_tokens (`int`, *optional*):
                The number of new tokens in the embedding matrix. Increasing the size will add newly initialized
                vectors at the end. Reducing the size will remove vectors from the end. If not provided or `None`, just
                returns a pointer to the input tokens `torch.nn.Embedding` module of the model without doing anything.
            pad_to_multiple_of (`int`, *optional*):
                If set will pad the embedding matrix to a multiple of the provided value.

                This is especially useful to enable the use of Tensor Cores on NVIDIA hardware with compute capability
                `>= 7.5` (Volta), or on TPUs which benefit from having sequence lengths be a multiple of 128. For more
                details about this, or help on choosing the correct value for resizing, refer to this guide:
                https://docs.nvidia.com/deeplearning/performance/dl-performance-matrix-multiplication/index.html#requirements-tc

        Return:
            `torch.nn.Embedding`: Pointer to the input tokens Embeddings Module of the model.
        """
        model_embeds = self._resize_token_embeddings(new_num_tokens, pad_to_multiple_of)
        if new_num_tokens is None:
            return model_embeds

        # 更新词汇表大小
        # Update base model and current model config
        self.config.vocab_size = new_num_tokens
        self.vocab_size = new_num_tokens

        # Tie weights again if needed
        self.tie_weights()

        return model_embeds

    def _resize_token_embeddings(self, new_num_tokens, pad_to_multiple_of=None):
        old_embeddings = self.get_input_embeddings()
<<<<<<< HEAD
        # 主要就是调用这个方法, 生成一个新的输入嵌入
        new_embeddings = self._get_resized_embeddings(old_embeddings, new_num_tokens)
        # 然后更新掉
=======
        new_embeddings = self._get_resized_embeddings(old_embeddings, new_num_tokens, pad_to_multiple_of)
        if hasattr(old_embeddings, "_hf_hook"):
            hook = old_embeddings._hf_hook
            add_hook_to_module(new_embeddings, hook)
>>>>>>> 0afa5071
        self.set_input_embeddings(new_embeddings)

        # if word embeddings are not tied, make sure that lm head is resized as well
        if self.get_output_embeddings() is not None and not self.config.tie_word_embeddings:
            old_lm_head = self.get_output_embeddings()
            new_lm_head = self._get_resized_lm_head(old_lm_head, new_embeddings.weight.shape[0])
            if hasattr(old_lm_head, "_hf_hook"):
                hook = old_lm_head._hf_hook
                add_hook_to_module(new_lm_head, hook)
            self.set_output_embeddings(new_lm_head)

        return self.get_input_embeddings()

    def _get_resized_embeddings(
        self,
        old_embeddings: nn.Embedding,
        new_num_tokens: Optional[int] = None,
        pad_to_multiple_of: Optional[int] = None,
    ) -> nn.Embedding:
        """
        建立一个新的缩放后的嵌入矩阵. 增加 size 会添加新的随机向量, 缩小 size 会删除后面的随机向量
        Build a resized Embedding Module from a provided token Embedding Module. Increasing the size will add newly
        initialized vectors at the end. Reducing the size will remove vectors from the end

        Args:
            old_embeddings (`torch.nn.Embedding`):
                Old embeddings to be resized.
            new_num_tokens (`int`, *optional*):
                New number of tokens in the embedding matrix.

                Increasing the size will add newly initialized vectors at the end. Reducing the size will remove
                vectors from the end. If not provided or `None`, just returns a pointer to the input tokens
                `torch.nn.Embedding` module of the model without doing anything.
            pad_to_multiple_of (`int`, *optional*):
                If set will pad the embedding matrix to a multiple of the provided value.

                This is especially useful to enable the use of Tensor Cores on NVIDIA hardware with compute capability
                `>= 7.5` (Volta), or on TPUs which benefit from having sequence lengths be a multiple of 128. For more
                details about this, or help on choosing the correct value for resizing, refer to this guide:
                https://docs.nvidia.com/deeplearning/performance/dl-performance-matrix-multiplication/index.html#requirements-tc


        Return:
            `torch.nn.Embedding`: Pointer to the resized Embedding Module or the old Embedding Module if
            `new_num_tokens` is `None`
        """
<<<<<<< HEAD
        # 相当于不操作
=======

        if pad_to_multiple_of is not None:
            if not isinstance(pad_to_multiple_of, int):
                raise ValueError(
                    f"Asking to pad the embedding matrix to a multiple of `{pad_to_multiple_of}`, which is not and integer. Please make sure to pass an integer"
                )
            if new_num_tokens is None:
                new_num_tokens = old_embeddings.weight.shape[0]
            new_num_tokens = ((new_num_tokens // pad_to_multiple_of) + 1) * pad_to_multiple_of
        else:
            logger.warning(
                "You are resizing the embedding layer without providing a `pad_to_multiple_of` parameter. This means that the new embedding"
                f" dimension will be {new_num_tokens}. This might induce some performance reduction as *Tensor Cores* will not be available."
                " For more details about this, or help on choosing the correct value for resizing, refer to this guide:"
                " https://docs.nvidia.com/deeplearning/performance/dl-performance-matrix-multiplication/index.html#requirements-tc"
            )

>>>>>>> 0afa5071
        if new_num_tokens is None:
            return old_embeddings

        # 获取原始的 token 数, 和嵌入维度
        if is_deepspeed_zero3_enabled():
            import deepspeed

            with deepspeed.zero.GatheredParameters(old_embeddings.weight, modifier_rank=None):
                old_num_tokens, old_embedding_dim = old_embeddings.weight.size()
        else:
            old_num_tokens, old_embedding_dim = old_embeddings.weight.size()

        # 词汇表数量相同, 也是不操作
        if old_num_tokens == new_num_tokens:
            return old_embeddings

        # 怎么到现在来检查类型了?
        if not isinstance(old_embeddings, nn.Embedding):
            raise TypeError(
                f"Old embeddings are of type {type(old_embeddings)}, which is not an instance of {nn.Embedding}. You"
                " should either use a different resize function or make sure that `old_embeddings` are an instance of"
                f" {nn.Embedding}."
            )

<<<<<<< HEAD
        # 创建一个新的维度
        # Build new embeddings
        new_embeddings = nn.Embedding(new_num_tokens, old_embedding_dim)
        new_embeddings.to(self.device, dtype=old_embeddings.weight.dtype)

        # initialize all new embeddings (in particular added tokens)
        self._init_weights(new_embeddings)

        # Copy token embeddings from the previous weights

=======
>>>>>>> 0afa5071
        # numbers of tokens to copy
        n = min(old_num_tokens, new_num_tokens)
        if is_deepspeed_zero3_enabled():
            import deepspeed

            with deepspeed.zero.Init(config_dict_or_path=deepspeed_config()):
                # Build new embeddings
                new_embeddings = nn.Embedding(
                    new_num_tokens,
                    old_embedding_dim,
                    device=old_embeddings.weight.device,
                    dtype=old_embeddings.weight.dtype,
                )

            params = [old_embeddings.weight, new_embeddings.weight]
            with deepspeed.zero.GatheredParameters(params, modifier_rank=0):
                # initialize all new embeddings (in particular added tokens)
                self._init_weights(new_embeddings)

                # Copy token embeddings from the previous weights
                new_embeddings.weight.data[:n, :] = old_embeddings.weight.data[:n, :]
        else:
<<<<<<< HEAD
            # 前 n 个保持一致
=======
            # Build new embeddings
            new_embeddings = nn.Embedding(
                new_num_tokens,
                old_embedding_dim,
                device=old_embeddings.weight.device,
                dtype=old_embeddings.weight.dtype,
            )

            # initialize all new embeddings (in particular added tokens)
            self._init_weights(new_embeddings)

            # Copy token embeddings from the previous weights
>>>>>>> 0afa5071
            new_embeddings.weight.data[:n, :] = old_embeddings.weight.data[:n, :]

        return new_embeddings

    def _get_resized_lm_head(
        self, old_lm_head: nn.Linear, new_num_tokens: Optional[int] = None, transposed: Optional[bool] = False
    ) -> nn.Linear:
        """
        Build a resized Linear Module from a provided old Linear Module. Increasing the size will add newly initialized
        vectors at the end. Reducing the size will remove vectors from the end

        Args:
            old_lm_head (`torch.nn.Linear`):
                Old lm head liner layer to be resized.
            new_num_tokens (`int`, *optional*):
                New number of tokens in the linear matrix.

                Increasing the size will add newly initialized vectors at the end. Reducing the size will remove
                vectors from the end. If not provided or `None`, just returns a pointer to the input tokens
                `torch.nn.Linear` module of the model without doing anything. transposed (`bool`, *optional*, defaults
                to `False`): Whether `old_lm_head` is transposed or not. If True `old_lm_head.size()` is `lm_head_dim,
                vocab_size` else `vocab_size, lm_head_dim`.

        Return:
            `torch.nn.Linear`: Pointer to the resized Linear Module or the old Linear Module if `new_num_tokens` is
            `None`
        """
        if new_num_tokens is None:
            return old_lm_head

        if is_deepspeed_zero3_enabled():
            import deepspeed

            with deepspeed.zero.GatheredParameters(old_lm_head.weight, modifier_rank=None):
                old_num_tokens, old_lm_head_dim = (
                    old_lm_head.weight.size() if not transposed else old_lm_head.weight.t().size()
                )
        else:
            # transposed 决定是否需要转置. 要保证第一个维度是 token 数, 第二个维度是嵌入维度
            old_num_tokens, old_lm_head_dim = (
                old_lm_head.weight.size() if not transposed else old_lm_head.weight.t().size()
            )

        if old_num_tokens == new_num_tokens:
            return old_lm_head

        if not isinstance(old_lm_head, nn.Linear):
            raise TypeError(
                f"Old language model head is of type {type(old_lm_head)}, which is not an instance of {nn.Linear}. You"
                " should either use a different resize function or make sure that `old_lm_head` are an instance of"
                f" {nn.Linear}."
            )

        # Build new lm head
        # 但是没想到新建立的 shape 是 (old_lm_head_dim, new_num_tokens), 当没有转置时, 恰好是相反的
        new_lm_head_shape = (old_lm_head_dim, new_num_tokens) if not transposed else (new_num_tokens, old_lm_head_dim)
        has_new_lm_head_bias = old_lm_head.bias is not None

        num_tokens_to_copy = min(old_num_tokens, new_num_tokens)

        # XXX: put the long block of code in a wrapper
        if is_deepspeed_zero3_enabled():
            import deepspeed

            with deepspeed.zero.Init(config_dict_or_path=deepspeed_config()):
                new_lm_head = nn.Linear(
                    *new_lm_head_shape,
                    bias=has_new_lm_head_bias,
                    device=old_lm_head.weight.device,
                    dtype=old_lm_head.weight.dtype,
                )
            params = [old_lm_head.weight, old_lm_head.bias, new_lm_head.weight, new_lm_head.bias]
            with deepspeed.zero.GatheredParameters(params, modifier_rank=0):
                self._init_weights(new_lm_head)
                # Copy old lm head weights to new lm head
                if not transposed:
                    new_lm_head.weight.data[:num_tokens_to_copy, :] = old_lm_head.weight.data[:num_tokens_to_copy, :]
                else:
                    new_lm_head.weight.data[:, :num_tokens_to_copy] = old_lm_head.weight.data[:, :num_tokens_to_copy]

                # Copy bias weights to new lm head
                if has_new_lm_head_bias:
                    new_lm_head.bias.data[:num_tokens_to_copy] = old_lm_head.bias.data[:num_tokens_to_copy]
        else:
            new_lm_head = nn.Linear(
                *new_lm_head_shape,
                bias=has_new_lm_head_bias,
                device=old_lm_head.weight.device,
                dtype=old_lm_head.weight.dtype,
            )
            self._init_weights(new_lm_head)
            # Copy old lm head weights to new lm head
            if not transposed:
                # 这里感觉又是对的, 第一个维度是词汇表大小, 第二个维度是嵌入维度
                new_lm_head.weight.data[:num_tokens_to_copy, :] = old_lm_head.weight.data[:num_tokens_to_copy, :]
            else:
                new_lm_head.weight.data[:, :num_tokens_to_copy] = old_lm_head.weight.data[:, :num_tokens_to_copy]

            # Copy bias weights to new lm head
            if has_new_lm_head_bias:
                new_lm_head.bias.data[:num_tokens_to_copy] = old_lm_head.bias.data[:num_tokens_to_copy]

        return new_lm_head

    def resize_position_embeddings(self, new_num_position_embeddings: int):
        raise NotImplementedError(
            f"`resize_position_embeddings` is not implemented for {self.__class__}`. To implement it, you should "
            f"overwrite this method in the class {self.__class__} in `modeling_{self.__class__.__module__}.py`"
        )

    def get_position_embeddings(self) -> Union[nn.Embedding, Tuple[nn.Embedding]]:
        raise NotImplementedError(
            f"`get_position_embeddings` is not implemented for {self.__class__}`. To implement it, you should "
            f"overwrite this method in the class {self.__class__} in `modeling_{self.__class__.__module__}.py`"
        )

    def init_weights(self):
        """
        If needed prunes and maybe initializes weights. If using a custom `PreTrainedModel`, you need to implement any
        initialization logic in `_init_weights`.
        """
        # Prune heads if needed
        if self.config.pruned_heads:
            self.prune_heads(self.config.pruned_heads)

        # 这个是全局变量
        if _init_weights:
            # Initialize weights
            self.apply(self._initialize_weights)

            # Tie weights should be skipped when not initializing all weights
            # since from_pretrained(...) calls tie weights anyways
            self.tie_weights()

    def prune_heads(self, heads_to_prune: Dict[int, List[int]]):
        """
        修剪 heads
        Prunes heads of the base model.

        Arguments:
            heads_to_prune (`Dict[int, List[int]]`):
                Dictionary with keys being selected layer indices (`int`) and associated values being the list of heads
                to prune in said layer (list of `int`). For instance {1: [0, 2], 2: [2, 3]} will prune heads 0 and 2 on
                layer 1 and heads 2 and 3 on layer 2.
        """
        # save new sets of pruned heads as union of previously stored pruned heads and newly pruned heads
        for layer, heads in heads_to_prune.items():
            union_heads = set(self.config.pruned_heads.get(layer, [])) | set(heads)
            self.config.pruned_heads[layer] = list(union_heads)  # Unfortunately we have to store it as list for JSON

        self.base_model._prune_heads(heads_to_prune)

    def gradient_checkpointing_enable(self):
        """
        Activates gradient checkpointing for the current model.

        Note that in other frameworks this feature can be referred to as "activation checkpointing" or "checkpoint
        activations".
        """
        if not self.supports_gradient_checkpointing:
            raise ValueError(f"{self.__class__.__name__} does not support gradient checkpointing.")
        # apply 方法将函数递归的用于每个子模块中
        self.apply(partial(self._set_gradient_checkpointing, value=True))

    def gradient_checkpointing_disable(self):
        """
        Deactivates gradient checkpointing for the current model.

        Note that in other frameworks this feature can be referred to as "activation checkpointing" or "checkpoint
        activations".
        """
        if self.supports_gradient_checkpointing:
            self.apply(partial(self._set_gradient_checkpointing, value=False))

    @property
    def is_gradient_checkpointing(self) -> bool:
        """
        Whether gradient checkpointing is activated for this model or not.

        Note that in other frameworks this feature can be referred to as "activation checkpointing" or "checkpoint
        activations".
        """
        return any(hasattr(m, "gradient_checkpointing") and m.gradient_checkpointing for m in self.modules())

    def save_pretrained(
        self,
        save_directory: Union[str, os.PathLike],
        is_main_process: bool = True,
        state_dict: Optional[dict] = None,
        save_function: Callable = torch.save,
        push_to_hub: bool = False,
        max_shard_size: Union[int, str] = "10GB",
        safe_serialization: bool = False,
        variant: Optional[str] = None,
        token: Optional[Union[str, bool]] = None,
        save_peft_format: bool = True,
        **kwargs,
    ):
        """
        保存模型
        Save a model and its configuration file to a directory, so that it can be re-loaded using the
        [`~PreTrainedModel.from_pretrained`] class method.

        Arguments:
            save_directory (`str` or `os.PathLike`):
                Directory to which to save. Will be created if it doesn't exist.
            is_main_process (`bool`, *optional*, defaults to `True`):
                Whether the process calling this is the main process or not. Useful when in distributed training like
                TPUs and need to call this function on all processes. In this case, set `is_main_process=True` only on
                the main process to avoid race conditions.
            state_dict (nested dictionary of `torch.Tensor`):
                The state dictionary of the model to save. Will default to `self.state_dict()`, but can be used to only
                save parts of the model or if special precautions need to be taken when recovering the state dictionary
                of a model (like when using model parallelism).
            save_function (`Callable`):
                The function to use to save the state dictionary. Useful on distributed training like TPUs when one
                need to replace `torch.save` by another method.
            push_to_hub (`bool`, *optional*, defaults to `False`):
                Whether or not to push your model to the Hugging Face model hub after saving it. You can specify the
                repository you want to push to with `repo_id` (will default to the name of `save_directory` in your
                namespace).
            max_shard_size (`int` or `str`, *optional*, defaults to `"10GB"`):
                The maximum size for a checkpoint before being sharded. Checkpoints shard will then be each of size
                lower than this size. If expressed as a string, needs to be digits followed by a unit (like `"5MB"`).

                <Tip warning={true}>

                If a single weight of the model is bigger than `max_shard_size`, it will be in its own checkpoint shard
                which will be bigger than `max_shard_size`.

                </Tip>

            safe_serialization (`bool`, *optional*, defaults to `False`):
                Whether to save the model using `safetensors` or the traditional PyTorch way (that uses `pickle`).
            variant (`str`, *optional*):
                If specified, weights are saved in the format pytorch_model.<variant>.bin.
            token (`str` or `bool`, *optional*):
                The token to use as HTTP bearer authorization for remote files. If `True`, or not specified, will use
                the token generated when running `huggingface-cli login` (stored in `~/.huggingface`).
            save_peft_format (`bool`, *optional*, defaults to `True`):
                For backward compatibility with PEFT library, in case adapter weights are attached to the model, all
                keys of the state dict of adapters needs to be pre-pended with `base_model.model`. Advanced users can
                disable this behaviours by setting `save_peft_format` to `False`.
            kwargs (`Dict[str, Any]`, *optional*):
                Additional key word arguments passed along to the [`~utils.PushToHubMixin.push_to_hub`] method.
        """
<<<<<<< HEAD
        # 必须提供一个目录
=======
        use_auth_token = kwargs.pop("use_auth_token", None)

        if use_auth_token is not None:
            warnings.warn(
                "The `use_auth_token` argument is deprecated and will be removed in v5 of Transformers.", FutureWarning
            )
            if token is not None:
                raise ValueError(
                    "`token` and `use_auth_token` are both specified. Please set only the argument `token`."
                )
            token = use_auth_token

        if token is not None:
            kwargs["token"] = token

        # Checks if the model has been loaded in 8-bit
        if getattr(self, "is_loaded_in_8bit", False) and getattr(self, "is_8bit_serializable", False):
            warnings.warn(
                "You are calling `save_pretrained` to a 8-bit converted model you may likely encounter unexepected"
                " behaviors. If you want to save 8-bit models, make sure to have `bitsandbytes>0.37.2` installed.",
                UserWarning,
            )

        if getattr(self, "is_loaded_in_4bit", False):
            raise NotImplementedError(
                "You are calling `save_pretrained` on a 4-bit converted model. This is currently not supported"
            )

        if "save_config" in kwargs:
            warnings.warn(
                "`save_config` is deprecated and will be removed in v5 of Transformers. Use `is_main_process` instead."
            )
            is_main_process = kwargs.pop("save_config")
        if safe_serialization and not is_safetensors_available():
            raise ImportError("`safe_serialization` requires the `safetensors library: `pip install safetensors`.")

>>>>>>> 0afa5071
        if os.path.isfile(save_directory):
            logger.error(f"Provided path ({save_directory}) should be a directory, not a file")
            return

        os.makedirs(save_directory, exist_ok=True)

        if push_to_hub:
            commit_message = kwargs.pop("commit_message", None)
            repo_id = kwargs.pop("repo_id", save_directory.split(os.path.sep)[-1])
            repo_id = self._create_repo(repo_id, **kwargs)
            files_timestamps = self._get_files_timestamps(save_directory)

        # 解包模型, 当使用分布式框架时, 会嵌套模型
        # Only save the model itself if we are using distributed training
        model_to_save = unwrap_model(self)

        # 保存参数类型
        # save the string version of dtype to the config, e.g. convert torch.float32 => "float32"
        # we currently don't use this setting automatically, but may start to use with v5
        dtype = get_parameter_dtype(model_to_save)
        model_to_save.config.torch_dtype = str(dtype).split(".")[1]

        # 保存模型的类名
        # Attach architecture to the config
        model_to_save.config.architectures = [model_to_save.__class__.__name__]

        # 如果是一个自定义的模型, 需要复制模型的定义文件
        # If we have a custom model, we copy the file defining it in the folder and set the attributes so it can be
        # loaded from the Hub.
        if self._auto_class is not None:
            custom_object_save(self, save_directory, config=self.config)

        _hf_peft_config_loaded = getattr(model_to_save, "_hf_peft_config_loaded", False)

        # Save the config
        if is_main_process:
            if not _hf_peft_config_loaded:
                model_to_save.config.save_pretrained(save_directory)
            if self.can_generate():
                model_to_save.generation_config.save_pretrained(save_directory)

            if _hf_peft_config_loaded:
                logger.info(
                    "Detected adapters on the model, saving the model in the PEFT format, only adapter weights will be saved."
                )
                state_dict = model_to_save.get_adapter_state_dict()

                if save_peft_format:
                    logger.info(
                        "To match the expected format of the PEFT library, all keys of the state dict of adapters will be pre-pended with `base_model.model`."
                    )
                    peft_state_dict = {}
                    for key, value in state_dict.items():
                        peft_state_dict[f"base_model.model.{key}"] = value
                    state_dict = peft_state_dict

                current_peft_config = self.peft_config[self.active_adapter()]
                current_peft_config.save_pretrained(save_directory)

        # Save the model
        if state_dict is None:
            state_dict = model_to_save.state_dict()

<<<<<<< HEAD
        # 忽略不需要保存的 key
=======
        # Translate state_dict from smp to hf if saving with smp >= 1.10
        if IS_SAGEMAKER_MP_POST_1_10:
            for smp_to_hf, _ in smp.state.module_manager.translate_functions:
                state_dict = smp_to_hf(state_dict)

>>>>>>> 0afa5071
        # Handle the case where some state_dict keys shouldn't be saved
        if self._keys_to_ignore_on_save is not None:
            for ignore_key in self._keys_to_ignore_on_save:
                if ignore_key in state_dict.keys():
                    del state_dict[ignore_key]
        if safe_serialization:
            # Safetensors does not allow tensor aliasing.
            # We're going to remove aliases before saving
            ptrs = collections.defaultdict(list)
            for name, tensor in state_dict.items():
                ptrs[id_tensor_storage(tensor)].append(name)

            # These are all the pointers of shared tensors.
            shared_ptrs = {ptr: names for ptr, names in ptrs.items() if len(names) > 1}
            warn_names = set()
            for names in shared_ptrs.values():
                # Removing the keys which are declared as known duplicates on
                # load. This allows to make sure the name which is kept is consistent.
                if self._tied_weights_keys is not None:
                    found = 0
                    for name in sorted(names):
                        matches_pattern = any(re.search(pat, name) for pat in self._tied_weights_keys)
                        if matches_pattern and name in state_dict:
                            found += 1
                            if found < len(names):
                                del state_dict[name]

                # When not all duplicates have been cleaned, still remove those keys, but put a clear warning.
                # If the link between tensors was done at runtime then `from_pretrained` will not get
                # the key back leading to random tensor. A proper warning will be shown
                # during reload (if applicable), but since the file is not necessarily compatible with
                # the config, better show a proper warning.
                found = 0
                for name in names:
                    if name in state_dict:
                        found += 1
                        if found > 1:
                            del state_dict[name]
                            warn_names.add(name)
            if len(warn_names) > 0:
                logger.warning_once(
                    f"Removed shared tensor {warn_names} while saving. This should be OK, but check by verifying that you don't receive any warning while reloading",
                )

        # 模型太大的话, 会切割保存
        # Shard the model if it is too big.
        if not _hf_peft_config_loaded:
            weights_name = SAFE_WEIGHTS_NAME if safe_serialization else WEIGHTS_NAME
            weights_name = _add_variant(weights_name, variant)
        else:
            weights_name = ADAPTER_SAFE_WEIGHTS_NAME if safe_serialization else ADAPTER_WEIGHTS_NAME

        shards, index = shard_checkpoint(state_dict, max_shard_size=max_shard_size, weights_name=weights_name)

        # 移除以 pytorch_model 开头的文件
        # Clean the folder from a previous save
        for filename in os.listdir(save_directory):
            full_filename = os.path.join(save_directory, filename)
            # If we have a shard file that is not going to be replaced, we delete it, but only from the main process
            # in distributed settings to avoid race conditions.
            weights_no_suffix = weights_name.replace(".bin", "").replace(".safetensors", "")

            # make sure that file to be deleted matches format of sharded file, e.g. pytorch_model-00001-of-00005
            filename_no_suffix = filename.replace(".bin", "").replace(".safetensors", "")
            reg = re.compile(r"(.*?)-\d{5}-of-\d{5}")

            if (
                filename.startswith(weights_no_suffix)
                and os.path.isfile(full_filename)
                and filename not in shards.keys()
                and is_main_process
                and reg.fullmatch(filename_no_suffix) is not None
            ):
                os.remove(full_filename)

        # 保存文件, save_function 默认是 torch.save
        # Save the model
        for shard_file, shard in shards.items():
            if safe_serialization:
                # At some point we will need to deal better with save_function (used for TPU and other distributed
                # joyfulness), but for now this enough.
                safe_save_file(shard, os.path.join(save_directory, shard_file), metadata={"format": "pt"})
            else:
                save_function(shard, os.path.join(save_directory, shard_file))

        if index is None:
            path_to_weights = os.path.join(save_directory, _add_variant(WEIGHTS_NAME, variant))
            logger.info(f"Model weights saved in {path_to_weights}")
        else:
            save_index_file = SAFE_WEIGHTS_INDEX_NAME if safe_serialization else WEIGHTS_INDEX_NAME
            save_index_file = os.path.join(save_directory, _add_variant(save_index_file, variant))
            # Save the index as well
            with open(save_index_file, "w", encoding="utf-8") as f:
                content = json.dumps(index, indent=2, sort_keys=True) + "\n"
                f.write(content)
            logger.info(
                f"The model is bigger than the maximum size per checkpoint ({max_shard_size}) and is going to be "
                f"split in {len(shards)} checkpoint shards. You can find where each parameters has been saved in the "
                f"index located at {save_index_file}."
            )

        if push_to_hub:
            self._upload_modified_files(
                save_directory,
                repo_id,
                files_timestamps,
                commit_message=commit_message,
                token=token,
            )

    def get_memory_footprint(self, return_buffers=True):
        r"""
        Get the memory footprint of a model. This will return the memory footprint of the current model in bytes.
        Useful to benchmark the memory footprint of the current model and design some tests. Solution inspired from the
        PyTorch discussions: https://discuss.pytorch.org/t/gpu-memory-that-model-uses/56822/2

        Arguments:
            return_buffers (`bool`, *optional*, defaults to `True`):
                Whether to return the size of the buffer tensors in the computation of the memory footprint. Buffers
                are tensors that do not require gradients and not registered as parameters. E.g. mean and std in batch
                norm layers. Please see: https://discuss.pytorch.org/t/what-pytorch-means-by-buffers/120266/2
        """
        mem = sum([param.nelement() * param.element_size() for param in self.parameters()])
        if return_buffers:
            mem_bufs = sum([buf.nelement() * buf.element_size() for buf in self.buffers()])
            mem = mem + mem_bufs
        return mem

    @wraps(torch.nn.Module.cuda)
    def cuda(self, *args, **kwargs):
        # Checks if the model has been loaded in 8-bit
        if getattr(self, "quantization_method", None) == QuantizationMethod.BITS_AND_BYTES:
            raise ValueError(
                "Calling `cuda()` is not supported for `4-bit` or `8-bit` quantized models. Please use the model as it is, since the"
                " model has already been set to the correct devices and casted to the correct `dtype`."
            )
        else:
            return super().cuda(*args, **kwargs)

    @wraps(torch.nn.Module.to)
    def to(self, *args, **kwargs):
        # Checks if the model has been loaded in 8-bit
        if getattr(self, "quantization_method", None) == QuantizationMethod.BITS_AND_BYTES:
            raise ValueError(
                "`.to` is not supported for `4-bit` or `8-bit` bitsandbytes models. Please use the model as it is, since the"
                " model has already been set to the correct devices and casted to the correct `dtype`."
            )
        else:
            return super().to(*args, **kwargs)

    def half(self, *args):
        # Checks if the model is quantized
        if getattr(self, "is_quantized", False):
            raise ValueError(
                "`.half()` is not supported for quantized model. Please use the model as it is, since the"
                " model has already been casted to the correct `dtype`."
            )
        else:
            return super().half(*args)

    def float(self, *args):
        # Checks if the model is quantized
        if getattr(self, "is_quantized", False):
            raise ValueError(
                "`.float()` is not supported for quantized model. Please use the model as it is, since the"
                " model has already been casted to the correct `dtype`."
            )
        else:
            return super().float(*args)

    @classmethod
    def from_pretrained(
        cls,
        pretrained_model_name_or_path: Optional[Union[str, os.PathLike]],
        *model_args,
        config: Optional[Union[PretrainedConfig, str, os.PathLike]] = None,
        cache_dir: Optional[Union[str, os.PathLike]] = None,
        ignore_mismatched_sizes: bool = False,
        force_download: bool = False,
        local_files_only: bool = False,
        token: Optional[Union[str, bool]] = None,
        revision: str = "main",
        use_safetensors: bool = None,
        **kwargs,
    ):
        r"""
        Instantiate a pretrained pytorch model from a pre-trained model configuration.

        The model is set in evaluation mode by default using `model.eval()` (Dropout modules are deactivated). To train
        the model, you should first set it back in training mode with `model.train()`.

        The warning *Weights from XXX not initialized from pretrained model* means that the weights of XXX do not come
        pretrained with the rest of the model. It is up to you to train those weights with a downstream fine-tuning
        task.

        The warning *Weights from XXX not used in YYY* means that the layer XXX is not used by YYY, therefore those
        weights are discarded.

        Parameters:
            pretrained_model_name_or_path (`str` or `os.PathLike`, *optional*):
                Can be either:

                    - A string, the *model id* of a pretrained model hosted inside a model repo on huggingface.co.
                      Valid model ids can be located at the root-level, like `bert-base-uncased`, or namespaced under a
                      user or organization name, like `dbmdz/bert-base-german-cased`.
                    - A path to a *directory* containing model weights saved using
                      [`~PreTrainedModel.save_pretrained`], e.g., `./my_model_directory/`.
                    - A path or url to a *tensorflow index checkpoint file* (e.g, `./tf_model/model.ckpt.index`). In
                      this case, `from_tf` should be set to `True` and a configuration object should be provided as
                      `config` argument. This loading path is slower than converting the TensorFlow checkpoint in a
                      PyTorch model using the provided conversion scripts and loading the PyTorch model afterwards.
                    - A path or url to a model folder containing a *flax checkpoint file* in *.msgpack* format (e.g,
                      `./flax_model/` containing `flax_model.msgpack`). In this case, `from_flax` should be set to
                      `True`.
                    - `None` if you are both providing the configuration and state dictionary (resp. with keyword
                      arguments `config` and `state_dict`).
            model_args (sequence of positional arguments, *optional*):
                All remaining positional arguments will be passed to the underlying model's `__init__` method.
            config (`Union[PretrainedConfig, str, os.PathLike]`, *optional*):
                Can be either:

                    - an instance of a class derived from [`PretrainedConfig`],
                    - a string or path valid as input to [`~PretrainedConfig.from_pretrained`].

                Configuration for the model to use instead of an automatically loaded configuration. Configuration can
                be automatically loaded when:

                    - The model is a model provided by the library (loaded with the *model id* string of a pretrained
                      model).
                    - The model was saved using [`~PreTrainedModel.save_pretrained`] and is reloaded by supplying the
                      save directory.
                    - The model is loaded by supplying a local directory as `pretrained_model_name_or_path` and a
                      configuration JSON file named *config.json* is found in the directory.
            state_dict (`Dict[str, torch.Tensor]`, *optional*):
                A state dictionary to use instead of a state dictionary loaded from saved weights file.

                This option can be used if you want to create a model from a pretrained configuration but load your own
                weights. In this case though, you should check if using [`~PreTrainedModel.save_pretrained`] and
                [`~PreTrainedModel.from_pretrained`] is not a simpler option.
            cache_dir (`Union[str, os.PathLike]`, *optional*):
                Path to a directory in which a downloaded pretrained model configuration should be cached if the
                standard cache should not be used.
            from_tf (`bool`, *optional*, defaults to `False`):
                Load the model weights from a TensorFlow checkpoint save file (see docstring of
                `pretrained_model_name_or_path` argument).
            from_flax (`bool`, *optional*, defaults to `False`):
                Load the model weights from a Flax checkpoint save file (see docstring of
                `pretrained_model_name_or_path` argument).
            ignore_mismatched_sizes (`bool`, *optional*, defaults to `False`):
                Whether or not to raise an error if some of the weights from the checkpoint do not have the same size
                as the weights of the model (if for instance, you are instantiating a model with 10 labels from a
                checkpoint with 3 labels).
            force_download (`bool`, *optional*, defaults to `False`):
                Whether or not to force the (re-)download of the model weights and configuration files, overriding the
                cached versions if they exist.
            resume_download (`bool`, *optional*, defaults to `False`):
                Whether or not to delete incompletely received files. Will attempt to resume the download if such a
                file exists.
            proxies (`Dict[str, str]`, *optional*):
                A dictionary of proxy servers to use by protocol or endpoint, e.g., `{'http': 'foo.bar:3128',
                'http://hostname': 'foo.bar:4012'}`. The proxies are used on each request.
            output_loading_info(`bool`, *optional*, defaults to `False`):
                Whether ot not to also return a dictionary containing missing keys, unexpected keys and error messages.
            local_files_only(`bool`, *optional*, defaults to `False`):
                Whether or not to only look at local files (i.e., do not try to download the model).
            token (`str` or `bool`, *optional*):
                The token to use as HTTP bearer authorization for remote files. If `True`, or not specified, will use
                the token generated when running `huggingface-cli login` (stored in `~/.huggingface`).
            revision (`str`, *optional*, defaults to `"main"`):
                The specific model version to use. It can be a branch name, a tag name, or a commit id, since we use a
                git-based system for storing models and other artifacts on huggingface.co, so `revision` can be any
                identifier allowed by git.

                <Tip>

                To test a pull request you made on the Hub, you can pass `revision="refs/pr/<pr_number>".

                </Tip>

            mirror (`str`, *optional*):
                Mirror source to accelerate downloads in China. If you are from China and have an accessibility
                problem, you can set this option to resolve it. Note that we do not guarantee the timeliness or safety.
                Please refer to the mirror site for more information.
            _fast_init(`bool`, *optional*, defaults to `True`):
                Whether or not to disable fast initialization.

                <Tip warning={true}>

                One should only disable *_fast_init* to ensure backwards compatibility with `transformers.__version__ <
                4.6.0` for seeded model initialization. This argument will be removed at the next major version. See
                [pull request 11471](https://github.com/huggingface/transformers/pull/11471) for more information.

                </Tip>

            > Parameters for big model inference

            low_cpu_mem_usage(`bool`, *optional*):
                Tries to not use more than 1x model size in CPU memory (including peak memory) while loading the model.
                This is an experimental feature and a subject to change at any moment.
            torch_dtype (`str` or `torch.dtype`, *optional*):
                Override the default `torch.dtype` and load the model under a specific `dtype`. The different options
                are:

                1. `torch.float16` or `torch.bfloat16` or `torch.float`: load in a specified
                  `dtype`, ignoring the model's `config.torch_dtype` if one exists. If not specified
                  - the model will get loaded in `torch.float` (fp32).

                2. `"auto"` - A `torch_dtype` entry in the `config.json` file of the model will be
                  attempted to be used. If this entry isn't found then next check the `dtype` of the first weight in
                  the checkpoint that's of a floating point type and use that as `dtype`. This will load the model
                  using the `dtype` it was saved in at the end of the training. It can't be used as an indicator of how
                  the model was trained. Since it could be trained in one of half precision dtypes, but saved in fp32.

                <Tip>

                For some models the `dtype` they were trained in is unknown - you may try to check the model's paper or
                reach out to the authors and ask them to add this information to the model's card and to insert the
                `torch_dtype` entry in `config.json` on the hub.

                </Tip>

            device_map (`str` or `Dict[str, Union[int, str, torch.device]]` or `int` or `torch.device`, *optional*):
                A map that specifies where each submodule should go. It doesn't need to be refined to each
                parameter/buffer name, once a given module name is inside, every submodule of it will be sent to the
                same device. If we only pass the device (*e.g.*, `"cpu"`, `"cuda:1"`, `"mps"`, or a GPU ordinal rank
                like `1`) on which the model will be allocated, the device map will map the entire model to this
                device. Passing `device_map = 0` means put the whole model on GPU 0.

                To have Accelerate compute the most optimized `device_map` automatically, set `device_map="auto"`. For
                more information about each option see [designing a device
                map](https://hf.co/docs/accelerate/main/en/usage_guides/big_modeling#designing-a-device-map).
            max_memory (`Dict`, *optional*):
                A dictionary device identifier to maximum memory. Will default to the maximum memory available for each
                GPU and the available CPU RAM if unset.
            offload_folder (`str` or `os.PathLike`, *optional*):
                If the `device_map` contains any value `"disk"`, the folder where we will offload weights.
            offload_state_dict (`bool`, *optional*):
                If `True`, will temporarily offload the CPU state dict to the hard drive to avoid getting out of CPU
                RAM if the weight of the CPU state dict + the biggest shard of the checkpoint does not fit. Defaults to
                `True` when there is some disk offload.
            load_in_8bit (`bool`, *optional*, defaults to `False`):
                If `True`, will convert the loaded model into mixed-8bit quantized model. To use this feature please
                install `bitsandbytes` (`pip install -U bitsandbytes`).
            load_in_4bit (`bool`, *optional*, defaults to `False`):
                If `True`, will convert the loaded model into 4bit precision quantized model. To use this feature
                install the latest version of `bitsandbytes` (`pip install -U bitsandbytes`).
            quantization_config (`Union[QuantizationConfigMixin,Dict]`, *optional*):
                A dictionary of configuration parameters or a QuantizationConfigMixin object for quantization (e.g
                bitsandbytes, gptq)
            subfolder (`str`, *optional*, defaults to `""`):
                In case the relevant files are located inside a subfolder of the model repo on huggingface.co, you can
                specify the folder name here.
            variant (`str`, *optional*):
                If specified load weights from `variant` filename, *e.g.* pytorch_model.<variant>.bin. `variant` is
                ignored when using `from_tf` or `from_flax`.
            use_safetensors (`bool`, *optional*, defaults to `None`):
                Whether or not to use `safetensors` checkpoints. Defaults to `None`. If not specified and `safetensors`
                is not installed, it will be set to `False`.

            kwargs (remaining dictionary of keyword arguments, *optional*):
                Can be used to update the configuration object (after it being loaded) and initiate the model (e.g.,
                `output_attentions=True`). Behaves differently depending on whether a `config` is provided or
                automatically loaded:

                    - If a configuration is provided with `config`, `**kwargs` will be directly passed to the
                      underlying model's `__init__` method (we assume all relevant updates to the configuration have
                      already been done)
                    - If a configuration is not provided, `kwargs` will be first passed to the configuration class
                      initialization function ([`~PretrainedConfig.from_pretrained`]). Each key of `kwargs` that
                      corresponds to a configuration attribute will be used to override said attribute with the
                      supplied `kwargs` value. Remaining keys that do not correspond to any configuration attribute
                      will be passed to the underlying model's `__init__` function.

        <Tip>

        Activate the special ["offline-mode"](https://huggingface.co/transformers/installation.html#offline-mode) to
        use this method in a firewalled environment.

        </Tip>

        Examples:

        ```python
        >>> from transformers import BertConfig, BertModel

        >>> # Download model and configuration from huggingface.co and cache.
        >>> model = BertModel.from_pretrained("bert-base-uncased")
        >>> # Model was saved using *save_pretrained('./test/saved_model/')* (for example purposes, not runnable).
        >>> model = BertModel.from_pretrained("./test/saved_model/")
        >>> # Update configuration during loading.
        >>> model = BertModel.from_pretrained("bert-base-uncased", output_attentions=True)
        >>> assert model.config.output_attentions == True
        >>> # Loading from a TF checkpoint file instead of a PyTorch model (slower, for example purposes, not runnable).
        >>> config = BertConfig.from_json_file("./tf_model/my_tf_model_config.json")
        >>> model = BertModel.from_pretrained("./tf_model/my_tf_checkpoint.ckpt.index", from_tf=True, config=config)
        >>> # Loading from a Flax checkpoint file instead of a PyTorch model (slower)
        >>> model = BertModel.from_pretrained("bert-base-uncased", from_flax=True)
        ```

        * `low_cpu_mem_usage` algorithm:

        This is an experimental function that loads the model using ~1x model size CPU memory

        Here is how it works:

        1. save which state_dict keys we have
        2. drop state_dict before the model is created, since the latter takes 1x model size CPU memory
        3. after the model has been instantiated switch to the meta device all params/buffers that
        are going to be replaced from the loaded state_dict
        4. load state_dict 2nd time
        5. replace the params/buffers from the state_dict

        Currently, it can't handle deepspeed ZeRO stage 3 and ignores loading errors

        """
<<<<<<< HEAD
        # 从 kwargs 中获取一大堆参数
        config = kwargs.pop("config", None)
=======
>>>>>>> 0afa5071
        state_dict = kwargs.pop("state_dict", None)
        from_tf = kwargs.pop("from_tf", False)
        from_flax = kwargs.pop("from_flax", False)
        resume_download = kwargs.pop("resume_download", False)
        proxies = kwargs.pop("proxies", None)
        output_loading_info = kwargs.pop("output_loading_info", False)
        use_auth_token = kwargs.pop("use_auth_token", None)
        trust_remote_code = kwargs.pop("trust_remote_code", None)
        _ = kwargs.pop("mirror", None)
        from_pipeline = kwargs.pop("_from_pipeline", None)
        from_auto_class = kwargs.pop("_from_auto", False)
        _fast_init = kwargs.pop("_fast_init", True)
        torch_dtype = kwargs.pop("torch_dtype", None)
        low_cpu_mem_usage = kwargs.pop("low_cpu_mem_usage", None)
        device_map = kwargs.pop("device_map", None)
        max_memory = kwargs.pop("max_memory", None)
        offload_folder = kwargs.pop("offload_folder", None)
        offload_state_dict = kwargs.pop("offload_state_dict", False)
        load_in_8bit = kwargs.pop("load_in_8bit", False)
        load_in_4bit = kwargs.pop("load_in_4bit", False)
        quantization_config = kwargs.pop("quantization_config", None)
        subfolder = kwargs.pop("subfolder", "")
        commit_hash = kwargs.pop("_commit_hash", None)
        variant = kwargs.pop("variant", None)
        _adapter_model_path = kwargs.pop("_adapter_model_path", None)
        adapter_name = kwargs.pop("adapter_name", "default")

        if is_fsdp_enabled():
            low_cpu_mem_usage = True

        if use_auth_token is not None:
            warnings.warn(
                "The `use_auth_token` argument is deprecated and will be removed in v5 of Transformers.", FutureWarning
            )
            if token is not None:
                raise ValueError(
                    "`token` and `use_auth_token` are both specified. Please set only the argument `token`."
                )
            token = use_auth_token

        if use_safetensors is None and not is_safetensors_available():
            use_safetensors = False

        if is_bitsandbytes_available():
            is_8bit_serializable = version.parse(importlib.metadata.version("bitsandbytes")) > version.parse("0.37.2")
        else:
            is_8bit_serializable = False

<<<<<<< HEAD
        # 使用离线模式
        if is_offline_mode() and not local_files_only:
            logger.info("Offline mode: forcing local_files_only=True")
            local_files_only = True

        # Load config if we don't provide a configuration
        if not isinstance(config, PretrainedConfig):
            # 加载配置文件
=======
        if trust_remote_code is True:
            logger.warning(
                "The argument `trust_remote_code` is to be used with Auto classes. It has no effect here and is"
                " ignored."
            )

        if commit_hash is None:
            if not isinstance(config, PretrainedConfig):
                # We make a call to the config file first (which may be absent) to get the commit hash as soon as possible
                resolved_config_file = cached_file(
                    pretrained_model_name_or_path,
                    CONFIG_NAME,
                    cache_dir=cache_dir,
                    force_download=force_download,
                    resume_download=resume_download,
                    proxies=proxies,
                    local_files_only=local_files_only,
                    token=token,
                    revision=revision,
                    subfolder=subfolder,
                    _raise_exceptions_for_missing_entries=False,
                    _raise_exceptions_for_connection_errors=False,
                )
                commit_hash = extract_commit_hash(resolved_config_file, commit_hash)
            else:
                commit_hash = getattr(config, "_commit_hash", None)

        if is_peft_available():
            if _adapter_model_path is None:
                _adapter_model_path = find_adapter_config_file(
                    pretrained_model_name_or_path,
                    cache_dir=cache_dir,
                    force_download=force_download,
                    resume_download=resume_download,
                    proxies=proxies,
                    local_files_only=local_files_only,
                    token=token,
                    revision=revision,
                    subfolder=subfolder,
                    _commit_hash=commit_hash,
                )
            if _adapter_model_path is not None and os.path.isfile(_adapter_model_path):
                with open(_adapter_model_path, "r", encoding="utf-8") as f:
                    _adapter_model_path = pretrained_model_name_or_path
                    pretrained_model_name_or_path = json.load(f)["base_model_name_or_path"]

        # change device_map into a map if we passed an int, a str or a torch.device
        if isinstance(device_map, torch.device):
            device_map = {"": device_map}
        elif isinstance(device_map, str) and device_map not in ["auto", "balanced", "balanced_low_0", "sequential"]:
            try:
                device_map = {"": torch.device(device_map)}
            except RuntimeError:
                raise ValueError(
                    "When passing device_map as a string, the value needs to be a device name (e.g. cpu, cuda:0) or "
                    f"'auto', 'balanced', 'balanced_low_0', 'sequential' but found {device_map}."
                )
        elif isinstance(device_map, int):
            if device_map < 0:
                raise ValueError(
                    "You can't pass device_map as a negative int. If you want to put the model on the cpu, pass device_map = 'cpu' "
                )
            else:
                device_map = {"": device_map}

        if device_map is not None:
            if low_cpu_mem_usage is None:
                low_cpu_mem_usage = True
            elif not low_cpu_mem_usage:
                raise ValueError("Passing along a `device_map` requires `low_cpu_mem_usage=True`")

        if low_cpu_mem_usage:
            if device_map is not None:
                # The max memory utils require PyTorch >= 1.10 to have torch.cuda.mem_get_info.
                require_version_core("torch>=1.10")

            if is_deepspeed_zero3_enabled():
                raise ValueError(
                    "DeepSpeed Zero-3 is not compatible with `low_cpu_mem_usage=True` or with passing a `device_map`."
                )
            elif not is_accelerate_available():
                raise ImportError(
                    "Using `low_cpu_mem_usage=True` or a `device_map` requires Accelerate: `pip install accelerate`"
                )

        quantization_method_from_args = None
        if quantization_config is not None:
            quantization_method_from_args = getattr(
                quantization_config, "quant_method", QuantizationMethod.BITS_AND_BYTES
            )

        if quantization_config is None and (load_in_8bit or load_in_4bit):
            quantization_method_from_args = QuantizationMethod.BITS_AND_BYTES
            quantization_config, kwargs = BitsAndBytesConfig.from_dict(
                config_dict={"load_in_8bit": load_in_8bit, "load_in_4bit": load_in_4bit},
                return_unused_kwargs=True,
                **kwargs,
            )
        elif quantization_method_from_args == QuantizationMethod.BITS_AND_BYTES:
            load_in_8bit = quantization_config.load_in_8bit
            load_in_4bit = quantization_config.load_in_4bit

            quantization_config_kwargs = {
                k: v for k, v in kwargs.items() if k in inspect.signature(BitsAndBytesConfig).parameters
            }

            if len(quantization_config_kwargs) > 0:
                raise ValueError(
                    "You can't pass `load_in_8bit` or any other `BitsAndBytesConfig` argument as a kwarg when passing "
                    "`quantization_config` argument at the same time."
                )

        if load_in_8bit or load_in_4bit:
            if not (is_accelerate_available() and is_bitsandbytes_available()):
                raise ImportError(
                    "Using `load_in_8bit=True` requires Accelerate: `pip install accelerate` and the latest version of"
                    " bitsandbytes `pip install -i https://test.pypi.org/simple/ bitsandbytes` or"
                    " pip install bitsandbytes` "
                )

            if torch_dtype is None:
                # We force the `dtype` to be float16, this is a requirement from `bitsandbytes`
                logger.info(
                    f"Overriding torch_dtype={torch_dtype} with `torch_dtype=torch.float16` due to "
                    "requirements of `bitsandbytes` to enable model loading in 8-bit or 4-bit. "
                    "Pass your own torch_dtype to specify the dtype of the remaining non-linear layers or pass"
                    " torch_dtype=torch.float16 to remove this warning."
                )
                torch_dtype = torch.float16

            if device_map is None:
                if torch.cuda.is_available():
                    device_map = {"": torch.cuda.current_device()}
                else:
                    raise RuntimeError("No GPU found. A GPU is needed for quantization.")
                logger.info(
                    "The device_map was not initialized."
                    "Setting device_map to {'':torch.cuda.current_device()}."
                    "If you want to use the model for inference, please set device_map ='auto' "
                )
                if low_cpu_mem_usage is None:
                    low_cpu_mem_usage = True

            if from_tf or from_flax:
                raise ValueError(
                    "Converting into 4-bit or 8-bit weights from tf/flax weights is currently not supported, please make"
                    " sure the weights are in PyTorch format."
                )

        from_pt = not (from_tf | from_flax)

        user_agent = {"file_type": "model", "framework": "pytorch", "from_auto_class": from_auto_class}
        if from_pipeline is not None:
            user_agent["using_pipeline"] = from_pipeline

        if is_offline_mode() and not local_files_only:
            logger.info("Offline mode: forcing local_files_only=True")
            local_files_only = True

        # Load config if we don't provide a configuration
        if not isinstance(config, PretrainedConfig):
>>>>>>> 0afa5071
            config_path = config if config is not None else pretrained_model_name_or_path
            config, model_kwargs = cls.config_class.from_pretrained(
                config_path,
                cache_dir=cache_dir,
                return_unused_kwargs=True,
                force_download=force_download,
                resume_download=resume_download,
                proxies=proxies,
                local_files_only=local_files_only,
                token=token,
                revision=revision,
                subfolder=subfolder,
                _from_auto=from_auto_class,
                _from_pipeline=from_pipeline,
                **kwargs,
            )
        else:
            model_kwargs = kwargs

<<<<<<< HEAD
        # 是否是分片保存的模型
=======
        quantizer = None
        quantization_method_from_config = None
        if hasattr(config, "quantization_config"):
            quantization_method_from_config = config.quantization_config.get(
                "quant_method", QuantizationMethod.BITS_AND_BYTES
            )

        if quantization_method_from_config == QuantizationMethod.GPTQ and quantization_method_from_args is not None:
            loading_attr_dict = quantization_config.get_loading_attributes()
            for attr, val in loading_attr_dict.items():
                config.quantization_config[attr] = val
            quantization_method_from_args = None
            logger.warning(
                "You passed `quantization_config` to `from_pretrained` but the model you're loading already has a "
                "`quantization_config` attribute and has already quantized weights. However, loading attributes"
                " (e.g. disable_exllama, use_cuda_fp16) will be overwritten with the one you passed to `from_pretrained`. The rest will be ignored."
            )
        if (
            quantization_method_from_args == QuantizationMethod.GPTQ
            or quantization_method_from_config == QuantizationMethod.GPTQ
        ):
            if not torch.cuda.is_available():
                raise RuntimeError("GPU is required to quantize or run quantize model.")
            elif not (is_optimum_available() and is_auto_gptq_available()):
                raise ImportError(
                    "Loading GPTQ quantized model requires optimum library : `pip install optimum` and auto-gptq library 'pip install auto-gptq'"
                )
            else:
                # Need to protect the import
                from optimum.gptq import GPTQQuantizer
            if quantization_method_from_config == QuantizationMethod.GPTQ:
                quantization_config = GPTQConfig.from_dict(config.quantization_config)
                config.quantization_config = quantization_config
            if torch_dtype is None:
                torch_dtype = torch.float16
            else:
                logger.info("We suggest you to set `torch_dtype=torch.float16` for better efficiency with GPTQ.")

            quantizer = GPTQQuantizer.from_dict(quantization_config.to_dict())

        if (
            is_8bit_serializable
            and quantization_method_from_args == QuantizationMethod.BITS_AND_BYTES
            and load_in_8bit
        ):
            if quantization_method_from_config == QuantizationMethod.BITS_AND_BYTES:
                logger.warning(
                    "You passed `quantization_config` to `from_pretrained` but the model you're loading already has a"
                    " `quantization_config` attribute. The `quantization_config` attribute will be overwritten with the"
                    " one you passed to `from_pretrained`."
                )
            config.quantization_config = quantization_config
        elif (
            is_8bit_serializable
            and not load_in_8bit
            and quantization_method_from_config == QuantizationMethod.BITS_AND_BYTES
        ):
            quantization_config = config.quantization_config
            if isinstance(quantization_config, dict):
                quantization_config = BitsAndBytesConfig.from_dict(quantization_config, return_unused_kwargs=False)
            elif isinstance(quantization_config, BitsAndBytesConfig):
                pass
            else:
                raise ValueError(
                    f"Invalid type for `quantization_config`: {type(quantization_config)}. Should be a `dict` or a"
                    " `BitsAndBytesConfig` instance."
                )

            load_in_8bit = quantization_config.load_in_8bit

            if load_in_8bit:
                if torch_dtype is None:
                    torch_dtype = torch.float16
                if device_map is None:
                    if torch.cuda.is_available():
                        device_map = {"": torch.cuda.current_device()}
                    else:
                        raise RuntimeError("No GPU found. A GPU is needed for quantization.")
                    logger.info(
                        "The device_map was not initialized."
                        "Setting device_map to {'':torch.cuda.current_device()}."
                        "If you want to use the model for inference, please set device_map ='auto' "
                    )
                    if low_cpu_mem_usage is None:
                        low_cpu_mem_usage = True

        elif (
            not is_8bit_serializable
            and not load_in_8bit
            and quantization_method_from_config == QuantizationMethod.BITS_AND_BYTES
        ):
            logger.warning(
                "Detected the presence of a `quantization_config` attribute in the model's configuration but you don't have the correct"
                " `bitsandbytes` version to support int8 serialization. Please install the latest version of `bitsandbytes` with "
                " `pip install --upgrade bitsandbytes`."
            )

>>>>>>> 0afa5071
        # This variable will flag if we're loading a sharded checkpoint. In this case the archive file is just the
        # index of the files.
        is_sharded = False
        sharded_metadata = None
        # Load model
        loading_info = None

        # Keep in fp32 modules
        keep_in_fp32_modules = None
        use_keep_in_fp32_modules = False

        if pretrained_model_name_or_path is not None:
            pretrained_model_name_or_path = str(pretrained_model_name_or_path)
<<<<<<< HEAD
            # 如果是个目录
            if os.path.isdir(pretrained_model_name_or_path):
                if from_tf and os.path.isfile(os.path.join(pretrained_model_name_or_path, TF_WEIGHTS_NAME + ".index")):
=======
            is_local = os.path.isdir(pretrained_model_name_or_path)
            if is_local:
                if from_tf and os.path.isfile(
                    os.path.join(pretrained_model_name_or_path, subfolder, TF_WEIGHTS_NAME + ".index")
                ):
>>>>>>> 0afa5071
                    # Load from a TF 1.0 checkpoint in priority if from_tf
                    archive_file = os.path.join(pretrained_model_name_or_path, subfolder, TF_WEIGHTS_NAME + ".index")
                elif from_tf and os.path.isfile(
                    os.path.join(pretrained_model_name_or_path, subfolder, TF2_WEIGHTS_NAME)
                ):
                    # Load from a TF 2.0 checkpoint in priority if from_tf
                    archive_file = os.path.join(pretrained_model_name_or_path, subfolder, TF2_WEIGHTS_NAME)
                elif from_flax and os.path.isfile(
                    os.path.join(pretrained_model_name_or_path, subfolder, FLAX_WEIGHTS_NAME)
                ):
                    # Load from a Flax checkpoint in priority if from_flax
                    archive_file = os.path.join(pretrained_model_name_or_path, subfolder, FLAX_WEIGHTS_NAME)
                elif use_safetensors is not False and os.path.isfile(
                    os.path.join(pretrained_model_name_or_path, subfolder, _add_variant(SAFE_WEIGHTS_NAME, variant))
                ):
                    # Load from a safetensors checkpoint
                    archive_file = os.path.join(
                        pretrained_model_name_or_path, subfolder, _add_variant(SAFE_WEIGHTS_NAME, variant)
                    )
                elif use_safetensors is not False and os.path.isfile(
                    os.path.join(
                        pretrained_model_name_or_path, subfolder, _add_variant(SAFE_WEIGHTS_INDEX_NAME, variant)
                    )
                ):
                    # Load from a sharded safetensors checkpoint
                    archive_file = os.path.join(
                        pretrained_model_name_or_path, subfolder, _add_variant(SAFE_WEIGHTS_INDEX_NAME, variant)
                    )
                    is_sharded = True
                elif os.path.isfile(
                    os.path.join(pretrained_model_name_or_path, subfolder, _add_variant(WEIGHTS_NAME, variant))
                ):
                    # Load from a PyTorch checkpoint
<<<<<<< HEAD
                    archive_file = os.path.join(pretrained_model_name_or_path, WEIGHTS_NAME)
                elif os.path.isfile(os.path.join(pretrained_model_name_or_path, WEIGHTS_INDEX_NAME)):
                    # 分片的模型
=======
                    archive_file = os.path.join(
                        pretrained_model_name_or_path, subfolder, _add_variant(WEIGHTS_NAME, variant)
                    )
                elif os.path.isfile(
                    os.path.join(pretrained_model_name_or_path, subfolder, _add_variant(WEIGHTS_INDEX_NAME, variant))
                ):
>>>>>>> 0afa5071
                    # Load from a sharded PyTorch checkpoint
                    archive_file = os.path.join(
                        pretrained_model_name_or_path, subfolder, _add_variant(WEIGHTS_INDEX_NAME, variant)
                    )
                    is_sharded = True
                # 到这个阶段了, 还没有找到文件, 就要抛出异常了
                # At this stage we don't have a weight file so we will raise an error.
                elif os.path.isfile(
                    os.path.join(pretrained_model_name_or_path, subfolder, TF_WEIGHTS_NAME + ".index")
                ) or os.path.isfile(os.path.join(pretrained_model_name_or_path, subfolder, TF2_WEIGHTS_NAME)):
                    raise EnvironmentError(
                        f"Error no file named {_add_variant(WEIGHTS_NAME, variant)} found in directory"
                        f" {pretrained_model_name_or_path} but there is a file for TensorFlow weights. Use"
                        " `from_tf=True` to load this model from those weights."
                    )
                elif os.path.isfile(os.path.join(pretrained_model_name_or_path, subfolder, FLAX_WEIGHTS_NAME)):
                    raise EnvironmentError(
                        f"Error no file named {_add_variant(WEIGHTS_NAME, variant)} found in directory"
                        f" {pretrained_model_name_or_path} but there is a file for Flax weights. Use `from_flax=True`"
                        " to load this model from those weights."
                    )
                elif use_safetensors:
                    raise EnvironmentError(
                        f"Error no file named {_add_variant(SAFE_WEIGHTS_NAME, variant)} found in directory"
                        f" {pretrained_model_name_or_path}."
                    )
                else:
                    raise EnvironmentError(
                        f"Error no file named {_add_variant(WEIGHTS_NAME, variant)}, {TF2_WEIGHTS_NAME},"
                        f" {TF_WEIGHTS_NAME + '.index'} or {FLAX_WEIGHTS_NAME} found in directory"
                        f" {pretrained_model_name_or_path}."
                    )
            elif os.path.isfile(os.path.join(subfolder, pretrained_model_name_or_path)):
                archive_file = pretrained_model_name_or_path
                is_local = True
            elif os.path.isfile(os.path.join(subfolder, pretrained_model_name_or_path + ".index")):
                if not from_tf:
                    raise ValueError(
                        f"We found a TensorFlow checkpoint at {pretrained_model_name_or_path + '.index'}, please set "
                        "from_tf to True to load from this checkpoint."
                    )
                archive_file = os.path.join(subfolder, pretrained_model_name_or_path + ".index")
                is_local = True
            elif is_remote_url(pretrained_model_name_or_path):
                filename = pretrained_model_name_or_path
                resolved_archive_file = download_url(pretrained_model_name_or_path)
            else:
                # set correct filename
                if from_tf:
                    filename = TF2_WEIGHTS_NAME
                elif from_flax:
                    filename = FLAX_WEIGHTS_NAME
                elif use_safetensors is not False:
                    filename = _add_variant(SAFE_WEIGHTS_NAME, variant)
                else:
                    filename = _add_variant(WEIGHTS_NAME, variant)

<<<<<<< HEAD
                # 从 hf 的仓库获取
                archive_file = hf_bucket_url(
                    pretrained_model_name_or_path,
                    filename=filename,
                    revision=revision,
                    mirror=mirror,
                )

            # 上面的步骤就是为了获取 archive_file 文件
            try:
                # Load from URL or cache if already cached
                resolved_archive_file = cached_path(
                    archive_file,
                    cache_dir=cache_dir,
                    force_download=force_download,
                    proxies=proxies,
                    resume_download=resume_download,
                    local_files_only=local_files_only,
                    use_auth_token=use_auth_token,
                    user_agent=user_agent,
                )

            except RepositoryNotFoundError:
                raise EnvironmentError(
                    f"{pretrained_model_name_or_path} is not a local folder and is not a valid model identifier "
                    "listed on 'https://huggingface.co/models'\nIf this is a private repository, make sure to pass a "
                    "token having permission to this repo with `use_auth_token` or log in with `huggingface-cli "
                    "login` and pass `use_auth_token=True`."
                )
            except RevisionNotFoundError:
                raise EnvironmentError(
                    f"{revision} is not a valid git identifier (branch name, tag name or commit id) that exists for "
                    "this model name. Check the model page at "
                    f"'https://huggingface.co/{pretrained_model_name_or_path}' for available revisions."
                )
            except EntryNotFoundError:
                if filename == WEIGHTS_NAME:
                    try:
=======
                try:
                    # Load from URL or cache if already cached
                    cached_file_kwargs = {
                        "cache_dir": cache_dir,
                        "force_download": force_download,
                        "proxies": proxies,
                        "resume_download": resume_download,
                        "local_files_only": local_files_only,
                        "token": token,
                        "user_agent": user_agent,
                        "revision": revision,
                        "subfolder": subfolder,
                        "_raise_exceptions_for_missing_entries": False,
                        "_commit_hash": commit_hash,
                    }
                    resolved_archive_file = cached_file(pretrained_model_name_or_path, filename, **cached_file_kwargs)

                    # Since we set _raise_exceptions_for_missing_entries=False, we don't get an exception but a None
                    # result when internet is up, the repo and revision exist, but the file does not.
                    if resolved_archive_file is None and filename == _add_variant(SAFE_WEIGHTS_NAME, variant):
>>>>>>> 0afa5071
                        # Maybe the checkpoint is sharded, we try to grab the index name in this case.
                        resolved_archive_file = cached_file(
                            pretrained_model_name_or_path,
                            _add_variant(SAFE_WEIGHTS_INDEX_NAME, variant),
                            **cached_file_kwargs,
                        )
                        if resolved_archive_file is not None:
                            is_sharded = True
                        elif use_safetensors:
                            raise EnvironmentError(
                                f" {_add_variant(SAFE_WEIGHTS_NAME, variant)} or {_add_variant(SAFE_WEIGHTS_INDEX_NAME, variant)} and thus cannot be loaded with `safetensors`. Please make sure that the model has been saved with `safe_serialization=True` or do not set `use_safetensors=True`."
                            )
                        else:
                            # This repo has no safetensors file of any kind, we switch to PyTorch.
                            filename = _add_variant(WEIGHTS_NAME, variant)
                            resolved_archive_file = cached_file(
                                pretrained_model_name_or_path, filename, **cached_file_kwargs
                            )
                    if resolved_archive_file is None and filename == _add_variant(WEIGHTS_NAME, variant):
                        # Maybe the checkpoint is sharded, we try to grab the index name in this case.
                        resolved_archive_file = cached_file(
                            pretrained_model_name_or_path,
                            _add_variant(WEIGHTS_INDEX_NAME, variant),
                            **cached_file_kwargs,
                        )
                        if resolved_archive_file is not None:
                            is_sharded = True
                    if resolved_archive_file is None:
                        # Otherwise, maybe there is a TF or Flax model file.  We try those to give a helpful error
                        # message.
                        has_file_kwargs = {
                            "revision": revision,
                            "proxies": proxies,
                            "token": token,
                        }
                        if has_file(pretrained_model_name_or_path, TF2_WEIGHTS_NAME, **has_file_kwargs):
                            raise EnvironmentError(
                                f"{pretrained_model_name_or_path} does not appear to have a file named"
                                f" {_add_variant(WEIGHTS_NAME, variant)} but there is a file for TensorFlow weights."
                                " Use `from_tf=True` to load this model from those weights."
                            )
                        elif has_file(pretrained_model_name_or_path, FLAX_WEIGHTS_NAME, **has_file_kwargs):
                            raise EnvironmentError(
                                f"{pretrained_model_name_or_path} does not appear to have a file named"
                                f" {_add_variant(WEIGHTS_NAME, variant)} but there is a file for Flax weights. Use"
                                " `from_flax=True` to load this model from those weights."
                            )
                        elif variant is not None and has_file(
                            pretrained_model_name_or_path, WEIGHTS_NAME, **has_file_kwargs
                        ):
                            raise EnvironmentError(
                                f"{pretrained_model_name_or_path} does not appear to have a file named"
                                f" {_add_variant(WEIGHTS_NAME, variant)} but there is a file without the variant"
                                f" {variant}. Use `variant=None` to load this model from those weights."
                            )
                        else:
                            raise EnvironmentError(
                                f"{pretrained_model_name_or_path} does not appear to have a file named"
                                f" {_add_variant(WEIGHTS_NAME, variant)}, {TF2_WEIGHTS_NAME}, {TF_WEIGHTS_NAME} or"
                                f" {FLAX_WEIGHTS_NAME}."
                            )
                except EnvironmentError:
                    # Raise any environment error raise by `cached_file`. It will have a helpful error message adapted
                    # to the original exception.
                    raise
                except Exception:
                    # For any other exception, we throw a generic error.
                    raise EnvironmentError(
                        f"Can't load the model for '{pretrained_model_name_or_path}'. If you were trying to load it"
                        " from 'https://huggingface.co/models', make sure you don't have a local directory with the"
                        f" same name. Otherwise, make sure '{pretrained_model_name_or_path}' is the correct path to a"
                        f" directory containing a file named {_add_variant(WEIGHTS_NAME, variant)},"
                        f" {TF2_WEIGHTS_NAME}, {TF_WEIGHTS_NAME} or {FLAX_WEIGHTS_NAME}."
                    )

<<<<<<< HEAD
            # 打印下日志, 从哪里加载权重文件
            if resolved_archive_file == archive_file:
=======
            if is_local:
>>>>>>> 0afa5071
                logger.info(f"loading weights file {archive_file}")
                resolved_archive_file = archive_file
            else:
                logger.info(f"loading weights file {filename} from cache at {resolved_archive_file}")
        else:
            resolved_archive_file = None

        # We'll need to download and cache each checkpoint shard if the checkpoint is sharded.
        if is_sharded:
            # rsolved_archive_file becomes a list of files that point to the different checkpoint shards in this case.
            resolved_archive_file, sharded_metadata = get_checkpoint_shard_files(
                pretrained_model_name_or_path,
                resolved_archive_file,
                cache_dir=cache_dir,
                force_download=force_download,
                proxies=proxies,
                resume_download=resume_download,
                local_files_only=local_files_only,
                token=token,
                user_agent=user_agent,
                revision=revision,
                subfolder=subfolder,
                _commit_hash=commit_hash,
            )

        # load pt weights early so that we know which dtype to init the model under
        if from_pt:
            if not is_sharded and state_dict is None:
                # Time to load the checkpoint
                state_dict = load_state_dict(resolved_archive_file)

            # set dtype to instantiate the model under:
            # 1. If torch_dtype is not None, we use that dtype
            # 2. If torch_dtype is "auto", we auto-detect dtype from the loaded state_dict, by checking its first
            #    weights entry that is of a floating type - we assume all floating dtype weights are of the same dtype
            # we also may have config.torch_dtype available, but we won't rely on it till v5
            dtype_orig = None

            if torch_dtype is not None:
                if isinstance(torch_dtype, str):
                    if torch_dtype == "auto":
                        if hasattr(config, "torch_dtype") and config.torch_dtype is not None:
                            torch_dtype = config.torch_dtype
                            logger.info(f"Will use torch_dtype={torch_dtype} as defined in model's config object")
                        else:
                            if is_sharded and "dtype" in sharded_metadata:
                                torch_dtype = sharded_metadata["dtype"]
                            elif not is_sharded:
                                torch_dtype = get_state_dict_dtype(state_dict)
                            else:
                                one_state_dict = load_state_dict(resolved_archive_file[0])
                                torch_dtype = get_state_dict_dtype(one_state_dict)
                                del one_state_dict  # free CPU memory
                            logger.info(
                                "Since the `torch_dtype` attribute can't be found in model's config object, "
                                "will use torch_dtype={torch_dtype} as derived from model's weights"
                            )
                    else:
                        raise ValueError(
                            f'`torch_dtype` can be either `torch.dtype` or `"auto"`, but received {torch_dtype}'
                        )
                dtype_orig = cls._set_default_torch_dtype(torch_dtype)

            # Check if `_keep_in_fp32_modules` is not None
            use_keep_in_fp32_modules = (
                (cls._keep_in_fp32_modules is not None)
                and is_accelerate_available()
                and (torch_dtype == torch.float16 or load_in_4bit or load_in_8bit)
            )
            if (
                (cls._keep_in_fp32_modules is not None)
                and not is_accelerate_available()
                and torch_dtype == torch.float16
            ):
                logger.warning(
                    "For stability purposes, it is recommended to have accelerate installed when using this model in"
                    " torch.float16, please install it with `pip install accelerate`"
                )

            if is_sharded:
                loaded_state_dict_keys = sharded_metadata["all_checkpoint_keys"]
            else:
                loaded_state_dict_keys = list(state_dict.keys())
            if low_cpu_mem_usage or use_keep_in_fp32_modules:
                state_dict = None

        config.name_or_path = pretrained_model_name_or_path

        # 初始化模型实例
        # Instantiate model.
        init_contexts = [no_init_weights(_enable=_fast_init)]

        if is_deepspeed_zero3_enabled():
            import deepspeed

            logger.info("Detected DeepSpeed ZeRO-3: activating zero.init() for this model")
            init_contexts = [deepspeed.zero.Init(config_dict_or_path=deepspeed_config())] + init_contexts
        elif load_in_8bit or load_in_4bit or low_cpu_mem_usage:
            init_contexts.append(init_empty_weights())

        with ContextManagers(init_contexts):
            model = cls(config, *model_args, **model_kwargs)

        # Check first if we are `from_pt`
        if use_keep_in_fp32_modules:
            low_cpu_mem_usage = True
            keep_in_fp32_modules = model._keep_in_fp32_modules
        else:
            keep_in_fp32_modules = []

        if load_in_8bit or load_in_4bit:
            from .integrations import get_keys_to_not_convert, replace_with_bnb_linear

            llm_int8_skip_modules = quantization_config.llm_int8_skip_modules
            load_in_8bit_fp32_cpu_offload = quantization_config.llm_int8_enable_fp32_cpu_offload
            if load_in_8bit:
                logger.info("Detected 8-bit loading: activating 8-bit loading for this model")
            else:
                logger.info("Detected 4-bit loading: activating 4-bit loading for this model")

            # We keep some modules such as the lm_head in their original dtype for numerical stability reasons
            if llm_int8_skip_modules is None:
                modules_to_not_convert = get_keys_to_not_convert(model)
            else:
                modules_to_not_convert = llm_int8_skip_modules

            if not isinstance(modules_to_not_convert, list):
                modules_to_not_convert = [modules_to_not_convert]

            modules_to_not_convert.extend(keep_in_fp32_modules)

            # Extend the modules to not convert to keys that are supposed to be offloaded to `cpu` or `disk`
            if isinstance(device_map, dict) and len(device_map.keys()) > 1:
                keys_on_cpu = [key for key, value in device_map.items() if value in ["disk", "cpu"]]

                if len(keys_on_cpu) > 0 and not load_in_8bit_fp32_cpu_offload:
                    raise ValueError(
                        "If you want to offload some keys to `cpu` or `disk`, you need to set "
                        "`llm_int8_enable_fp32_cpu_offload=True`. Note that these modules will not be "
                        " converted to 8-bit but kept in 32-bit."
                    )

                modules_to_not_convert.extend(keys_on_cpu)

            supports_4bit = version.parse(importlib.metadata.version("bitsandbytes")) >= version.parse("0.39.0")

            if load_in_4bit and not supports_4bit:
                raise ValueError(
                    "You have a version of `bitsandbytes` that is not compatible with 4bit inference and training"
                    " make sure you have the latest version of `bitsandbytes` installed"
                )

            model = replace_with_bnb_linear(
                model, modules_to_not_convert=modules_to_not_convert, quantization_config=quantization_config
            )
            # training in 8-bit is only available in 0.37.0+
            model._is_quantized_training_enabled = version.parse(
                importlib.metadata.version("bitsandbytes")
            ) >= version.parse("0.37.0")

            model.config.quantization_config = quantization_config
            model.is_8bit_serializable = is_8bit_serializable

        if load_in_8bit and torch_dtype is None:
            logger.warning(
                "You are loading your model in 8bit but you did not specify a `torch_dtype` attribute."
                "All non-linear modules will be loaded in full precision."
                " If you want to load the other modules in other precision, please specify a `torch_dtype` attribute."
            )
        if quantization_method_from_config == QuantizationMethod.GPTQ:
            model = quantizer.convert_model(model)
            model._is_quantized_training_enabled = True

        if quantization_method_from_config is not None:
            model.quantization_method = quantization_method_from_config
        elif quantization_method_from_args is not None:
            model.quantization_method = quantization_method_from_args
        if hasattr(model, "quantization_method"):
            model.is_quantized = True

        if isinstance(device_map, str):
            special_dtypes = {}
            if load_in_8bit or load_in_4bit:
                special_dtypes.update(
                    {
                        name: torch_dtype
                        for name, _ in model.named_parameters()
                        if any(m in name for m in modules_to_not_convert)
                    }
                )

            special_dtypes.update(
                {
                    name: torch.float32
                    for name, _ in model.named_parameters()
                    if any(m in name for m in keep_in_fp32_modules)
                }
            )

            target_dtype = torch_dtype

            if load_in_4bit:
                if version.parse(importlib.metadata.version("accelerate")) > version.parse("0.19.0"):
                    from accelerate.utils import CustomDtype

                    target_dtype = CustomDtype.INT4
                else:
                    raise ValueError(
                        "You are using `device_map='auto'` on a 4bit loaded version of the model. To automatically compute"
                        " the appropriate device map, you should upgrade your `accelerate` library,"
                        "`pip install --upgrade accelerate` or install it from source to support fp4 auto device map"
                        "calculation. You may encounter unexpected behavior, or pass your own device map"
                    )
            elif load_in_8bit:
                target_dtype = torch.int8

            if model._no_split_modules is None:
                raise ValueError(
                    f"{model.__class__.__name__} does not support `device_map='{device_map}'`. To implement support, the model"
                    "class needs to implement the `_no_split_modules` attribute."
                )
            no_split_modules = model._no_split_modules
            if device_map not in ["auto", "balanced", "balanced_low_0", "sequential"]:
                raise ValueError(
                    "If passing a string for `device_map`, please choose 'auto', 'balanced', 'balanced_low_0' or "
                    "'sequential'."
                )

            device_map_kwargs = {"no_split_module_classes": no_split_modules}
            if "special_dtypes" in inspect.signature(infer_auto_device_map).parameters:
                device_map_kwargs["special_dtypes"] = special_dtypes
            elif len(special_dtypes) > 0:
                logger.warning(
                    "This model has some weights that should be kept in higher precision, you need to upgrade "
                    "`accelerate` to properly deal with them (`pip install --upgrade accelerate`)."
                )
            if device_map != "sequential":
                max_memory = get_balanced_memory(
                    model,
                    dtype=target_dtype,
                    low_zero=(device_map == "balanced_low_0"),
                    max_memory=max_memory,
                    **device_map_kwargs,
                )
            else:
                max_memory = get_max_memory(max_memory)
            if getattr(model, "quantization_method", None) == QuantizationMethod.BITS_AND_BYTES:
                # need more space for buffers that are created during quantization
                max_memory = {key: val * 0.90 for key, val in max_memory.items()}
            device_map_kwargs["max_memory"] = max_memory

            # Make sure tied weights are tied before creating the device map.
            model.tie_weights()
            device_map = infer_auto_device_map(model, dtype=target_dtype, **device_map_kwargs)

            if load_in_8bit or load_in_4bit:
                # The LM head / tied weights or any last module can stay on disk / CPU
                device_map_without_lm_head = {
                    key: device_map[key] for key in device_map.keys() if key not in modules_to_not_convert
                }
                if "cpu" in device_map_without_lm_head.values() or "disk" in device_map_without_lm_head.values():
                    raise ValueError(
                        """
                        Some modules are dispatched on the CPU or the disk. Make sure you have enough GPU RAM to fit
                        the quantized model. If you want to dispatch the model on the CPU or the disk while keeping
                        these modules in 32-bit, you need to set `load_in_8bit_fp32_cpu_offload=True` and pass a custom
                        `device_map` to `from_pretrained`. Check
                        https://huggingface.co/docs/transformers/main/en/main_classes/quantization#offload-between-cpu-and-gpu
                        for more details.
                        """
                    )
                del device_map_without_lm_head

        elif device_map is not None:
            model.tie_weights()
            tied_params = find_tied_parameters(model)
            # check if we don't have tied param in different devices
            check_tied_parameters_on_same_device(tied_params, device_map)

        if from_tf:
            if resolved_archive_file.endswith(".index"):
                # Load from a TensorFlow 1.X checkpoint - provided by original authors
                model = cls.load_tf_weights(model, config, resolved_archive_file[:-6])  # Remove the '.index'
            else:
                # Load from our TensorFlow 2.0 checkpoints
                try:
                    from .modeling_tf_pytorch_utils import load_tf2_checkpoint_in_pytorch_model

                    model, loading_info = load_tf2_checkpoint_in_pytorch_model(
                        model, resolved_archive_file, allow_missing_keys=True, output_loading_info=True
                    )
                except ImportError:
                    logger.error(
                        "Loading a TensorFlow model in PyTorch, requires both PyTorch and TensorFlow to be installed."
                        " Please see https://pytorch.org/ and https://www.tensorflow.org/install/ for installation"
                        " instructions."
                    )
                    raise
        elif from_flax:
            try:
                from .modeling_flax_pytorch_utils import load_flax_checkpoint_in_pytorch_model

                model = load_flax_checkpoint_in_pytorch_model(model, resolved_archive_file)
            except ImportError:
                logger.error(
                    "Loading a Flax model in PyTorch, requires both PyTorch and Flax to be installed. Please see"
                    " https://pytorch.org/ and https://flax.readthedocs.io/en/latest/installation.html for"
                    " installation instructions."
                )
                raise
        elif from_pt:
            # restore default dtype
            if dtype_orig is not None:
                torch.set_default_dtype(dtype_orig)

            (
                model,
                missing_keys,
                unexpected_keys,
                mismatched_keys,
                offload_index,
                error_msgs,
            ) = cls._load_pretrained_model(
                model,
                state_dict,
                loaded_state_dict_keys,  # XXX: rename?
                resolved_archive_file,
                pretrained_model_name_or_path,
                ignore_mismatched_sizes=ignore_mismatched_sizes,
                sharded_metadata=sharded_metadata,
                _fast_init=_fast_init,
                low_cpu_mem_usage=low_cpu_mem_usage,
                device_map=device_map,
                offload_folder=offload_folder,
                offload_state_dict=offload_state_dict,
                dtype=torch_dtype,
                is_quantized=(getattr(model, "quantization_method", None) == QuantizationMethod.BITS_AND_BYTES),
                keep_in_fp32_modules=keep_in_fp32_modules,
            )

        model.is_loaded_in_4bit = load_in_4bit
        model.is_loaded_in_8bit = load_in_8bit

        # make sure token embedding weights are still tied if needed
        model.tie_weights()

        # Set model in evaluation mode to deactivate DropOut modules by default
        model.eval()

        # If it is a model with generation capabilities, attempt to load the generation config
        if model.can_generate() and pretrained_model_name_or_path is not None:
            try:
                model.generation_config = GenerationConfig.from_pretrained(
                    pretrained_model_name_or_path,
                    cache_dir=cache_dir,
                    force_download=force_download,
                    resume_download=resume_download,
                    proxies=proxies,
                    local_files_only=local_files_only,
                    token=token,
                    revision=revision,
                    subfolder=subfolder,
                    _from_auto=from_auto_class,
                    _from_pipeline=from_pipeline,
                    **kwargs,
                )
            except OSError:
                logger.info(
                    "Generation config file not found, using a generation config created from the model config."
                )
                pass

        # Dispatch model with hooks on all devices if necessary
        if device_map is not None:
            device_map_kwargs = {
                "device_map": device_map,
                "offload_dir": offload_folder,
                "offload_index": offload_index,
            }
            if "skip_keys" in inspect.signature(dispatch_model).parameters:
                device_map_kwargs["skip_keys"] = model._skip_keys_device_placement
            dispatch_model(model, **device_map_kwargs)

        if quantization_method_from_args == QuantizationMethod.GPTQ:
            if quantization_config.tokenizer is None:
                quantization_config.tokenizer = pretrained_model_name_or_path
            if cls.main_input_name != "input_ids":
                raise RuntimeError("We can only quantize pure text model.")
            quantizer.quantize_model(model, quantization_config.tokenizer)
            model.config.quantization_config = GPTQConfig.from_dict(quantizer.to_dict())
            model._is_quantized_training_enabled = True
        if quantization_method_from_config == QuantizationMethod.GPTQ:
            model = quantizer.post_init_model(model)

        if _adapter_model_path is not None:
            model.load_adapter(
                _adapter_model_path,
                adapter_name=adapter_name,
                revision=revision,
                token=token,
            )

        if output_loading_info:
            if loading_info is None:
                loading_info = {
                    "missing_keys": missing_keys,
                    "unexpected_keys": unexpected_keys,
                    "mismatched_keys": mismatched_keys,
                    "error_msgs": error_msgs,
                }
            return model, loading_info

        return model

    @classmethod
    def _load_pretrained_model(
        cls,
        model,
        state_dict,
        loaded_keys,
        resolved_archive_file,
        pretrained_model_name_or_path,
        ignore_mismatched_sizes=False,
        sharded_metadata=None,
        _fast_init=True,
        low_cpu_mem_usage=False,
        device_map=None,
        offload_folder=None,
        offload_state_dict=None,
        dtype=None,
        is_quantized=False,
        keep_in_fp32_modules=None,
    ):
        is_safetensors = False
        if is_quantized:
            from .integrations import set_module_quantized_tensor_to_device

        if device_map is not None and "disk" in device_map.values():
            archive_file = (
                resolved_archive_file[0] if isinstance(resolved_archive_file, (list, tuple)) else resolved_archive_file
            )
            is_safetensors = archive_file.endswith(".safetensors")
            if offload_folder is None and not is_safetensors:
                raise ValueError(
                    "The current `device_map` had weights offloaded to the disk. Please provide an `offload_folder`"
                    " for them. Alternatively, make sure you have `safetensors` installed if the model you are using"
                    " offers the weights in this format."
                )
            if offload_folder is not None:
                os.makedirs(offload_folder, exist_ok=True)
            if offload_state_dict is None:
                offload_state_dict = True

        is_sharded_safetensors = is_safetensors and sharded_metadata is not None

        # tie the model weights before retrieving the state_dict
        model.tie_weights()

        # Retrieve missing & unexpected_keys
        model_state_dict = model.state_dict()
        expected_keys = list(model_state_dict.keys())
        prefix = model.base_model_prefix

        def _fix_key(key):
            if "beta" in key:
                return key.replace("beta", "bias")
            if "gamma" in key:
                return key.replace("gamma", "weight")
            return key

        original_loaded_keys = loaded_keys
        loaded_keys = [_fix_key(key) for key in loaded_keys]

        if len(prefix) > 0:
            has_prefix_module = any(s.startswith(prefix) for s in loaded_keys)
            expects_prefix_module = any(s.startswith(prefix) for s in expected_keys)
        else:
            has_prefix_module = False
            expects_prefix_module = False

        # key re-naming operations are never done on the keys
        # that are loaded, but always on the keys of the newly initialized model
        remove_prefix_from_model = not has_prefix_module and expects_prefix_module
        add_prefix_to_model = has_prefix_module and not expects_prefix_module

        if remove_prefix_from_model:
            _prefix = f"{prefix}."
            expected_keys_not_prefixed = [s for s in expected_keys if not s.startswith(_prefix)]
            expected_keys = [s[len(_prefix) :] if s.startswith(_prefix) else s for s in expected_keys]
        elif add_prefix_to_model:
            expected_keys = [".".join([prefix, s]) for s in expected_keys]

        missing_keys = list(set(expected_keys) - set(loaded_keys))
        unexpected_keys = set(loaded_keys) - set(expected_keys)
        # Remove nonpersistent buffers from unexpected keys: they are not in the state dict but will be in the model
        # buffers
        model_buffers = {n for n, _ in model.named_buffers()}
        if remove_prefix_from_model:
            model_buffers = {key[len(_prefix) :] if key.startswith(_prefix) else key for key in model_buffers}
        elif add_prefix_to_model:
            model_buffers = {".".join([prefix, key]) for key in model_buffers}
        unexpected_keys = list(unexpected_keys - model_buffers)

        model.tie_weights()
        if device_map is None and not is_fsdp_enabled():
            ptrs = collections.defaultdict(list)
            for name, tensor in model.state_dict().items():
                id_tensor = id_tensor_storage(tensor)
                ptrs[id_tensor].append(name)

            # These are all the pointers of shared tensors.
            tied_params = [names for _, names in ptrs.items() if len(names) > 1]
        else:
            # id function doesn't work for meta tensor so we need this function
            tied_params = find_tied_parameters(model)

        for group in tied_params:
            if remove_prefix_from_model:
                group = [key[len(_prefix) :] if key.startswith(_prefix) else key for key in group]
            elif add_prefix_to_model:
                group = [".".join([prefix, key]) for key in group]
            missing_in_group = [k for k in missing_keys if k in group]
            if len(missing_in_group) > 0 and len(missing_in_group) < len(group):
                missing_keys = [k for k in missing_keys if k not in missing_in_group]

        # Some models may have keys that are not in the state by design, removing them before needlessly warning
        # the user.
        if cls._keys_to_ignore_on_load_missing is not None:
            for pat in cls._keys_to_ignore_on_load_missing:
                missing_keys = [k for k in missing_keys if re.search(pat, k) is None]

        if cls._keys_to_ignore_on_load_unexpected is not None:
            for pat in cls._keys_to_ignore_on_load_unexpected:
                unexpected_keys = [k for k in unexpected_keys if re.search(pat, k) is None]

        # retrieve weights on meta device and put them back on CPU.
        # This is not ideal in terms of memory, but if we don't do that not, we can't initialize them in the next step
        if low_cpu_mem_usage:
            for key in missing_keys:
                if key in list(model_state_dict.keys()):
                    key = key
                elif f"{prefix}.{key}" in list(model_state_dict.keys()):
                    key = f"{prefix}.{key}"
                elif key.startswith(prefix) and ".".join(key.split(".")[1:]) in list(model_state_dict.keys()):
                    key = ".".join(key.split(".")[1:])
                param = model_state_dict[key]

                # upcast in fp32 if any
                target_dtype = dtype
                if (
                    keep_in_fp32_modules is not None
                    and dtype == torch.float16
                    and any(module_to_keep_in_fp32 in key for module_to_keep_in_fp32 in keep_in_fp32_modules)
                ):
                    target_dtype = torch.float32

                if param.device == torch.device("meta"):
                    if not (is_quantized):
                        set_module_tensor_to_device(model, key, "cpu", torch.empty(*param.size(), dtype=target_dtype))
                    else:
                        set_module_quantized_tensor_to_device(
                            model, key, "cpu", torch.empty(*param.size(), dtype=target_dtype)
                        )

        # retrieve unintialized modules and initialize before maybe overriding that with the pretrained weights.
        if _fast_init:
            if remove_prefix_from_model:
                _loaded_keys = [f"{prefix}.{k}" for k in loaded_keys]
            elif add_prefix_to_model:
                _loaded_keys = [k[len(prefix) + 1 :] for k in loaded_keys]
            else:
                _loaded_keys = loaded_keys
            set_initialized_submodules(model, _loaded_keys)
            # This will only initialize submodules that are not marked as initialized by the line above.
            model.apply(model._initialize_weights)

        # Set some modules to fp32 if any
        if keep_in_fp32_modules is not None:
            for name, param in model.named_parameters():
                if any(module_to_keep_in_fp32 in name for module_to_keep_in_fp32 in keep_in_fp32_modules):
                    param = param.to(torch.float32)

        # Make sure we are able to load base models as well as derived models (with heads)
        start_prefix = ""
        model_to_load = model
        if len(cls.base_model_prefix) > 0 and not hasattr(model, cls.base_model_prefix) and has_prefix_module:
            start_prefix = cls.base_model_prefix + "."
        if len(cls.base_model_prefix) > 0 and hasattr(model, cls.base_model_prefix) and not has_prefix_module:
            model_to_load = getattr(model, cls.base_model_prefix)
            base_model_expected_keys = list(model_to_load.state_dict().keys())
            if any(key in expected_keys_not_prefixed and key not in base_model_expected_keys for key in loaded_keys):
                raise ValueError(
                    "The state dictionary of the model you are trying to load is corrupted. Are you sure it was "
                    "properly saved?"
                )
            if device_map is not None:
                device_map = {k.replace(f"{cls.base_model_prefix}.", ""): v for k, v in device_map.items()}

        def _find_mismatched_keys(
            state_dict,
            model_state_dict,
            loaded_keys,
            add_prefix_to_model,
            remove_prefix_from_model,
            ignore_mismatched_sizes,
        ):
            mismatched_keys = []
            if ignore_mismatched_sizes:
                for checkpoint_key in loaded_keys:
                    # If the checkpoint is sharded, we may not have the key here.
                    if checkpoint_key not in state_dict:
                        continue
                    model_key = checkpoint_key
                    if remove_prefix_from_model:
                        # The model key starts with `prefix` but `checkpoint_key` doesn't so we add it.
                        model_key = f"{prefix}.{checkpoint_key}"
                    elif add_prefix_to_model:
                        # The model key doesn't start with `prefix` but `checkpoint_key` does so we remove it.
                        model_key = ".".join(checkpoint_key.split(".")[1:])

                    if (
                        model_key in model_state_dict
                        and state_dict[checkpoint_key].shape != model_state_dict[model_key].shape
                    ):
                        mismatched_keys.append(
                            (checkpoint_key, state_dict[checkpoint_key].shape, model_state_dict[model_key].shape)
                        )
                        del state_dict[checkpoint_key]
            return mismatched_keys

        if resolved_archive_file is not None:
            folder = os.path.sep.join(resolved_archive_file[0].split(os.path.sep)[:-1])
        else:
            folder = None
        if device_map is not None and is_safetensors:
            param_device_map = expand_device_map(device_map, original_loaded_keys)

            str_dtype = str(dtype).replace("torch.", "") if dtype is not None else "float32"
            if sharded_metadata is None:
                archive_file = (
                    resolved_archive_file[0]
                    if isinstance(resolved_archive_file, (list, tuple))
                    else resolved_archive_file
                )
                weight_map = {p: archive_file for p in original_loaded_keys}
            else:
                weight_map = {p: os.path.join(folder, f) for p, f in sharded_metadata["weight_map"].items()}
            offload_index = {
                p: {"safetensors_file": f, "weight_name": p, "dtype": str_dtype}
                for p, f in weight_map.items()
                if param_device_map[p] == "disk"
            }

        if state_dict is not None:
            # Whole checkpoint
            mismatched_keys = _find_mismatched_keys(
                state_dict,
                model_state_dict,
                original_loaded_keys,
                add_prefix_to_model,
                remove_prefix_from_model,
                ignore_mismatched_sizes,
            )
            error_msgs = _load_state_dict_into_model(model_to_load, state_dict, start_prefix)
            offload_index = None
        else:
            # Sharded checkpoint or whole but low_cpu_mem_usage==True

            # This should always be a list but, just to be sure.
            if not isinstance(resolved_archive_file, list):
                resolved_archive_file = [resolved_archive_file]

            error_msgs = []
            mismatched_keys = []
            if not is_safetensors:
                offload_index = {} if device_map is not None and "disk" in device_map.values() else None
            if offload_state_dict:
                state_dict_folder = tempfile.mkdtemp()
                state_dict_index = {}
            else:
                state_dict_folder = None
                state_dict_index = None

            if is_sharded_safetensors:
                disk_only_shard_files = get_disk_only_shard_files(device_map, sharded_metadata=sharded_metadata)
                disk_only_shard_files = [os.path.join(folder, f) for f in disk_only_shard_files]
            else:
                disk_only_shard_files = []

            if len(resolved_archive_file) > 1:
                resolved_archive_file = logging.tqdm(resolved_archive_file, desc="Loading checkpoint shards")
            for shard_file in resolved_archive_file:
                # Skip the load for shards that only contain disk-offloaded weights when using safetensors for the offload.
                if shard_file in disk_only_shard_files:
                    continue
                state_dict = load_state_dict(shard_file)

                # Mistmatched keys contains tuples key/shape1/shape2 of weights in the checkpoint that have a shape not
                # matching the weights in the model.
                mismatched_keys += _find_mismatched_keys(
                    state_dict,
                    model_state_dict,
                    original_loaded_keys,
                    add_prefix_to_model,
                    remove_prefix_from_model,
                    ignore_mismatched_sizes,
                )

                if low_cpu_mem_usage:
                    if not is_fsdp_enabled() or is_fsdp_enabled_and_dist_rank_0():
                        new_error_msgs, offload_index, state_dict_index = _load_state_dict_into_meta_model(
                            model_to_load,
                            state_dict,
                            loaded_keys,
                            start_prefix,
                            expected_keys,
                            device_map=device_map,
                            offload_folder=offload_folder,
                            offload_index=offload_index,
                            state_dict_folder=state_dict_folder,
                            state_dict_index=state_dict_index,
                            dtype=dtype,
                            is_quantized=is_quantized,
                            is_safetensors=is_safetensors,
                            keep_in_fp32_modules=keep_in_fp32_modules,
                        )
                        error_msgs += new_error_msgs
                    else:
                        for key, param in model_to_load.state_dict().items():
                            if param.device == torch.device("meta"):
                                if not (is_quantized):
                                    set_module_tensor_to_device(
                                        model_to_load, key, "cpu", torch.empty(*param.size(), dtype=dtype)
                                    )
                                else:
                                    set_module_quantized_tensor_to_device(
                                        model_to_load, key, "cpu", torch.empty(*param.size(), dtype=dtype)
                                    )
                else:
                    error_msgs += _load_state_dict_into_model(model_to_load, state_dict, start_prefix)

                # force memory release
                del state_dict
                gc.collect()

            if offload_index is not None and len(offload_index) > 0:
                if model != model_to_load:
                    # We need to add the prefix of the base model
                    prefix = cls.base_model_prefix
                    if not is_safetensors:
                        for weight_name in offload_index:
                            shutil.move(
                                os.path.join(offload_folder, f"{weight_name}.dat"),
                                os.path.join(offload_folder, f"{prefix}.{weight_name}.dat"),
                            )
                    offload_index = {f"{prefix}.{key}": value for key, value in offload_index.items()}
                if not is_safetensors:
                    save_offload_index(offload_index, offload_folder)
                    offload_index = None

            if offload_state_dict:
                # Load back temporarily offloaded state dict
                load_offloaded_weights(model_to_load, state_dict_index, state_dict_folder)
                shutil.rmtree(state_dict_folder)

        if len(error_msgs) > 0:
            error_msg = "\n\t".join(error_msgs)
            if "size mismatch" in error_msg:
                error_msg += (
                    "\n\tYou may consider adding `ignore_mismatched_sizes=True` in the model `from_pretrained` method."
                )
            raise RuntimeError(f"Error(s) in loading state_dict for {model.__class__.__name__}:\n\t{error_msg}")

        if is_quantized:
            unexpected_keys = [elem for elem in unexpected_keys if "SCB" not in elem]
            missing_keys = [elem for elem in missing_keys if "SCB" not in elem]

        if len(unexpected_keys) > 0:
            archs = [] if model.config.architectures is None else model.config.architectures
            warner = logger.warning if model.__class__.__name__ in archs else logger.info
            warner(
                f"Some weights of the model checkpoint at {pretrained_model_name_or_path} were not used when"
                f" initializing {model.__class__.__name__}: {unexpected_keys}\n- This IS expected if you are"
                f" initializing {model.__class__.__name__} from the checkpoint of a model trained on another task or"
                " with another architecture (e.g. initializing a BertForSequenceClassification model from a"
                " BertForPreTraining model).\n- This IS NOT expected if you are initializing"
                f" {model.__class__.__name__} from the checkpoint of a model that you expect to be exactly identical"
                " (initializing a BertForSequenceClassification model from a BertForSequenceClassification model)."
            )
        else:
            logger.info(f"All model checkpoint weights were used when initializing {model.__class__.__name__}.\n")
        if len(missing_keys) > 0:
            logger.warning(
                f"Some weights of {model.__class__.__name__} were not initialized from the model checkpoint at"
                f" {pretrained_model_name_or_path} and are newly initialized: {missing_keys}\nYou should probably"
                " TRAIN this model on a down-stream task to be able to use it for predictions and inference."
            )
        elif len(mismatched_keys) == 0:
            logger.info(
                f"All the weights of {model.__class__.__name__} were initialized from the model checkpoint at"
                f" {pretrained_model_name_or_path}.\nIf your task is similar to the task the model of the checkpoint"
                f" was trained on, you can already use {model.__class__.__name__} for predictions without further"
                " training."
            )
        if len(mismatched_keys) > 0:
            mismatched_warning = "\n".join(
                [
                    f"- {key}: found shape {shape1} in the checkpoint and {shape2} in the model instantiated"
                    for key, shape1, shape2 in mismatched_keys
                ]
            )
            logger.warning(
                f"Some weights of {model.__class__.__name__} were not initialized from the model checkpoint at"
                f" {pretrained_model_name_or_path} and are newly initialized because the shapes did not"
                f" match:\n{mismatched_warning}\nYou should probably TRAIN this model on a down-stream task to be able"
                " to use it for predictions and inference."
            )

        return model, missing_keys, unexpected_keys, mismatched_keys, offload_index, error_msgs

    def retrieve_modules_from_names(self, names, add_prefix=False, remove_prefix=False):
        module_keys = {".".join(key.split(".")[:-1]) for key in names}

        # torch.nn.ParameterList is a special case where two parameter keywords
        # are appended to the module name, *e.g.* bert.special_embeddings.0
        module_keys = module_keys.union(
            {".".join(key.split(".")[:-2]) for key in names if len(key) > 0 and key[-1].isdigit()}
        )

        retrieved_modules = []
        # retrieve all modules that has at least one missing weight name
        for name, module in self.named_modules():
            if remove_prefix:
                _prefix = f"{self.base_model_prefix}."
                name = name[len(_prefix) :] if name.startswith(_prefix) else name
            elif add_prefix:
                name = ".".join([self.base_model_prefix, name]) if len(name) > 0 else self.base_model_prefix

            if name in module_keys:
                retrieved_modules.append(module)

        return retrieved_modules

    @staticmethod
    def _load_pretrained_model_low_mem(model, loaded_state_dict_keys, resolved_archive_file, start_prefix=""):
        """
        This is an experimental function that loads the model using ~1.x model size CPU memory

        Before you call it do:

        1. save which state_dict keys are available
        2. drop state_dict before model is created, since the latter takes 1x model size memory

        Here then we continue:

        3. switch to the meta device all params/buffers that are going to be replaced from the loaded state_dict
        4. load state_dict 2nd time
        5. replace the params/buffers from the state_dict

        Currently, it doesn't handle missing_keys, unexpected_keys, mismatched_keys. It can't handle deepspeed.
        """

        _move_model_to_meta(model, loaded_state_dict_keys, start_prefix)
        state_dict = load_state_dict(resolved_archive_file)
        error_msgs = _load_state_dict_into_meta_model(model, state_dict, loaded_state_dict_keys, start_prefix)
        return error_msgs

    @classmethod
    def register_for_auto_class(cls, auto_class="AutoModel"):
        """
        Register this class with a given auto class. This should only be used for custom models as the ones in the
        library are already mapped with an auto class.

        <Tip warning={true}>

        This API is experimental and may have some slight breaking changes in the next releases.

        </Tip>

        Args:
            auto_class (`str` or `type`, *optional*, defaults to `"AutoModel"`):
                The auto class to register this new model with.
        """
        if not isinstance(auto_class, str):
            auto_class = auto_class.__name__

        import transformers.models.auto as auto_module

        if not hasattr(auto_module, auto_class):
            raise ValueError(f"{auto_class} is not a valid auto class.")

        cls._auto_class = auto_class

    def to_bettertransformer(self) -> "PreTrainedModel":
        """
        Converts the model to use [PyTorch's native attention
        implementation](https://pytorch.org/docs/stable/generated/torch.nn.MultiheadAttention.html), integrated to
        Transformers through [Optimum library](https://huggingface.co/docs/optimum/bettertransformer/overview). Only a
        subset of all Transformers models are supported.

        PyTorch's attention fastpath allows to speed up inference through kernel fusions and the use of [nested
        tensors](https://pytorch.org/docs/stable/nested.html). Detailed benchmarks can be found in [this blog
        post](https://medium.com/pytorch/bettertransformer-out-of-the-box-performance-for-huggingface-transformers-3fbe27d50ab2).

        Returns:
            [`PreTrainedModel`]: The model converted to BetterTransformer.
        """
        if not is_optimum_available():
            raise ImportError("The package `optimum` is required to use Better Transformer.")

        from optimum.version import __version__ as optimum_version

        if version.parse(optimum_version) < version.parse("1.7.0"):
            raise ImportError(
                f"Please install optimum>=1.7.0 to use Better Transformer. The version {optimum_version} was found."
            )

        from optimum.bettertransformer import BetterTransformer

        return BetterTransformer.transform(self)

    def reverse_bettertransformer(self):
        """
        Reverts the transformation from [`~PreTrainedModel.to_bettertransformer`] so that the original modeling is
        used, for example in order to save the model.

        Returns:
            [`PreTrainedModel`]: The model converted back to the original modeling.
        """
        if not is_optimum_available():
            raise ImportError("The package `optimum` is required to use Better Transformer.")

        from optimum.version import __version__ as optimum_version

        if version.parse(optimum_version) < version.parse("1.7.0"):
            raise ImportError(
                f"Please install optimum>=1.7.0 to use Better Transformer. The version {optimum_version} was found."
            )

        from optimum.bettertransformer import BetterTransformer

        return BetterTransformer.reverse(self)

    def warn_if_padding_and_no_attention_mask(self, input_ids, attention_mask):
        """
        Shows a one-time warning if the input_ids appear to contain padding and no attention mask was given.
        """

        # Skip the check during tracing.
        if is_torch_fx_proxy(input_ids) or torch.jit.is_tracing():
            return

        if (attention_mask is not None) or (self.config.pad_token_id is None):
            return

        # Check only the first and last input IDs to reduce overhead.
        if self.config.pad_token_id in input_ids[:, [-1, 0]]:
            warn_string = (
                "We strongly recommend passing in an `attention_mask` since your input_ids may be padded. See "
                "https://huggingface.co/docs/transformers/troubleshooting"
                "#incorrect-output-when-padding-tokens-arent-masked."
            )

            # If the pad token is equal to either BOS, EOS, or SEP, we do not know whether the user should use an
            # attention_mask or not. In this case, we should still show a warning because this is a rare case.
            if (
                (self.config.bos_token_id is not None and self.config.bos_token_id == self.config.pad_token_id)
                or (self.config.eos_token_id is not None and self.config.eos_token_id == self.config.pad_token_id)
                or (self.config.sep_token_id is not None and self.config.sep_token_id == self.config.pad_token_id)
            ):
                warn_string += (
                    f"\nYou may ignore this warning if your `pad_token_id` ({self.config.pad_token_id}) is identical "
                    f"to the `bos_token_id` ({self.config.bos_token_id}), `eos_token_id` ({self.config.eos_token_id}), "
                    f"or the `sep_token_id` ({self.config.sep_token_id}), and your input is not padded."
                )

            logger.warning_once(warn_string)


PreTrainedModel.push_to_hub = copy_func(PreTrainedModel.push_to_hub)
if PreTrainedModel.push_to_hub.__doc__ is not None:
    PreTrainedModel.push_to_hub.__doc__ = PreTrainedModel.push_to_hub.__doc__.format(
        object="model", object_class="AutoModel", object_files="model file"
    )


class PoolerStartLogits(nn.Module):
    """
    Compute SQuAD start logits from sequence hidden states.

    Args:
        config ([`PretrainedConfig`]):
            The config used by the model, will be used to grab the `hidden_size` of the model.
    """

    def __init__(self, config: PretrainedConfig):
        super().__init__()
        self.dense = nn.Linear(config.hidden_size, 1)

    def forward(
        self, hidden_states: torch.FloatTensor, p_mask: Optional[torch.FloatTensor] = None
    ) -> torch.FloatTensor:
        """
        Args:
            hidden_states (`torch.FloatTensor` of shape `(batch_size, seq_len, hidden_size)`):
                The final hidden states of the model.
            p_mask (`torch.FloatTensor` of shape `(batch_size, seq_len)`, *optional*):
                Mask for tokens at invalid position, such as query and special symbols (PAD, SEP, CLS). 1.0 means token
                should be masked.

        Returns:
            `torch.FloatTensor`: The start logits for SQuAD.
        """
        x = self.dense(hidden_states).squeeze(-1)

        if p_mask is not None:
            if get_parameter_dtype(self) == torch.float16:
                x = x * (1 - p_mask) - 65500 * p_mask
            else:
                x = x * (1 - p_mask) - 1e30 * p_mask

        return x


class PoolerEndLogits(nn.Module):
    """
    Compute SQuAD end logits from sequence hidden states.

    Args:
        config ([`PretrainedConfig`]):
            The config used by the model, will be used to grab the `hidden_size` of the model and the `layer_norm_eps`
            to use.
    """

    def __init__(self, config: PretrainedConfig):
        super().__init__()
        self.dense_0 = nn.Linear(config.hidden_size * 2, config.hidden_size)
        self.activation = nn.Tanh()
        self.LayerNorm = nn.LayerNorm(config.hidden_size, eps=config.layer_norm_eps)
        self.dense_1 = nn.Linear(config.hidden_size, 1)

    def forward(
        self,
        hidden_states: torch.FloatTensor,
        start_states: Optional[torch.FloatTensor] = None,
        start_positions: Optional[torch.LongTensor] = None,
        p_mask: Optional[torch.FloatTensor] = None,
    ) -> torch.FloatTensor:
        """
        Args:
            hidden_states (`torch.FloatTensor` of shape `(batch_size, seq_len, hidden_size)`):
                The final hidden states of the model.
            start_states (`torch.FloatTensor` of shape `(batch_size, seq_len, hidden_size)`, *optional*):
                The hidden states of the first tokens for the labeled span.
            start_positions (`torch.LongTensor` of shape `(batch_size,)`, *optional*):
                The position of the first token for the labeled span.
            p_mask (`torch.FloatTensor` of shape `(batch_size, seq_len)`, *optional*):
                Mask for tokens at invalid position, such as query and special symbols (PAD, SEP, CLS). 1.0 means token
                should be masked.

        <Tip>

        One of `start_states` or `start_positions` should be not `None`. If both are set, `start_positions` overrides
        `start_states`.

        </Tip>

        Returns:
            `torch.FloatTensor`: The end logits for SQuAD.
        """
        assert (
            start_states is not None or start_positions is not None
        ), "One of start_states, start_positions should be not None"
        if start_positions is not None:
            slen, hsz = hidden_states.shape[-2:]
            start_positions = start_positions[:, None, None].expand(-1, -1, hsz)  # shape (bsz, 1, hsz)
            start_states = hidden_states.gather(-2, start_positions)  # shape (bsz, 1, hsz)
            start_states = start_states.expand(-1, slen, -1)  # shape (bsz, slen, hsz)

        x = self.dense_0(torch.cat([hidden_states, start_states], dim=-1))
        x = self.activation(x)
        x = self.LayerNorm(x)
        x = self.dense_1(x).squeeze(-1)

        if p_mask is not None:
            if get_parameter_dtype(self) == torch.float16:
                x = x * (1 - p_mask) - 65500 * p_mask
            else:
                x = x * (1 - p_mask) - 1e30 * p_mask

        return x


class PoolerAnswerClass(nn.Module):
    """
    Compute SQuAD 2.0 answer class from classification and start tokens hidden states.

    Args:
        config ([`PretrainedConfig`]):
            The config used by the model, will be used to grab the `hidden_size` of the model.
    """

    def __init__(self, config):
        super().__init__()
        self.dense_0 = nn.Linear(config.hidden_size * 2, config.hidden_size)
        self.activation = nn.Tanh()
        self.dense_1 = nn.Linear(config.hidden_size, 1, bias=False)

    def forward(
        self,
        hidden_states: torch.FloatTensor,
        start_states: Optional[torch.FloatTensor] = None,
        start_positions: Optional[torch.LongTensor] = None,
        cls_index: Optional[torch.LongTensor] = None,
    ) -> torch.FloatTensor:
        """
        Args:
            hidden_states (`torch.FloatTensor` of shape `(batch_size, seq_len, hidden_size)`):
                The final hidden states of the model.
            start_states (`torch.FloatTensor` of shape `(batch_size, seq_len, hidden_size)`, *optional*):
                The hidden states of the first tokens for the labeled span.
            start_positions (`torch.LongTensor` of shape `(batch_size,)`, *optional*):
                The position of the first token for the labeled span.
            cls_index (`torch.LongTensor` of shape `(batch_size,)`, *optional*):
                Position of the CLS token for each sentence in the batch. If `None`, takes the last token.

        <Tip>

        One of `start_states` or `start_positions` should be not `None`. If both are set, `start_positions` overrides
        `start_states`.

        </Tip>

        Returns:
            `torch.FloatTensor`: The SQuAD 2.0 answer class.
        """
        # No dependency on end_feature so that we can obtain one single `cls_logits` for each sample.
        hsz = hidden_states.shape[-1]
        assert (
            start_states is not None or start_positions is not None
        ), "One of start_states, start_positions should be not None"
        if start_positions is not None:
            start_positions = start_positions[:, None, None].expand(-1, -1, hsz)  # shape (bsz, 1, hsz)
            start_states = hidden_states.gather(-2, start_positions).squeeze(-2)  # shape (bsz, hsz)

        if cls_index is not None:
            cls_index = cls_index[:, None, None].expand(-1, -1, hsz)  # shape (bsz, 1, hsz)
            cls_token_state = hidden_states.gather(-2, cls_index).squeeze(-2)  # shape (bsz, hsz)
        else:
            cls_token_state = hidden_states[:, -1, :]  # shape (bsz, hsz)

        x = self.dense_0(torch.cat([start_states, cls_token_state], dim=-1))
        x = self.activation(x)
        x = self.dense_1(x).squeeze(-1)

        return x


@dataclass
class SquadHeadOutput(ModelOutput):
    """
    Base class for outputs of question answering models using a [`~modeling_utils.SQuADHead`].

    Args:
        loss (`torch.FloatTensor` of shape `(1,)`, *optional*, returned if both `start_positions` and `end_positions` are provided):
            Classification loss as the sum of start token, end token (and is_impossible if provided) classification
            losses.
        start_top_log_probs (`torch.FloatTensor` of shape `(batch_size, config.start_n_top)`, *optional*, returned if `start_positions` or `end_positions` is not provided):
            Log probabilities for the top config.start_n_top start token possibilities (beam-search).
        start_top_index (`torch.LongTensor` of shape `(batch_size, config.start_n_top)`, *optional*, returned if `start_positions` or `end_positions` is not provided):
            Indices for the top config.start_n_top start token possibilities (beam-search).
        end_top_log_probs (`torch.FloatTensor` of shape `(batch_size, config.start_n_top * config.end_n_top)`, *optional*, returned if `start_positions` or `end_positions` is not provided):
            Log probabilities for the top `config.start_n_top * config.end_n_top` end token possibilities
            (beam-search).
        end_top_index (`torch.LongTensor` of shape `(batch_size, config.start_n_top * config.end_n_top)`, *optional*, returned if `start_positions` or `end_positions` is not provided):
            Indices for the top `config.start_n_top * config.end_n_top` end token possibilities (beam-search).
        cls_logits (`torch.FloatTensor` of shape `(batch_size,)`, *optional*, returned if `start_positions` or `end_positions` is not provided):
            Log probabilities for the `is_impossible` label of the answers.

    """

    loss: Optional[torch.FloatTensor] = None
    start_top_log_probs: Optional[torch.FloatTensor] = None
    start_top_index: Optional[torch.LongTensor] = None
    end_top_log_probs: Optional[torch.FloatTensor] = None
    end_top_index: Optional[torch.LongTensor] = None
    cls_logits: Optional[torch.FloatTensor] = None


class SQuADHead(nn.Module):
    r"""
    A SQuAD head inspired by XLNet.

    Args:
        config ([`PretrainedConfig`]):
            The config used by the model, will be used to grab the `hidden_size` of the model and the `layer_norm_eps`
            to use.
    """

    def __init__(self, config):
        super().__init__()
        self.start_n_top = config.start_n_top
        self.end_n_top = config.end_n_top

        self.start_logits = PoolerStartLogits(config)
        self.end_logits = PoolerEndLogits(config)
        self.answer_class = PoolerAnswerClass(config)

    @replace_return_docstrings(output_type=SquadHeadOutput, config_class=PretrainedConfig)
    def forward(
        self,
        hidden_states: torch.FloatTensor,
        start_positions: Optional[torch.LongTensor] = None,
        end_positions: Optional[torch.LongTensor] = None,
        cls_index: Optional[torch.LongTensor] = None,
        is_impossible: Optional[torch.LongTensor] = None,
        p_mask: Optional[torch.FloatTensor] = None,
        return_dict: bool = False,
    ) -> Union[SquadHeadOutput, Tuple[torch.FloatTensor]]:
        """
        Args:
            hidden_states (`torch.FloatTensor` of shape `(batch_size, seq_len, hidden_size)`):
                Final hidden states of the model on the sequence tokens.
            start_positions (`torch.LongTensor` of shape `(batch_size,)`, *optional*):
                Positions of the first token for the labeled span.
            end_positions (`torch.LongTensor` of shape `(batch_size,)`, *optional*):
                Positions of the last token for the labeled span.
            cls_index (`torch.LongTensor` of shape `(batch_size,)`, *optional*):
                Position of the CLS token for each sentence in the batch. If `None`, takes the last token.
            is_impossible (`torch.LongTensor` of shape `(batch_size,)`, *optional*):
                Whether the question has a possible answer in the paragraph or not.
            p_mask (`torch.FloatTensor` of shape `(batch_size, seq_len)`, *optional*):
                Mask for tokens at invalid position, such as query and special symbols (PAD, SEP, CLS). 1.0 means token
                should be masked.
            return_dict (`bool`, *optional*, defaults to `False`):
                Whether or not to return a [`~utils.ModelOutput`] instead of a plain tuple.

        Returns:
        """
        start_logits = self.start_logits(hidden_states, p_mask=p_mask)

        if start_positions is not None and end_positions is not None:
            # If we are on multi-GPU, let's remove the dimension added by batch splitting
            for x in (start_positions, end_positions, cls_index, is_impossible):
                if x is not None and x.dim() > 1:
                    x.squeeze_(-1)

            # during training, compute the end logits based on the ground truth of the start position
            end_logits = self.end_logits(hidden_states, start_positions=start_positions, p_mask=p_mask)

            loss_fct = CrossEntropyLoss()
            start_loss = loss_fct(start_logits, start_positions)
            end_loss = loss_fct(end_logits, end_positions)
            total_loss = (start_loss + end_loss) / 2

            if cls_index is not None and is_impossible is not None:
                # Predict answerability from the representation of CLS and START
                cls_logits = self.answer_class(hidden_states, start_positions=start_positions, cls_index=cls_index)
                loss_fct_cls = nn.BCEWithLogitsLoss()
                cls_loss = loss_fct_cls(cls_logits, is_impossible)

                # note(zhiliny): by default multiply the loss by 0.5 so that the scale is comparable to start_loss and end_loss
                total_loss += cls_loss * 0.5

            return SquadHeadOutput(loss=total_loss) if return_dict else (total_loss,)

        else:
            # during inference, compute the end logits based on beam search
            bsz, slen, hsz = hidden_states.size()
            start_log_probs = nn.functional.softmax(start_logits, dim=-1)  # shape (bsz, slen)

            start_top_log_probs, start_top_index = torch.topk(
                start_log_probs, self.start_n_top, dim=-1
            )  # shape (bsz, start_n_top)
            start_top_index_exp = start_top_index.unsqueeze(-1).expand(-1, -1, hsz)  # shape (bsz, start_n_top, hsz)
            start_states = torch.gather(hidden_states, -2, start_top_index_exp)  # shape (bsz, start_n_top, hsz)
            start_states = start_states.unsqueeze(1).expand(-1, slen, -1, -1)  # shape (bsz, slen, start_n_top, hsz)

            hidden_states_expanded = hidden_states.unsqueeze(2).expand_as(
                start_states
            )  # shape (bsz, slen, start_n_top, hsz)
            p_mask = p_mask.unsqueeze(-1) if p_mask is not None else None
            end_logits = self.end_logits(hidden_states_expanded, start_states=start_states, p_mask=p_mask)
            end_log_probs = nn.functional.softmax(end_logits, dim=1)  # shape (bsz, slen, start_n_top)

            end_top_log_probs, end_top_index = torch.topk(
                end_log_probs, self.end_n_top, dim=1
            )  # shape (bsz, end_n_top, start_n_top)
            end_top_log_probs = end_top_log_probs.view(-1, self.start_n_top * self.end_n_top)
            end_top_index = end_top_index.view(-1, self.start_n_top * self.end_n_top)

            start_states = torch.einsum("blh,bl->bh", hidden_states, start_log_probs)
            cls_logits = self.answer_class(hidden_states, start_states=start_states, cls_index=cls_index)

            if not return_dict:
                return (start_top_log_probs, start_top_index, end_top_log_probs, end_top_index, cls_logits)
            else:
                return SquadHeadOutput(
                    start_top_log_probs=start_top_log_probs,
                    start_top_index=start_top_index,
                    end_top_log_probs=end_top_log_probs,
                    end_top_index=end_top_index,
                    cls_logits=cls_logits,
                )


class SequenceSummary(nn.Module):
    r"""
    Compute a single vector summary of a sequence hidden states.

    Args:
        config ([`PretrainedConfig`]):
            The config used by the model. Relevant arguments in the config class of the model are (refer to the actual
            config class of your model for the default values it uses):

            - **summary_type** (`str`) -- The method to use to make this summary. Accepted values are:

                - `"last"` -- Take the last token hidden state (like XLNet)
                - `"first"` -- Take the first token hidden state (like Bert)
                - `"mean"` -- Take the mean of all tokens hidden states
                - `"cls_index"` -- Supply a Tensor of classification token position (GPT/GPT-2)
                - `"attn"` -- Not implemented now, use multi-head attention

            - **summary_use_proj** (`bool`) -- Add a projection after the vector extraction.
            - **summary_proj_to_labels** (`bool`) -- If `True`, the projection outputs to `config.num_labels` classes
              (otherwise to `config.hidden_size`).
            - **summary_activation** (`Optional[str]`) -- Set to `"tanh"` to add a tanh activation to the output,
              another string or `None` will add no activation.
            - **summary_first_dropout** (`float`) -- Optional dropout probability before the projection and activation.
            - **summary_last_dropout** (`float`)-- Optional dropout probability after the projection and activation.
    """

    def __init__(self, config: PretrainedConfig):
        super().__init__()

        self.summary_type = getattr(config, "summary_type", "last")
        if self.summary_type == "attn":
            # We should use a standard multi-head attention module with absolute positional embedding for that.
            # Cf. https://github.com/zihangdai/xlnet/blob/master/modeling.py#L253-L276
            # We can probably just use the multi-head attention module of PyTorch >=1.1.0
            raise NotImplementedError

        self.summary = Identity()
        if hasattr(config, "summary_use_proj") and config.summary_use_proj:
            if hasattr(config, "summary_proj_to_labels") and config.summary_proj_to_labels and config.num_labels > 0:
                num_classes = config.num_labels
            else:
                num_classes = config.hidden_size
            self.summary = nn.Linear(config.hidden_size, num_classes)

        activation_string = getattr(config, "summary_activation", None)
        self.activation: Callable = get_activation(activation_string) if activation_string else Identity()

        self.first_dropout = Identity()
        if hasattr(config, "summary_first_dropout") and config.summary_first_dropout > 0:
            self.first_dropout = nn.Dropout(config.summary_first_dropout)

        self.last_dropout = Identity()
        if hasattr(config, "summary_last_dropout") and config.summary_last_dropout > 0:
            self.last_dropout = nn.Dropout(config.summary_last_dropout)

    def forward(
        self, hidden_states: torch.FloatTensor, cls_index: Optional[torch.LongTensor] = None
    ) -> torch.FloatTensor:
        """
        Compute a single vector summary of a sequence hidden states.

        Args:
            hidden_states (`torch.FloatTensor` of shape `[batch_size, seq_len, hidden_size]`):
                The hidden states of the last layer.
            cls_index (`torch.LongTensor` of shape `[batch_size]` or `[batch_size, ...]` where ... are optional leading dimensions of `hidden_states`, *optional*):
                Used if `summary_type == "cls_index"` and takes the last token of the sequence as classification token.

        Returns:
            `torch.FloatTensor`: The summary of the sequence hidden states.
        """
        if self.summary_type == "last":
            output = hidden_states[:, -1]
        elif self.summary_type == "first":
            output = hidden_states[:, 0]
        elif self.summary_type == "mean":
            output = hidden_states.mean(dim=1)
        elif self.summary_type == "cls_index":
            if cls_index is None:
                cls_index = torch.full_like(
                    hidden_states[..., :1, :],
                    hidden_states.shape[-2] - 1,
                    dtype=torch.long,
                )
            else:
                cls_index = cls_index.unsqueeze(-1).unsqueeze(-1)
                cls_index = cls_index.expand((-1,) * (cls_index.dim() - 1) + (hidden_states.size(-1),))
            # shape of cls_index: (bsz, XX, 1, hidden_size) where XX are optional leading dim of hidden_states
            output = hidden_states.gather(-2, cls_index).squeeze(-2)  # shape (bsz, XX, hidden_size)
        elif self.summary_type == "attn":
            raise NotImplementedError

        output = self.first_dropout(output)
        output = self.summary(output)
        output = self.activation(output)
        output = self.last_dropout(output)

        return output


def unwrap_model(model: nn.Module) -> nn.Module:
    """
    递归解包模型, 就是不断的取出 model.module
    Recursively unwraps a model from potential containers (as used in distributed training).

    Args:
        model (`torch.nn.Module`): The model to unwrap.
    """
    # since there could be multiple levels of wrapping, unwrap recursively
    if hasattr(model, "module"):
        return unwrap_model(model.module)
    else:
        return model


def expand_device_map(device_map, param_names):
    """
    Expand a device map to return the correspondance parameter name to device.
    """
    new_device_map = {}
    for module, device in device_map.items():
        new_device_map.update({p: device for p in param_names if p == module or p.startswith(f"{module}.")})
    return new_device_map


def get_disk_only_shard_files(device_map, sharded_metadata):
    """
    Returns the list of shard files containing only weights offloaded to disk.
    """
    files_content = collections.defaultdict(list)
    for weight_name, filename in sharded_metadata["weight_map"].items():
        while len(weight_name) > 0 and weight_name not in device_map:
            weight_name = ".".join(weight_name.split(".")[:-1])
        files_content[filename].append(device_map[weight_name])

    return [fname for fname, devices in files_content.items() if set(devices) == {"disk"}]<|MERGE_RESOLUTION|>--- conflicted
+++ resolved
@@ -185,15 +185,10 @@
         return first_tuple[1].device
 
 
-<<<<<<< HEAD
-def get_parameter_dtype(parameter: Union[nn.Module, GenerationMixin, "ModuleUtilsMixin"]):
-    """获取参数的类型, 即 dtype, 方法同上"""
-=======
 def get_first_parameter_dtype(parameter: Union[nn.Module, GenerationMixin, "ModuleUtilsMixin"]):
     """
     Returns the first parameter dtype (can be non-floating) or asserts if none were found.
     """
->>>>>>> 0afa5071
     try:
         return next(parameter.parameters()).dtype
     except StopIteration:
@@ -339,17 +334,6 @@
     storage_id_to_block = {}
 
     for key, weight in state_dict.items():
-<<<<<<< HEAD
-        # 元素的个数 * 每个元素的字节数
-        weight_size = weight.numel() * dtype_byte_size(weight.dtype)
-
-        # 如果大小将要超出了, 就放到 sharded_state_dicts 里, 然后重新开始计数
-        # If this weight is going to tip up over the maximal size, we split.
-        if current_block_size + weight_size > max_shard_size:
-            sharded_state_dicts.append(current_block)
-            current_block = {}
-            current_block_size = 0
-=======
         # when bnb serialization is used the weights in the state dict can be strings
         # check: https://github.com/huggingface/transformers/pull/24416 for more details
         if isinstance(weight, str):
@@ -370,19 +354,11 @@
         if last_block_size + weight_size > max_shard_size and len(sharded_state_dicts[-1]) > 0:
             sharded_state_dicts.append({})
             last_block_size = 0
->>>>>>> 0afa5071
 
         sharded_state_dicts[-1][key] = weight
         last_block_size += weight_size
         total_size += weight_size
-<<<<<<< HEAD
-
-    # 将最后剩余的也加进去
-    # Add the last block
-    sharded_state_dicts.append(current_block)
-=======
         storage_id_to_block[storage_id] = len(sharded_state_dicts) - 1
->>>>>>> 0afa5071
 
     # 不需要分割, 会直接返回
     # If we only have one shard, we return it
@@ -393,15 +369,11 @@
     weight_map = {}
     shards = {}
     for idx, shard in enumerate(sharded_state_dicts):
-<<<<<<< HEAD
         # 命名为 1-5.bin 之类的结尾
-        shard_file = WEIGHTS_NAME.replace(".bin", f"-{idx+1:05d}-of-{len(sharded_state_dicts):05d}.bin")
-=======
         shard_file = weights_name.replace(".bin", f"-{idx+1:05d}-of-{len(sharded_state_dicts):05d}.bin")
         shard_file = shard_file.replace(
             ".safetensors", f"-{idx + 1:05d}-of-{len(sharded_state_dicts):05d}.safetensors"
         )
->>>>>>> 0afa5071
         shards[shard_file] = shard
         for key in shard.keys():
             # 权重的参数名 => 文件名
@@ -437,27 +409,6 @@
             - `missing_keys` is a list of str containing the missing keys
             - `unexpected_keys` is a list of str containing the unexpected keys
     """
-<<<<<<< HEAD
-    # index 就是 shard_checkpoint 函数返回的 index
-    with open(index_filename, "r") as f:
-        index = json.loads(f.read())
-
-    # 分片的文件名
-    shard_filenames = sorted(list(set(index["weight_map"].values())))
-    sharded_metadata = index["metadata"]
-    sharded_metadata["all_checkpoint_keys"] = list(index["weight_map"].keys())
-
-    # First, let's deal with local folder.
-    if os.path.isdir(pretrained_model_name_or_path):
-        shard_filenames = [os.path.join(pretrained_model_name_or_path, f) for f in shard_filenames]
-        return shard_filenames, sharded_metadata
-
-    # At this stage pretrained_model_name_or_path is a model identifier on the Hub
-    cached_filenames = []
-    for shard_filename in shard_filenames:
-        shard_url = hf_bucket_url(
-            pretrained_model_name_or_path, filename=shard_filename, revision=revision, mirror=mirror
-=======
     # Load the index
     index_file = os.path.join(folder, WEIGHTS_INDEX_NAME)
     safe_index_file = os.path.join(folder, SAFE_WEIGHTS_INDEX_NAME)
@@ -468,7 +419,6 @@
     if not index_present and not (safe_index_present and is_safetensors_available()):
         filenames = (
             (WEIGHTS_INDEX_NAME, SAFE_WEIGHTS_INDEX_NAME) if is_safetensors_available() else (WEIGHTS_INDEX_NAME,)
->>>>>>> 0afa5071
         )
         raise ValueError(f"Can't find a checkpoint index ({' or '.join(filenames)}) in {folder}.")
 
@@ -540,10 +490,6 @@
             )
         return safe_load_file(checkpoint_file)
     try:
-<<<<<<< HEAD
-        # 就是使用 load 加载, 然后使用 map_location 指定加载位置, 加载到 cpu 上
-        return torch.load(checkpoint_file, map_location="cpu")
-=======
         if (
             (is_deepspeed_zero3_enabled() or is_fsdp_enabled())
             and torch.distributed.is_initialized()
@@ -553,7 +499,6 @@
         else:
             map_location = "cpu"
         return torch.load(checkpoint_file, map_location=map_location)
->>>>>>> 0afa5071
     except Exception as e:
         try:
             with open(checkpoint_file) as f:
@@ -619,20 +564,6 @@
     def load(module: nn.Module, state_dict, prefix=""):
         local_metadata = {} if metadata is None else metadata.get(prefix[:-1], {})
         args = (state_dict, prefix, local_metadata, True, [], [], error_msgs)
-<<<<<<< HEAD
-        if is_deepspeed_zero3_enabled():
-            import deepspeed
-
-            # because zero3 puts placeholders in model params, this context
-            # manager gathers (unpartitions) the params of the current layer, then loads from
-            # the state dict and then re-partitions them again
-            with deepspeed.zero.GatheredParameters(list(module.parameters(recurse=False)), modifier_rank=0):
-                if torch.distributed.get_rank() == 0:
-                    module._load_from_state_dict(*args)
-        else:
-            # 加载权重参数
-            module._load_from_state_dict(*args)
-=======
         # Parameters of module and children will start with prefix. We can exit early if there are none in this
         # state_dict
         if len([key for key in state_dict if key.startswith(prefix)]) > 0:
@@ -652,7 +583,6 @@
                             module._load_from_state_dict(*args)
             else:
                 module._load_from_state_dict(*args)
->>>>>>> 0afa5071
 
         # 递归
         for name, child in module._modules.items():
@@ -945,25 +875,6 @@
         # encoder_extended_attention_mask = (encoder_extended_attention_mask ==
         # encoder_extended_attention_mask.transpose(-1, -2))
         encoder_extended_attention_mask = encoder_extended_attention_mask.to(dtype=self.dtype)  # fp16 compatibility
-<<<<<<< HEAD
-
-        # 没看懂啊
-        if self.dtype == torch.float16:
-            encoder_extended_attention_mask = (1.0 - encoder_extended_attention_mask) * -1e4
-        elif self.dtype in [torch.bfloat16, torch.float32]:
-            encoder_extended_attention_mask = (1.0 - encoder_extended_attention_mask) * -1e9
-        else:
-            raise ValueError(
-                f"{self.dtype} not recognized. `dtype` should be set to either `torch.float32` or `torch.float16`"
-            )
-
-        return encoder_extended_attention_mask
-
-    def create_extended_attention_mask_for_decoder(self, input_shape, attention_mask, device):
-        """
-        为解码器创建一个扩展的注意力掩码
-        """
-=======
         encoder_extended_attention_mask = (1.0 - encoder_extended_attention_mask) * torch.finfo(self.dtype).min
 
         return encoder_extended_attention_mask
@@ -976,7 +887,6 @@
             )
         else:
             device = attention_mask.device
->>>>>>> 0afa5071
         batch_size, seq_length = input_shape
         # 序列 id
         seq_ids = torch.arange(seq_length, device=device)
@@ -1017,9 +927,6 @@
         Returns:
             `torch.Tensor` The extended attention mask, with a the same dtype as `attention_mask.dtype`.
         """
-<<<<<<< HEAD
-        # 将三个维度的扩展到四个维度上
-=======
         if dtype is None:
             dtype = self.dtype
 
@@ -1029,7 +936,6 @@
                 warnings.warn(
                     "The `device` argument is deprecated and will be removed in v5 of Transformers.", FutureWarning
                 )
->>>>>>> 0afa5071
         # We can provide a self-attention mask of dimensions [batch_size, from_seq_length, to_seq_length]
         # ourselves in which case we just need to make it broadcastable to all heads.
         if attention_mask.dim() == 3:
@@ -1039,12 +945,8 @@
             # - if the model is a decoder, apply a causal mask in addition to the padding mask
             # - if the model is an encoder, make the mask broadcastable to [batch_size, num_heads, seq_length, seq_length]
             if self.config.is_decoder:
-<<<<<<< HEAD
                 # 如果是解码器, 要增加一个因果掩码
-                extended_attention_mask = self.create_extended_attention_mask_for_decoder(
-=======
                 extended_attention_mask = ModuleUtilsMixin.create_extended_attention_mask_for_decoder(
->>>>>>> 0afa5071
                     input_shape, attention_mask, device
                 )
             else:
@@ -1606,16 +1508,11 @@
 
     def _resize_token_embeddings(self, new_num_tokens, pad_to_multiple_of=None):
         old_embeddings = self.get_input_embeddings()
-<<<<<<< HEAD
         # 主要就是调用这个方法, 生成一个新的输入嵌入
-        new_embeddings = self._get_resized_embeddings(old_embeddings, new_num_tokens)
-        # 然后更新掉
-=======
         new_embeddings = self._get_resized_embeddings(old_embeddings, new_num_tokens, pad_to_multiple_of)
         if hasattr(old_embeddings, "_hf_hook"):
             hook = old_embeddings._hf_hook
             add_hook_to_module(new_embeddings, hook)
->>>>>>> 0afa5071
         self.set_input_embeddings(new_embeddings)
 
         # if word embeddings are not tied, make sure that lm head is resized as well
@@ -1662,9 +1559,6 @@
             `torch.nn.Embedding`: Pointer to the resized Embedding Module or the old Embedding Module if
             `new_num_tokens` is `None`
         """
-<<<<<<< HEAD
-        # 相当于不操作
-=======
 
         if pad_to_multiple_of is not None:
             if not isinstance(pad_to_multiple_of, int):
@@ -1682,7 +1576,7 @@
                 " https://docs.nvidia.com/deeplearning/performance/dl-performance-matrix-multiplication/index.html#requirements-tc"
             )
 
->>>>>>> 0afa5071
+        # 相当于不操作
         if new_num_tokens is None:
             return old_embeddings
 
@@ -1707,19 +1601,6 @@
                 f" {nn.Embedding}."
             )
 
-<<<<<<< HEAD
-        # 创建一个新的维度
-        # Build new embeddings
-        new_embeddings = nn.Embedding(new_num_tokens, old_embedding_dim)
-        new_embeddings.to(self.device, dtype=old_embeddings.weight.dtype)
-
-        # initialize all new embeddings (in particular added tokens)
-        self._init_weights(new_embeddings)
-
-        # Copy token embeddings from the previous weights
-
-=======
->>>>>>> 0afa5071
         # numbers of tokens to copy
         n = min(old_num_tokens, new_num_tokens)
         if is_deepspeed_zero3_enabled():
@@ -1742,9 +1623,6 @@
                 # Copy token embeddings from the previous weights
                 new_embeddings.weight.data[:n, :] = old_embeddings.weight.data[:n, :]
         else:
-<<<<<<< HEAD
-            # 前 n 个保持一致
-=======
             # Build new embeddings
             new_embeddings = nn.Embedding(
                 new_num_tokens,
@@ -1756,8 +1634,8 @@
             # initialize all new embeddings (in particular added tokens)
             self._init_weights(new_embeddings)
 
+            # 前 n 个保持一致
             # Copy token embeddings from the previous weights
->>>>>>> 0afa5071
             new_embeddings.weight.data[:n, :] = old_embeddings.weight.data[:n, :]
 
         return new_embeddings
@@ -2004,9 +1882,6 @@
             kwargs (`Dict[str, Any]`, *optional*):
                 Additional key word arguments passed along to the [`~utils.PushToHubMixin.push_to_hub`] method.
         """
-<<<<<<< HEAD
-        # 必须提供一个目录
-=======
         use_auth_token = kwargs.pop("use_auth_token", None)
 
         if use_auth_token is not None:
@@ -2043,7 +1918,6 @@
         if safe_serialization and not is_safetensors_available():
             raise ImportError("`safe_serialization` requires the `safetensors library: `pip install safetensors`.")
 
->>>>>>> 0afa5071
         if os.path.isfile(save_directory):
             logger.error(f"Provided path ({save_directory}) should be a directory, not a file")
             return
@@ -2107,15 +1981,12 @@
         if state_dict is None:
             state_dict = model_to_save.state_dict()
 
-<<<<<<< HEAD
-        # 忽略不需要保存的 key
-=======
         # Translate state_dict from smp to hf if saving with smp >= 1.10
         if IS_SAGEMAKER_MP_POST_1_10:
             for smp_to_hf, _ in smp.state.module_manager.translate_functions:
                 state_dict = smp_to_hf(state_dict)
 
->>>>>>> 0afa5071
+        # 忽略不需要保存的 key
         # Handle the case where some state_dict keys shouldn't be saved
         if self._keys_to_ignore_on_save is not None:
             for ignore_key in self._keys_to_ignore_on_save:
@@ -2531,11 +2402,6 @@
         Currently, it can't handle deepspeed ZeRO stage 3 and ignores loading errors
 
         """
-<<<<<<< HEAD
-        # 从 kwargs 中获取一大堆参数
-        config = kwargs.pop("config", None)
-=======
->>>>>>> 0afa5071
         state_dict = kwargs.pop("state_dict", None)
         from_tf = kwargs.pop("from_tf", False)
         from_flax = kwargs.pop("from_flax", False)
@@ -2584,16 +2450,6 @@
         else:
             is_8bit_serializable = False
 
-<<<<<<< HEAD
-        # 使用离线模式
-        if is_offline_mode() and not local_files_only:
-            logger.info("Offline mode: forcing local_files_only=True")
-            local_files_only = True
-
-        # Load config if we don't provide a configuration
-        if not isinstance(config, PretrainedConfig):
-            # 加载配置文件
-=======
         if trust_remote_code is True:
             logger.warning(
                 "The argument `trust_remote_code` is to be used with Auto classes. It has no effect here and is"
@@ -2749,13 +2605,14 @@
         if from_pipeline is not None:
             user_agent["using_pipeline"] = from_pipeline
 
+        # 使用离线模式
         if is_offline_mode() and not local_files_only:
             logger.info("Offline mode: forcing local_files_only=True")
             local_files_only = True
 
         # Load config if we don't provide a configuration
         if not isinstance(config, PretrainedConfig):
->>>>>>> 0afa5071
+            # 加载配置文件
             config_path = config if config is not None else pretrained_model_name_or_path
             config, model_kwargs = cls.config_class.from_pretrained(
                 config_path,
@@ -2775,9 +2632,6 @@
         else:
             model_kwargs = kwargs
 
-<<<<<<< HEAD
-        # 是否是分片保存的模型
-=======
         quantizer = None
         quantization_method_from_config = None
         if hasattr(config, "quantization_config"):
@@ -2875,7 +2729,7 @@
                 " `pip install --upgrade bitsandbytes`."
             )
 
->>>>>>> 0afa5071
+        # 是否是分片保存的模型
         # This variable will flag if we're loading a sharded checkpoint. In this case the archive file is just the
         # index of the files.
         is_sharded = False
@@ -2889,17 +2743,11 @@
 
         if pretrained_model_name_or_path is not None:
             pretrained_model_name_or_path = str(pretrained_model_name_or_path)
-<<<<<<< HEAD
-            # 如果是个目录
-            if os.path.isdir(pretrained_model_name_or_path):
-                if from_tf and os.path.isfile(os.path.join(pretrained_model_name_or_path, TF_WEIGHTS_NAME + ".index")):
-=======
             is_local = os.path.isdir(pretrained_model_name_or_path)
             if is_local:
                 if from_tf and os.path.isfile(
                     os.path.join(pretrained_model_name_or_path, subfolder, TF_WEIGHTS_NAME + ".index")
                 ):
->>>>>>> 0afa5071
                     # Load from a TF 1.0 checkpoint in priority if from_tf
                     archive_file = os.path.join(pretrained_model_name_or_path, subfolder, TF_WEIGHTS_NAME + ".index")
                 elif from_tf and os.path.isfile(
@@ -2933,18 +2781,12 @@
                     os.path.join(pretrained_model_name_or_path, subfolder, _add_variant(WEIGHTS_NAME, variant))
                 ):
                     # Load from a PyTorch checkpoint
-<<<<<<< HEAD
-                    archive_file = os.path.join(pretrained_model_name_or_path, WEIGHTS_NAME)
-                elif os.path.isfile(os.path.join(pretrained_model_name_or_path, WEIGHTS_INDEX_NAME)):
-                    # 分片的模型
-=======
                     archive_file = os.path.join(
                         pretrained_model_name_or_path, subfolder, _add_variant(WEIGHTS_NAME, variant)
                     )
                 elif os.path.isfile(
                     os.path.join(pretrained_model_name_or_path, subfolder, _add_variant(WEIGHTS_INDEX_NAME, variant))
                 ):
->>>>>>> 0afa5071
                     # Load from a sharded PyTorch checkpoint
                     archive_file = os.path.join(
                         pretrained_model_name_or_path, subfolder, _add_variant(WEIGHTS_INDEX_NAME, variant)
@@ -3002,46 +2844,6 @@
                 else:
                     filename = _add_variant(WEIGHTS_NAME, variant)
 
-<<<<<<< HEAD
-                # 从 hf 的仓库获取
-                archive_file = hf_bucket_url(
-                    pretrained_model_name_or_path,
-                    filename=filename,
-                    revision=revision,
-                    mirror=mirror,
-                )
-
-            # 上面的步骤就是为了获取 archive_file 文件
-            try:
-                # Load from URL or cache if already cached
-                resolved_archive_file = cached_path(
-                    archive_file,
-                    cache_dir=cache_dir,
-                    force_download=force_download,
-                    proxies=proxies,
-                    resume_download=resume_download,
-                    local_files_only=local_files_only,
-                    use_auth_token=use_auth_token,
-                    user_agent=user_agent,
-                )
-
-            except RepositoryNotFoundError:
-                raise EnvironmentError(
-                    f"{pretrained_model_name_or_path} is not a local folder and is not a valid model identifier "
-                    "listed on 'https://huggingface.co/models'\nIf this is a private repository, make sure to pass a "
-                    "token having permission to this repo with `use_auth_token` or log in with `huggingface-cli "
-                    "login` and pass `use_auth_token=True`."
-                )
-            except RevisionNotFoundError:
-                raise EnvironmentError(
-                    f"{revision} is not a valid git identifier (branch name, tag name or commit id) that exists for "
-                    "this model name. Check the model page at "
-                    f"'https://huggingface.co/{pretrained_model_name_or_path}' for available revisions."
-                )
-            except EntryNotFoundError:
-                if filename == WEIGHTS_NAME:
-                    try:
-=======
                 try:
                     # Load from URL or cache if already cached
                     cached_file_kwargs = {
@@ -3062,7 +2864,6 @@
                     # Since we set _raise_exceptions_for_missing_entries=False, we don't get an exception but a None
                     # result when internet is up, the repo and revision exist, but the file does not.
                     if resolved_archive_file is None and filename == _add_variant(SAFE_WEIGHTS_NAME, variant):
->>>>>>> 0afa5071
                         # Maybe the checkpoint is sharded, we try to grab the index name in this case.
                         resolved_archive_file = cached_file(
                             pretrained_model_name_or_path,
@@ -3138,12 +2939,7 @@
                         f" {TF2_WEIGHTS_NAME}, {TF_WEIGHTS_NAME} or {FLAX_WEIGHTS_NAME}."
                     )
 
-<<<<<<< HEAD
-            # 打印下日志, 从哪里加载权重文件
-            if resolved_archive_file == archive_file:
-=======
             if is_local:
->>>>>>> 0afa5071
                 logger.info(f"loading weights file {archive_file}")
                 resolved_archive_file = archive_file
             else:
