--- conflicted
+++ resolved
@@ -1191,12 +1191,9 @@
     base_model_prefix = ""
     # 主要输入的名字
     main_input_name = "input_ids"
-<<<<<<< HEAD
+    model_tags = None
+
     # 自动类
-=======
-    model_tags = None
-
->>>>>>> 98308586
     _auto_class = None
     _no_split_modules = None
     _skip_keys_device_placement = None
@@ -3120,7 +3117,63 @@
             # Force-set to `True` for more mem efficiency
             if low_cpu_mem_usage is None:
                 low_cpu_mem_usage = True
-                logger.warning("`low_cpu_mem_usage` was None, now set to True since model is quantized.")
+
+        if (
+            is_8bit_serializable
+            and quantization_method_from_args == QuantizationMethod.BITS_AND_BYTES
+            and load_in_8bit
+        ):
+            if quantization_method_from_config == QuantizationMethod.BITS_AND_BYTES:
+                logger.warning(
+                    "You passed `quantization_config` to `from_pretrained` but the model you're loading already has a"
+                    " `quantization_config` attribute. The `quantization_config` attribute will be overwritten with the"
+                    " one you passed to `from_pretrained`."
+                )
+            config.quantization_config = quantization_config
+        elif (
+            is_8bit_serializable
+            and not load_in_8bit
+            and quantization_method_from_config == QuantizationMethod.BITS_AND_BYTES
+        ):
+            quantization_config = config.quantization_config
+            if isinstance(quantization_config, dict):
+                quantization_config = BitsAndBytesConfig.from_dict(quantization_config, return_unused_kwargs=False)
+            elif isinstance(quantization_config, BitsAndBytesConfig):
+                pass
+            else:
+                raise ValueError(
+                    f"Invalid type for `quantization_config`: {type(quantization_config)}. Should be a `dict` or a"
+                    " `BitsAndBytesConfig` instance."
+                )
+
+            load_in_8bit = quantization_config.load_in_8bit
+
+            if load_in_8bit:
+                if torch_dtype is None:
+                    torch_dtype = torch.float16
+                if device_map is None:
+                    if torch.cuda.is_available():
+                        device_map = {"": torch.cuda.current_device()}
+                    else:
+                        raise RuntimeError("No GPU found. A GPU is needed for quantization.")
+                    logger.info(
+                        "The device_map was not initialized. "
+                        "Setting device_map to {'':torch.cuda.current_device()}. "
+                        "If you want to use the model for inference, please set device_map ='auto' "
+                    )
+                    if low_cpu_mem_usage is None:
+                        low_cpu_mem_usage = True
+
+        elif (
+            not is_8bit_serializable
+            and not load_in_8bit
+            and quantization_method_from_config == QuantizationMethod.BITS_AND_BYTES
+        ):
+            logger.warning(
+                "Detected the presence of a `quantization_config` attribute in the model's configuration but you don't have the correct"
+                " `bitsandbytes` version to support int8 serialization. Please install the latest version of `bitsandbytes` with "
+                " `pip install --upgrade bitsandbytes`."
+            )
 
         # 是否是分片保存的模型
         # This variable will flag if we're loading a sharded checkpoint. In this case the archive file is just the
