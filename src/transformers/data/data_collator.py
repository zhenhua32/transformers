# Copyright 2020 The HuggingFace Team. All rights reserved.
#
# Licensed under the Apache License, Version 2.0 (the "License");
# you may not use this file except in compliance with the License.
# You may obtain a copy of the License at
#
#     http://www.apache.org/licenses/LICENSE-2.0
#
# Unless required by applicable law or agreed to in writing, software
# distributed under the License is distributed on an "AS IS" BASIS,
# WITHOUT WARRANTIES OR CONDITIONS OF ANY KIND, either express or implied.
# See the License for the specific language governing permissions and
# limitations under the License.

import random
import warnings
from collections.abc import Mapping
from dataclasses import dataclass
from random import randint
from typing import Any, Callable, Dict, List, NewType, Optional, Tuple, Union

import numpy as np

from ..models.bert import BertTokenizer, BertTokenizerFast
from ..tokenization_utils_base import PreTrainedTokenizerBase
from ..utils import PaddingStrategy


InputDataClass = NewType("InputDataClass", Any)

"""
A DataCollator is a function that takes a list of samples from a Dataset and collate them into a batch, as a dictionary
of PyTorch/TensorFlow tensors or NumPy arrays.
"""
DataCollator = NewType("DataCollator", Callable[[List[InputDataClass]], Dict[str, Any]])


class DataCollatorMixin:
    def __call__(self, features, return_tensors=None):
        if return_tensors is None:
            return_tensors = self.return_tensors
        # 根据不同框架, 调用不同的方法
        if return_tensors == "tf":
            return self.tf_call(features)
        elif return_tensors == "pt":
            return self.torch_call(features)
        elif return_tensors == "np":
            return self.numpy_call(features)
        else:
            raise ValueError(f"Framework '{return_tensors}' not recognized!")


def default_data_collator(features: List[InputDataClass], return_tensors="pt") -> Dict[str, Any]:
    """
    Very simple data collator that simply collates batches of dict-like objects and performs special handling for
    potential keys named:

        - `label`: handles a single value (int or float) per object
        - `label_ids`: handles a list of values per object

    Does not do any additional preprocessing: property names of the input object will be used as corresponding inputs
    to the model. See glue and ner for example of how it's useful.
    """

    # In this function we'll make the assumption that all `features` in the batch
    # have the same attributes.
    # So we will look at the first element as a proxy for what attributes exist
    # on the whole batch.

    # 使用不同类型的默认函数
    if return_tensors == "pt":
        return torch_default_data_collator(features)
    elif return_tensors == "tf":
        return tf_default_data_collator(features)
    elif return_tensors == "np":
        return numpy_default_data_collator(features)


@dataclass
class DefaultDataCollator(DataCollatorMixin):
    """
    Very simple data collator that simply collates batches of dict-like objects and performs special handling for
    potential keys named:

        - `label`: handles a single value (int or float) per object
        - `label_ids`: handles a list of values per object

    Does not do any additional preprocessing: property names of the input object will be used as corresponding inputs
    to the model. See glue and ner for example of how it's useful.

    This is an object (like other data collators) rather than a pure function like default_data_collator. This can be
    helpful if you need to set a return_tensors value at initialization.

    Args:
        return_tensors (`str`, *optional*, defaults to `"pt"`):
            The type of Tensor to return. Allowable values are "np", "pt" and "tf".
    """

    return_tensors: str = "pt"

    def __call__(self, features: List[Dict[str, Any]], return_tensors=None) -> Dict[str, Any]:
        if return_tensors is None:
            return_tensors = self.return_tensors
        return default_data_collator(features, return_tensors)


def torch_default_data_collator(features: List[InputDataClass]) -> Dict[str, Any]:
    import torch

    # 转化成 dict 的列表
    if not isinstance(features[0], Mapping):
        # 相当于 f.__dict__
        features = [vars(f) for f in features]
    # 根据第一个元素来判断
    first = features[0]
    # 最后返回一个字典
    batch = {}

    # Special handling for labels.
    # Ensure that tensor is created with the correct type
    # (it should be automatically the case, but let's make sure of it.)
    if "label" in first and first["label"] is not None:
        # 将 label 变成 python 对象
        label = first["label"].item() if isinstance(first["label"], torch.Tensor) else first["label"]
        # 根据 label 的类型使用不同的 torch 类型
        dtype = torch.long if isinstance(label, int) else torch.float
        # 重新组合成 labels 字段
        batch["labels"] = torch.tensor([f["label"] for f in features], dtype=dtype)
    elif "label_ids" in first and first["label_ids"] is not None:
        # 如果已经有 label_ids, 根据类型, 组装成 labels
        if isinstance(first["label_ids"], torch.Tensor):
            batch["labels"] = torch.stack([f["label_ids"] for f in features])
        else:
<<<<<<< HEAD
            # 另一种可能, first["label_ids"] 是个列表
            dtype = torch.long if type(first["label_ids"][0]) is int else torch.float
=======
            dtype = torch.long if isinstance(first["label_ids"][0], int) else torch.float
>>>>>>> 0676d992
            batch["labels"] = torch.tensor([f["label_ids"] for f in features], dtype=dtype)

    # 然后将其他的列都堆叠起来
    # Handling of all other possible keys.
    # Again, we will use the first element to figure out which key/values are not None for this model.
    for k, v in first.items():
        if k not in ("label", "label_ids") and v is not None and not isinstance(v, str):
            if isinstance(v, torch.Tensor):
                batch[k] = torch.stack([f[k] for f in features])
            elif isinstance(v, np.ndarray):
                batch[k] = torch.tensor(np.stack([f[k] for f in features]))
            else:
                batch[k] = torch.tensor([f[k] for f in features])

    return batch


def tf_default_data_collator(features: List[InputDataClass]) -> Dict[str, Any]:
    import tensorflow as tf

    if not isinstance(features[0], Mapping):
        features = [vars(f) for f in features]
    first = features[0]
    batch = {}

    # Special handling for labels.
    # Ensure that tensor is created with the correct type
    # (it should be automatically the case, but let's make sure of it.)
    if "label" in first and first["label"] is not None:
        label_col_name = "label"
    elif "label_ids" in first and first["label_ids"] is not None:
        label_col_name = "label_ids"
    elif "labels" in first and first["labels"] is not None:
        label_col_name = "labels"
    else:
        label_col_name = None
    if label_col_name is not None:
        if isinstance(first[label_col_name], tf.Tensor):
            dtype = tf.int64 if first[label_col_name].dtype.is_integer else tf.float32
        elif isinstance(first[label_col_name], np.ndarray) or isinstance(first[label_col_name], np.generic):
            dtype = tf.int64 if np.issubdtype(first[label_col_name].dtype, np.integer) else tf.float32
        elif isinstance(first[label_col_name], (tuple, list)):
            dtype = tf.int64 if isinstance(first[label_col_name][0], int) else tf.float32
        else:
            dtype = tf.int64 if isinstance(first[label_col_name], int) else tf.float32
        batch["labels"] = tf.convert_to_tensor([f[label_col_name] for f in features], dtype=dtype)
    # Handling of all other possible keys.
    # Again, we will use the first element to figure out which key/values are not None for this model.
    for k, v in first.items():
        if k not in ("label", "label_ids", "labels") and v is not None and not isinstance(v, str):
            if isinstance(v, (tf.Tensor, np.ndarray)):
                batch[k] = tf.stack([f[k] for f in features])
            else:
                batch[k] = tf.convert_to_tensor([f[k] for f in features])

    return batch


def numpy_default_data_collator(features: List[InputDataClass]) -> Dict[str, Any]:
    if not isinstance(features[0], Mapping):
        features = [vars(f) for f in features]
    first = features[0]
    batch = {}

    # Special handling for labels.
    # Ensure that tensor is created with the correct type
    # (it should be automatically the case, but let's make sure of it.)
    if "label" in first and first["label"] is not None:
        label = first["label"].item() if isinstance(first["label"], np.ndarray) else first["label"]
        dtype = np.int64 if isinstance(label, int) else np.float32
        batch["labels"] = np.array([f["label"] for f in features], dtype=dtype)
    elif "label_ids" in first and first["label_ids"] is not None:
        if isinstance(first["label_ids"], np.ndarray):
            batch["labels"] = np.stack([f["label_ids"] for f in features])
        else:
            dtype = np.int64 if isinstance(first["label_ids"][0], int) else np.float32
            batch["labels"] = np.array([f["label_ids"] for f in features], dtype=dtype)

    # Handling of all other possible keys.
    # Again, we will use the first element to figure out which key/values are not None for this model.
    for k, v in first.items():
        if k not in ("label", "label_ids") and v is not None and not isinstance(v, str):
            if isinstance(v, np.ndarray):
                batch[k] = np.stack([f[k] for f in features])
            else:
                batch[k] = np.array([f[k] for f in features])

    return batch


@dataclass
class DataCollatorWithPadding:
    """
    Data collator that will dynamically pad the inputs received.

    Args:
        tokenizer ([`PreTrainedTokenizer`] or [`PreTrainedTokenizerFast`]):
            The tokenizer used for encoding the data.
        padding (`bool`, `str` or [`~utils.PaddingStrategy`], *optional*, defaults to `True`):
            Select a strategy to pad the returned sequences (according to the model's padding side and padding index)
            among:

            - `True` or `'longest'` (default): Pad to the longest sequence in the batch (or no padding if only a single
              sequence is provided).
            - `'max_length'`: Pad to a maximum length specified with the argument `max_length` or to the maximum
              acceptable input length for the model if that argument is not provided.
            - `False` or `'do_not_pad'`: No padding (i.e., can output a batch with sequences of different lengths).
        max_length (`int`, *optional*):
            Maximum length of the returned list and optionally padding length (see above).
        pad_to_multiple_of (`int`, *optional*):
            If set will pad the sequence to a multiple of the provided value.

            This is especially useful to enable the use of Tensor Cores on NVIDIA hardware with compute capability >=
            7.5 (Volta).
        return_tensors (`str`, *optional*, defaults to `"pt"`):
            The type of Tensor to return. Allowable values are "np", "pt" and "tf".
    """

    tokenizer: PreTrainedTokenizerBase
    padding: Union[bool, str, PaddingStrategy] = True
    max_length: Optional[int] = None
    pad_to_multiple_of: Optional[int] = None
    return_tensors: str = "pt"

    def __call__(self, features: List[Dict[str, Any]]) -> Dict[str, Any]:
        # 使用 tokenizer 的 pad 函数填充
        batch = self.tokenizer.pad(
            features,
            padding=self.padding,
            max_length=self.max_length,
            pad_to_multiple_of=self.pad_to_multiple_of,
            return_tensors=self.return_tensors,
        )
        # 去掉 label, 变成 labels
        if "label" in batch:
            batch["labels"] = batch["label"]
            del batch["label"]
        if "label_ids" in batch:
            batch["labels"] = batch["label_ids"]
            del batch["label_ids"]
        return batch


@dataclass
class DataCollatorForTokenClassification(DataCollatorMixin):
    """
    Data collator that will dynamically pad the inputs received, as well as the labels.

    Args:
        tokenizer ([`PreTrainedTokenizer`] or [`PreTrainedTokenizerFast`]):
            The tokenizer used for encoding the data.
        padding (`bool`, `str` or [`~utils.PaddingStrategy`], *optional*, defaults to `True`):
            Select a strategy to pad the returned sequences (according to the model's padding side and padding index)
            among:

            - `True` or `'longest'` (default): Pad to the longest sequence in the batch (or no padding if only a single
              sequence is provided).
            - `'max_length'`: Pad to a maximum length specified with the argument `max_length` or to the maximum
              acceptable input length for the model if that argument is not provided.
            - `False` or `'do_not_pad'`: No padding (i.e., can output a batch with sequences of different lengths).
        max_length (`int`, *optional*):
            Maximum length of the returned list and optionally padding length (see above).
        pad_to_multiple_of (`int`, *optional*):
            If set will pad the sequence to a multiple of the provided value.

            This is especially useful to enable the use of Tensor Cores on NVIDIA hardware with compute capability >=
            7.5 (Volta).
        label_pad_token_id (`int`, *optional*, defaults to -100):
            The id to use when padding the labels (-100 will be automatically ignore by PyTorch loss functions).
        return_tensors (`str`, *optional*, defaults to `"pt"`):
            The type of Tensor to return. Allowable values are "np", "pt" and "tf".
    """

    tokenizer: PreTrainedTokenizerBase
    padding: Union[bool, str, PaddingStrategy] = True
    max_length: Optional[int] = None
    pad_to_multiple_of: Optional[int] = None
    label_pad_token_id: int = -100
    return_tensors: str = "pt"

    def torch_call(self, features):
        import torch

        # 获取标签
        label_name = "label" if "label" in features[0].keys() else "labels"
        labels = [feature[label_name] for feature in features] if label_name in features[0].keys() else None

        no_labels_features = [{k: v for k, v in feature.items() if k != label_name} for feature in features]

        # 同样需要使用 tokenizer 填充
        batch = self.tokenizer.pad(
            no_labels_features,
            padding=self.padding,
            max_length=self.max_length,
            pad_to_multiple_of=self.pad_to_multiple_of,
            return_tensors="pt",
        )

        if labels is None:
            return batch

        # 序列长度
        sequence_length = batch["input_ids"].shape[1]
        # 填充位置
        padding_side = self.tokenizer.padding_side

        def to_list(tensor_or_iterable):
            if isinstance(tensor_or_iterable, torch.Tensor):
                return tensor_or_iterable.tolist()
            return list(tensor_or_iterable)

        if padding_side == "right":
            batch[label_name] = [
                # 在右边加上 label 的 pad 值
                to_list(label) + [self.label_pad_token_id] * (sequence_length - len(label)) for label in labels
            ]
        else:
            batch[label_name] = [
                [self.label_pad_token_id] * (sequence_length - len(label)) + to_list(label) for label in labels
            ]

        # 转换下 value 的类型
        batch[label_name] = torch.tensor(batch[label_name], dtype=torch.int64)
        return batch

    def tf_call(self, features):
        import tensorflow as tf

        label_name = "label" if "label" in features[0].keys() else "labels"
        labels = [feature[label_name] for feature in features] if label_name in features[0].keys() else None
        batch = self.tokenizer.pad(
            features,
            padding=self.padding,
            max_length=self.max_length,
            pad_to_multiple_of=self.pad_to_multiple_of,
            # Conversion to tensors will fail if we have labels as they are not of the same length yet.
            return_tensors="tf" if labels is None else None,
        )

        if labels is None:
            return batch

        sequence_length = tf.convert_to_tensor(batch["input_ids"]).shape[1]
        padding_side = self.tokenizer.padding_side
        if padding_side == "right":
            batch["labels"] = [
                list(label) + [self.label_pad_token_id] * (sequence_length - len(label)) for label in labels
            ]
        else:
            batch["labels"] = [
                [self.label_pad_token_id] * (sequence_length - len(label)) + list(label) for label in labels
            ]

        batch = {k: tf.convert_to_tensor(v, dtype=tf.int64) for k, v in batch.items()}
        return batch

    def numpy_call(self, features):
        label_name = "label" if "label" in features[0].keys() else "labels"
        labels = [feature[label_name] for feature in features] if label_name in features[0].keys() else None
        batch = self.tokenizer.pad(
            features,
            padding=self.padding,
            max_length=self.max_length,
            pad_to_multiple_of=self.pad_to_multiple_of,
            # Conversion to tensors will fail if we have labels as they are not of the same length yet.
            return_tensors="np" if labels is None else None,
        )

        if labels is None:
            return batch

        sequence_length = np.array(batch["input_ids"]).shape[1]
        padding_side = self.tokenizer.padding_side
        if padding_side == "right":
            batch["labels"] = [
                list(label) + [self.label_pad_token_id] * (sequence_length - len(label)) for label in labels
            ]
        else:
            batch["labels"] = [
                [self.label_pad_token_id] * (sequence_length - len(label)) + list(label) for label in labels
            ]

        batch = {k: np.array(v, dtype=np.int64) for k, v in batch.items()}
        return batch


def _torch_collate_batch(examples, tokenizer, pad_to_multiple_of: Optional[int] = None):
    """Collate `examples` into a batch, using the information in `tokenizer` for padding if necessary."""
    import torch

    # Tensorize if necessary.
    if isinstance(examples[0], (list, tuple, np.ndarray)):
        # 转换类型
        examples = [torch.tensor(e, dtype=torch.long) for e in examples]

    # 第一个维度的长度
    length_of_first = examples[0].size(0)

    # Check if padding is necessary.

    are_tensors_same_length = all(x.size(0) == length_of_first for x in examples)
    # 是否长度都相同, 且当有填充倍数时, 也符合填充倍数
    if are_tensors_same_length and (pad_to_multiple_of is None or length_of_first % pad_to_multiple_of == 0):
        return torch.stack(examples, dim=0)

    # If yes, check if we have a `pad_token`.
    if tokenizer._pad_token is None:
        raise ValueError(
            "You are attempting to pad samples but the tokenizer you are using"
            f" ({tokenizer.__class__.__name__}) does not have a pad token."
        )

    # Creating the full tensor and filling it with our data.
    # 找出当前的最大长度
    max_length = max(x.size(0) for x in examples)
    # 如果需要符合倍数关系
    if pad_to_multiple_of is not None and (max_length % pad_to_multiple_of != 0):
        max_length = ((max_length // pad_to_multiple_of) + 1) * pad_to_multiple_of
    # 填充到指定形状
    result = examples[0].new_full([len(examples), max_length], tokenizer.pad_token_id)
    # 然后根据不同的 padding_side 选择往哪里填上原本的额值
    for i, example in enumerate(examples):
        if tokenizer.padding_side == "right":
            result[i, : example.shape[0]] = example
        else:
            result[i, -example.shape[0] :] = example
    return result


def _tf_collate_batch(examples, tokenizer, pad_to_multiple_of: Optional[int] = None):
    import tensorflow as tf

    """Collate `examples` into a batch, using the information in `tokenizer` for padding if necessary."""
    # Tensorize if necessary.
    if isinstance(examples[0], (list, tuple)):
        examples = [tf.convert_to_tensor(e, dtype=tf.int64) for e in examples]

    # Check if padding is necessary.
    length_of_first = len(examples[0])
    are_tensors_same_length = all(len(x) == length_of_first for x in examples)
    if are_tensors_same_length and (pad_to_multiple_of is None or length_of_first % pad_to_multiple_of == 0):
        return tf.stack(examples, axis=0)

    # If yes, check if we have a `pad_token`.
    if tokenizer._pad_token is None:
        raise ValueError(
            "You are attempting to pad samples but the tokenizer you are using"
            f" ({tokenizer.__class__.__name__}) does not have a pad token."
        )

    # Creating the full tensor and filling it with our data.
    max_length = max(len(x) for x in examples)
    if pad_to_multiple_of is not None and (max_length % pad_to_multiple_of != 0):
        max_length = ((max_length // pad_to_multiple_of) + 1) * pad_to_multiple_of
    # result = examples[0].new_full([len(examples), max_length], tokenizer.pad_token_id)
    result = []
    rank = tf.rank(examples[0])
    paddings = np.zeros((rank, 2), dtype=np.int32)
    for example in examples:
        if tokenizer.padding_side == "right":
            paddings[0, 1] = max_length - len(example)
        else:
            paddings[0, 0] = max_length - len(example)
        result.append(tf.pad(example, paddings, constant_values=tokenizer.pad_token_id))
    return tf.stack(result, axis=0)


def _numpy_collate_batch(examples, tokenizer, pad_to_multiple_of: Optional[int] = None):
    """Collate `examples` into a batch, using the information in `tokenizer` for padding if necessary."""
    # Tensorize if necessary.
    if isinstance(examples[0], (list, tuple)):
        examples = [np.array(e, dtype=np.int64) for e in examples]

    # Check if padding is necessary.
    length_of_first = len(examples[0])
    are_tensors_same_length = all(len(x) == length_of_first for x in examples)
    if are_tensors_same_length and (pad_to_multiple_of is None or length_of_first % pad_to_multiple_of == 0):
        return np.stack(examples, axis=0)

    # If yes, check if we have a `pad_token`.
    if tokenizer._pad_token is None:
        raise ValueError(
            "You are attempting to pad samples but the tokenizer you are using"
            f" ({tokenizer.__class__.__name__}) does not have a pad token."
        )

    # Creating the full tensor and filling it with our data.
    max_length = max(len(x) for x in examples)
    if pad_to_multiple_of is not None and (max_length % pad_to_multiple_of != 0):
        max_length = ((max_length // pad_to_multiple_of) + 1) * pad_to_multiple_of
    result = np.full(shape=(len(examples), max_length), fill_value=tokenizer.pad_token_id, dtype=examples[0].dtype)
    for i, example in enumerate(examples):
        if tokenizer.padding_side == "right":
            result[i, : example.shape[0]] = example
        else:
            result[i, -example.shape[0] :] = example
    return result


def tolist(x):
    if isinstance(x, list):
        return x
    elif hasattr(x, "numpy"):  # Checks for TF tensors without needing the import
        x = x.numpy()
    return x.tolist()


@dataclass
class DataCollatorForSeq2Seq:
    """
    Data collator that will dynamically pad the inputs received, as well as the labels.

    Args:
        tokenizer ([`PreTrainedTokenizer`] or [`PreTrainedTokenizerFast`]):
            The tokenizer used for encoding the data.
        model ([`PreTrainedModel`], *optional*):
            The model that is being trained. If set and has the *prepare_decoder_input_ids_from_labels*, use it to
            prepare the *decoder_input_ids*

            This is useful when using *label_smoothing* to avoid calculating loss twice.
        padding (`bool`, `str` or [`~utils.PaddingStrategy`], *optional*, defaults to `True`):
            Select a strategy to pad the returned sequences (according to the model's padding side and padding index)
            among:

            - `True` or `'longest'` (default): Pad to the longest sequence in the batch (or no padding if only a single
              sequence is provided).
            - `'max_length'`: Pad to a maximum length specified with the argument `max_length` or to the maximum
              acceptable input length for the model if that argument is not provided.
            - `False` or `'do_not_pad'`: No padding (i.e., can output a batch with sequences of different lengths).
        max_length (`int`, *optional*):
            Maximum length of the returned list and optionally padding length (see above).
        pad_to_multiple_of (`int`, *optional*):
            If set will pad the sequence to a multiple of the provided value.

            This is especially useful to enable the use of Tensor Cores on NVIDIA hardware with compute capability >=
            7.5 (Volta).
        label_pad_token_id (`int`, *optional*, defaults to -100):
            The id to use when padding the labels (-100 will be automatically ignored by PyTorch loss functions).
        return_tensors (`str`, *optional*, defaults to `"pt"`):
            The type of Tensor to return. Allowable values are "np", "pt" and "tf".
    """

    tokenizer: PreTrainedTokenizerBase
    model: Optional[Any] = None
    padding: Union[bool, str, PaddingStrategy] = True
    max_length: Optional[int] = None
    pad_to_multiple_of: Optional[int] = None
    label_pad_token_id: int = -100
    return_tensors: str = "pt"

    def __call__(self, features, return_tensors=None):
        if return_tensors is None:
            return_tensors = self.return_tensors
        labels = [feature["labels"] for feature in features] if "labels" in features[0].keys() else None
        # We have to pad the labels before calling `tokenizer.pad` as this method won't pad them and needs them of the
        # same length to return tensors.
        if labels is not None:
            max_label_length = max(len(l) for l in labels)
            if self.pad_to_multiple_of is not None:
                max_label_length = (
                    (max_label_length + self.pad_to_multiple_of - 1)
                    // self.pad_to_multiple_of
                    * self.pad_to_multiple_of
                )

            padding_side = self.tokenizer.padding_side
            for feature in features:
                remainder = [self.label_pad_token_id] * (max_label_length - len(feature["labels"]))
                if isinstance(feature["labels"], list):
                    feature["labels"] = (
                        feature["labels"] + remainder if padding_side == "right" else remainder + feature["labels"]
                    )
                elif padding_side == "right":
                    feature["labels"] = np.concatenate([feature["labels"], remainder]).astype(np.int64)
                else:
                    feature["labels"] = np.concatenate([remainder, feature["labels"]]).astype(np.int64)

        features = self.tokenizer.pad(
            features,
            padding=self.padding,
            max_length=self.max_length,
            pad_to_multiple_of=self.pad_to_multiple_of,
            return_tensors=return_tensors,
        )

        # prepare decoder_input_ids
        if (
            labels is not None
            and self.model is not None
            and hasattr(self.model, "prepare_decoder_input_ids_from_labels")
        ):
            decoder_input_ids = self.model.prepare_decoder_input_ids_from_labels(labels=features["labels"])
            features["decoder_input_ids"] = decoder_input_ids

        return features


@dataclass
class DataCollatorForLanguageModeling(DataCollatorMixin):
    """
    用于语言模型的. 输入会被动态填充到当前最长的序列长度.
    Data collator used for language modeling. Inputs are dynamically padded to the maximum length of a batch if they
    are not all of the same length.

    Args:
        tokenizer ([`PreTrainedTokenizer`] or [`PreTrainedTokenizerFast`]):
            The tokenizer used for encoding the data.
        mlm (`bool`, *optional*, defaults to `True`):
            Whether or not to use masked language modeling. If set to `False`, the labels are the same as the inputs
            with the padding tokens ignored (by setting them to -100). Otherwise, the labels are -100 for non-masked
            tokens and the value to predict for the masked token.
        mlm_probability (`float`, *optional*, defaults to 0.15):
            The probability with which to (randomly) mask tokens in the input, when `mlm` is set to `True`.
        pad_to_multiple_of (`int`, *optional*):
            If set will pad the sequence to a multiple of the provided value.
        return_tensors (`str`):
            The type of Tensor to return. Allowable values are "np", "pt" and "tf".

    <Tip>

    For best performance, this data collator should be used with a dataset having items that are dictionaries or
    BatchEncoding, with the `"special_tokens_mask"` key, as returned by a [`PreTrainedTokenizer`] or a
    [`PreTrainedTokenizerFast`] with the argument `return_special_tokens_mask=True`.

    </Tip>"""

    tokenizer: PreTrainedTokenizerBase
    mlm: bool = True
    mlm_probability: float = 0.15
    pad_to_multiple_of: Optional[int] = None
    tf_experimental_compile: bool = False
    return_tensors: str = "pt"

    def __post_init__(self):
        # 后处理验证
        if self.mlm and self.tokenizer.mask_token is None:
            raise ValueError(
                "This tokenizer does not have a mask token which is necessary for masked language modeling. "
                "You should pass `mlm=False` to train on causal language modeling instead."
            )
        if self.tf_experimental_compile:
            import tensorflow as tf

            self.tf_mask_tokens = tf.function(self.tf_mask_tokens, jit_compile=True)

    @staticmethod
    def tf_bernoulli(shape, probability):
        import tensorflow as tf

        prob_matrix = tf.fill(shape, probability)
        return tf.cast(prob_matrix - tf.random.uniform(shape, 0, 1) >= 0, tf.bool)

    def tf_mask_tokens(
        self, inputs: Any, vocab_size, mask_token_id, special_tokens_mask: Optional[Any] = None
    ) -> Tuple[Any, Any]:
        """
        Prepare masked tokens inputs/labels for masked language modeling: 80% MASK, 10% random, 10% original.
        """
        import tensorflow as tf

        mask_token_id = tf.cast(mask_token_id, inputs.dtype)

        input_shape = tf.shape(inputs)
        # 1 for a special token, 0 for a normal token in the special tokens mask
        # We sample a few tokens in each sequence for MLM training (with probability `self.mlm_probability`)
        masked_indices = self.tf_bernoulli(input_shape, self.mlm_probability) & ~special_tokens_mask
        # Replace unmasked indices with -100 in the labels since we only compute loss on masked tokens
        labels = tf.where(masked_indices, inputs, -100)

        # 80% of the time, we replace masked input tokens with tokenizer.mask_token ([MASK])
        indices_replaced = self.tf_bernoulli(input_shape, 0.8) & masked_indices

        inputs = tf.where(indices_replaced, mask_token_id, inputs)

        # 10% of the time, we replace masked input tokens with random word
        indices_random = self.tf_bernoulli(input_shape, 0.1) & masked_indices & ~indices_replaced
        random_words = tf.random.uniform(input_shape, maxval=vocab_size, dtype=inputs.dtype)

        inputs = tf.where(indices_random, random_words, inputs)

        # The rest of the time (10% of the time) we keep the masked input tokens unchanged
        return inputs, labels

    def tf_call(self, examples: List[Union[List[int], Any, Dict[str, Any]]]) -> Dict[str, Any]:
        import tensorflow as tf

        # Handle dict or lists with proper padding and conversion to tensor.
        if isinstance(examples[0], Mapping):
            batch = self.tokenizer.pad(examples, return_tensors="tf", pad_to_multiple_of=self.pad_to_multiple_of)
        else:
            batch = {
                "input_ids": _tf_collate_batch(examples, self.tokenizer, pad_to_multiple_of=self.pad_to_multiple_of)
            }

        # If special token mask has been preprocessed, pop it from the dict.
        special_tokens_mask = batch.pop("special_tokens_mask", None)
        if self.mlm:
            if special_tokens_mask is None:
                special_tokens_mask = [
                    self.tokenizer.get_special_tokens_mask(val, already_has_special_tokens=True)
                    for val in batch["input_ids"].numpy().tolist()
                ]
                # Cannot directly create as bool
                special_tokens_mask = tf.cast(tf.convert_to_tensor(special_tokens_mask, dtype=tf.int64), tf.bool)
            else:
                special_tokens_mask = tf.cast(special_tokens_mask, tf.bool)
            batch["input_ids"], batch["labels"] = self.tf_mask_tokens(
                tf.cast(batch["input_ids"], tf.int64),
                special_tokens_mask=special_tokens_mask,
                mask_token_id=self.tokenizer.mask_token_id,
                vocab_size=len(self.tokenizer),
            )
        else:
            labels = batch["input_ids"]
            if self.tokenizer.pad_token_id is not None:
                # Replace self.tokenizer.pad_token_id with -100
                labels = tf.where(labels == self.tokenizer.pad_token_id, -100, labels)
            else:
                labels = tf.identity(labels)  # Makes a copy, just in case
            batch["labels"] = labels
        return batch

    def torch_call(self, examples: List[Union[List[int], Any, Dict[str, Any]]]) -> Dict[str, Any]:
        # Handle dict or lists with proper padding and conversion to tensor.
        if isinstance(examples[0], Mapping):
            batch = self.tokenizer.pad(examples, return_tensors="pt", pad_to_multiple_of=self.pad_to_multiple_of)
        else:
            # 直接构建
            batch = {
                "input_ids": _torch_collate_batch(examples, self.tokenizer, pad_to_multiple_of=self.pad_to_multiple_of)
            }

        # If special token mask has been preprocessed, pop it from the dict.
        # 如果有特殊的 token mask
        special_tokens_mask = batch.pop("special_tokens_mask", None)
        # 对于掩码语言模型
        if self.mlm:
            batch["input_ids"], batch["labels"] = self.torch_mask_tokens(
                batch["input_ids"], special_tokens_mask=special_tokens_mask
            )
        else:
            labels = batch["input_ids"].clone()
            # 如果有填充, 就需要将这些填充位置设置成 -100
            if self.tokenizer.pad_token_id is not None:
                labels[labels == self.tokenizer.pad_token_id] = -100
            batch["labels"] = labels
        return batch

    def torch_mask_tokens(self, inputs: Any, special_tokens_mask: Optional[Any] = None) -> Tuple[Any, Any]:
        """
        Prepare masked tokens inputs/labels for masked language modeling: 80% MASK, 10% random, 10% original.
        """
        import torch

        labels = inputs.clone()
        # We sample a few tokens in each sequence for MLM training (with probability `self.mlm_probability`)
        # 概率矩阵, 每个值都是 self.mlm_probability
        probability_matrix = torch.full(labels.shape, self.mlm_probability)
        if special_tokens_mask is None:
            # 获取特殊 token 的掩码
            special_tokens_mask = [
                self.tokenizer.get_special_tokens_mask(val, already_has_special_tokens=True) for val in labels.tolist()
            ]
            special_tokens_mask = torch.tensor(special_tokens_mask, dtype=torch.bool)
        else:
            special_tokens_mask = special_tokens_mask.bool()

        # 概率矩阵先填充上, 把那些是特殊 token 的位置都变成 0
        probability_matrix.masked_fill_(special_tokens_mask, value=0.0)
        # 从伯努利分布中进行二元采样, 并转换成 bool 格式
        masked_indices = torch.bernoulli(probability_matrix).bool()
        # 反向操作, 将这些值都是为 -100. -100 是没有标签的位置, 和前面填充时是一致的
        labels[~masked_indices] = -100  # We only compute loss on masked tokens

        # 80% 的概率替换成 [MASK]
        # 80% of the time, we replace masked input tokens with tokenizer.mask_token ([MASK])
        indices_replaced = torch.bernoulli(torch.full(labels.shape, 0.8)).bool() & masked_indices
        inputs[indices_replaced] = self.tokenizer.convert_tokens_to_ids(self.tokenizer.mask_token)

        # 10% 的概率替换成随机的单词
        # 10% of the time, we replace masked input tokens with random word
        indices_random = torch.bernoulli(torch.full(labels.shape, 0.5)).bool() & masked_indices & ~indices_replaced
        # 替换成随机的单词
        random_words = torch.randint(len(self.tokenizer), labels.shape, dtype=torch.long)
        inputs[indices_random] = random_words[indices_random]

        # 剩下 10% 的概率保持不变
        # The rest of the time (10% of the time) we keep the masked input tokens unchanged
        return inputs, labels

    def numpy_call(self, examples: List[Union[List[int], Any, Dict[str, Any]]]) -> Dict[str, Any]:
        # Handle dict or lists with proper padding and conversion to tensor.
        if isinstance(examples[0], Mapping):
            batch = self.tokenizer.pad(examples, return_tensors="np", pad_to_multiple_of=self.pad_to_multiple_of)
        else:
            batch = {
                "input_ids": _numpy_collate_batch(examples, self.tokenizer, pad_to_multiple_of=self.pad_to_multiple_of)
            }

        # If special token mask has been preprocessed, pop it from the dict.
        special_tokens_mask = batch.pop("special_tokens_mask", None)
        if self.mlm:
            batch["input_ids"], batch["labels"] = self.numpy_mask_tokens(
                batch["input_ids"], special_tokens_mask=special_tokens_mask
            )
        else:
            labels = np.copy(batch["input_ids"])
            if self.tokenizer.pad_token_id is not None:
                labels[labels == self.tokenizer.pad_token_id] = -100
            batch["labels"] = labels
        return batch

    def numpy_mask_tokens(self, inputs: Any, special_tokens_mask: Optional[Any] = None) -> Tuple[Any, Any]:
        """
        Prepare masked tokens inputs/labels for masked language modeling: 80% MASK, 10% random, 10% original.
        """
        labels = np.copy(inputs)
        # We sample a few tokens in each sequence for MLM training (with probability `self.mlm_probability`)
        probability_matrix = np.full(labels.shape, self.mlm_probability)
        if special_tokens_mask is None:
            special_tokens_mask = [
                self.tokenizer.get_special_tokens_mask(val, already_has_special_tokens=True) for val in labels.tolist()
            ]
            special_tokens_mask = np.array(special_tokens_mask, dtype=bool)
        else:
            special_tokens_mask = special_tokens_mask.astype(bool)

        probability_matrix[special_tokens_mask] = 0
        # Numpy doesn't have bernoulli, so we use a binomial with 1 trial
        masked_indices = np.random.binomial(1, probability_matrix, size=probability_matrix.shape).astype(bool)
        labels[~masked_indices] = -100  # We only compute loss on masked tokens

        # 80% of the time, we replace masked input tokens with tokenizer.mask_token ([MASK])
        indices_replaced = np.random.binomial(1, 0.8, size=labels.shape).astype(bool) & masked_indices
        inputs[indices_replaced] = self.tokenizer.mask_token_id

        # 10% of the time, we replace masked input tokens with random word
        # indices_random = torch.bernoulli(torch.full(labels.shape, 0.5)).bool() & masked_indices & ~indices_replaced
        indices_random = (
            np.random.binomial(1, 0.5, size=labels.shape).astype(bool) & masked_indices & ~indices_replaced
        )
        random_words = np.random.randint(
            low=0, high=len(self.tokenizer), size=np.count_nonzero(indices_random), dtype=np.int64
        )
        inputs[indices_random] = random_words

        # The rest of the time (10% of the time) we keep the masked input tokens unchanged
        return inputs, labels


@dataclass
class DataCollatorForWholeWordMask(DataCollatorForLanguageModeling):
    """
    Data collator used for language modeling that masks entire words.

    - collates batches of tensors, honoring their tokenizer's pad_token
    - preprocesses batches for masked language modeling

    <Tip>

    This collator relies on details of the implementation of subword tokenization by [`BertTokenizer`], specifically
    that subword tokens are prefixed with *##*. For tokenizers that do not adhere to this scheme, this collator will
    produce an output that is roughly equivalent to [`.DataCollatorForLanguageModeling`].

    </Tip>"""

    def torch_call(self, examples: List[Union[List[int], Any, Dict[str, Any]]]) -> Dict[str, Any]:
        if isinstance(examples[0], Mapping):
            input_ids = [e["input_ids"] for e in examples]
        else:
            input_ids = examples
            examples = [{"input_ids": e} for e in examples]

        batch_input = _torch_collate_batch(input_ids, self.tokenizer, pad_to_multiple_of=self.pad_to_multiple_of)

        mask_labels = []
        for e in examples:
            ref_tokens = []
            for id in tolist(e["input_ids"]):
                token = self.tokenizer._convert_id_to_token(id)
                ref_tokens.append(token)

            # For Chinese tokens, we need extra inf to mark sub-word, e.g [喜,欢]-> [喜，##欢]
            if "chinese_ref" in e:
                ref_pos = tolist(e["chinese_ref"])
                len_seq = len(e["input_ids"])
                for i in range(len_seq):
                    if i in ref_pos:
                        ref_tokens[i] = "##" + ref_tokens[i]
            mask_labels.append(self._whole_word_mask(ref_tokens))
        batch_mask = _torch_collate_batch(mask_labels, self.tokenizer, pad_to_multiple_of=self.pad_to_multiple_of)
        inputs, labels = self.torch_mask_tokens(batch_input, batch_mask)
        return {"input_ids": inputs, "labels": labels}

    def tf_call(self, examples: List[Union[List[int], Any, Dict[str, Any]]]) -> Dict[str, Any]:
        import tensorflow as tf

        if isinstance(examples[0], Mapping):
            input_ids = [e["input_ids"] for e in examples]
        else:
            input_ids = examples
            examples = [{"input_ids": e} for e in examples]

        batch_input = _tf_collate_batch(input_ids, self.tokenizer, pad_to_multiple_of=self.pad_to_multiple_of)

        mask_labels = []
        for e in examples:
            ref_tokens = []
            for id in tolist(e["input_ids"]):
                token = self.tokenizer._convert_id_to_token(id)
                ref_tokens.append(token)

            # For Chinese tokens, we need extra inf to mark sub-word, e.g [喜,欢]-> [喜，##欢]
            if "chinese_ref" in e:
                ref_pos = tolist(e["chinese_ref"])
                len_seq = len(e["input_ids"])
                for i in range(len_seq):
                    if i in ref_pos:
                        ref_tokens[i] = "##" + ref_tokens[i]
            mask_labels.append(self._whole_word_mask(ref_tokens))
        batch_mask = _tf_collate_batch(mask_labels, self.tokenizer, pad_to_multiple_of=self.pad_to_multiple_of)
        inputs, labels = self.tf_mask_tokens(tf.cast(batch_input, tf.int64), batch_mask)
        return {"input_ids": inputs, "labels": labels}

    def numpy_call(self, examples: List[Union[List[int], Any, Dict[str, Any]]]) -> Dict[str, Any]:
        if isinstance(examples[0], Mapping):
            input_ids = [e["input_ids"] for e in examples]
        else:
            input_ids = examples
            examples = [{"input_ids": e} for e in examples]

        batch_input = _numpy_collate_batch(input_ids, self.tokenizer, pad_to_multiple_of=self.pad_to_multiple_of)

        mask_labels = []
        for e in examples:
            ref_tokens = []
            for id in tolist(e["input_ids"]):
                token = self.tokenizer._convert_id_to_token(id)
                ref_tokens.append(token)

            # For Chinese tokens, we need extra inf to mark sub-word, e.g [喜,欢]-> [喜，##欢]
            if "chinese_ref" in e:
                ref_pos = tolist(e["chinese_ref"])
                len_seq = len(e["input_ids"])
                for i in range(len_seq):
                    if i in ref_pos:
                        ref_tokens[i] = "##" + ref_tokens[i]
            mask_labels.append(self._whole_word_mask(ref_tokens))
        batch_mask = _numpy_collate_batch(mask_labels, self.tokenizer, pad_to_multiple_of=self.pad_to_multiple_of)
        inputs, labels = self.numpy_mask_tokens(batch_input, batch_mask)
        return {"input_ids": inputs, "labels": labels}

    def _whole_word_mask(self, input_tokens: List[str], max_predictions=512):
        """
        Get 0/1 labels for masked tokens with whole word mask proxy
        """
        if not isinstance(self.tokenizer, (BertTokenizer, BertTokenizerFast)):
            warnings.warn(
                "DataCollatorForWholeWordMask is only suitable for BertTokenizer-like tokenizers. "
                "Please refer to the documentation for more information."
            )

        cand_indexes = []
        for i, token in enumerate(input_tokens):
            if token == "[CLS]" or token == "[SEP]":
                continue

            if len(cand_indexes) >= 1 and token.startswith("##"):
                cand_indexes[-1].append(i)
            else:
                cand_indexes.append([i])

        random.shuffle(cand_indexes)
        num_to_predict = min(max_predictions, max(1, int(round(len(input_tokens) * self.mlm_probability))))
        masked_lms = []
        covered_indexes = set()
        for index_set in cand_indexes:
            if len(masked_lms) >= num_to_predict:
                break
            # If adding a whole-word mask would exceed the maximum number of
            # predictions, then just skip this candidate.
            if len(masked_lms) + len(index_set) > num_to_predict:
                continue
            is_any_index_covered = False
            for index in index_set:
                if index in covered_indexes:
                    is_any_index_covered = True
                    break
            if is_any_index_covered:
                continue
            for index in index_set:
                covered_indexes.add(index)
                masked_lms.append(index)

        if len(covered_indexes) != len(masked_lms):
            raise ValueError("Length of covered_indexes is not equal to length of masked_lms.")
        mask_labels = [1 if i in covered_indexes else 0 for i in range(len(input_tokens))]
        return mask_labels

    def torch_mask_tokens(self, inputs: Any, mask_labels: Any) -> Tuple[Any, Any]:
        """
        Prepare masked tokens inputs/labels for masked language modeling: 80% MASK, 10% random, 10% original. Set
        'mask_labels' means we use whole word mask (wwm), we directly mask idxs according to it's ref.
        """
        import torch

        if self.tokenizer.mask_token is None:
            raise ValueError(
                "This tokenizer does not have a mask token which is necessary for masked language modeling. Remove the"
                " --mlm flag if you want to use this tokenizer."
            )
        labels = inputs.clone()
        # We sample a few tokens in each sequence for masked-LM training (with probability args.mlm_probability defaults to 0.15 in Bert/RoBERTa)

        probability_matrix = mask_labels

        special_tokens_mask = [
            self.tokenizer.get_special_tokens_mask(val, already_has_special_tokens=True) for val in labels.tolist()
        ]
        probability_matrix.masked_fill_(torch.tensor(special_tokens_mask, dtype=torch.bool), value=0.0)
        if self.tokenizer._pad_token is not None:
            padding_mask = labels.eq(self.tokenizer.pad_token_id)
            probability_matrix.masked_fill_(padding_mask, value=0.0)

        masked_indices = probability_matrix.bool()
        labels[~masked_indices] = -100  # We only compute loss on masked tokens

        # 80% of the time, we replace masked input tokens with tokenizer.mask_token ([MASK])
        indices_replaced = torch.bernoulli(torch.full(labels.shape, 0.8)).bool() & masked_indices
        inputs[indices_replaced] = self.tokenizer.convert_tokens_to_ids(self.tokenizer.mask_token)

        # 10% of the time, we replace masked input tokens with random word
        indices_random = torch.bernoulli(torch.full(labels.shape, 0.5)).bool() & masked_indices & ~indices_replaced
        random_words = torch.randint(len(self.tokenizer), labels.shape, dtype=torch.long)
        inputs[indices_random] = random_words[indices_random]

        # The rest of the time (10% of the time) we keep the masked input tokens unchanged
        return inputs, labels

    def tf_mask_tokens(self, inputs: Any, mask_labels: Any) -> Tuple[Any, Any]:
        """
        Prepare masked tokens inputs/labels for masked language modeling: 80% MASK, 10% random, 10% original. Set
        'mask_labels' means we use whole word mask (wwm), we directly mask idxs according to it's ref.
        """
        import tensorflow as tf

        input_shape = tf.shape(inputs)
        if self.tokenizer.mask_token is None:
            raise ValueError(
                "This tokenizer does not have a mask token which is necessary for masked language modeling. Remove the"
                " --mlm flag if you want to use this tokenizer."
            )
        labels = tf.identity(inputs)
        # We sample a few tokens in each sequence for masked-LM training (with probability args.mlm_probability defaults to 0.15 in Bert/RoBERTa)

        masked_indices = tf.cast(mask_labels, tf.bool)

        special_tokens_mask = [
            self.tokenizer.get_special_tokens_mask(val, already_has_special_tokens=True) for val in labels
        ]
        masked_indices = masked_indices & ~tf.cast(special_tokens_mask, dtype=tf.bool)
        if self.tokenizer._pad_token is not None:
            padding_mask = inputs == self.tokenizer.pad_token_id
            masked_indices = masked_indices & ~padding_mask

        # Replace unmasked indices with -100 in the labels since we only compute loss on masked tokens
        labels = tf.where(masked_indices, inputs, -100)

        # 80% of the time, we replace masked input tokens with tokenizer.mask_token ([MASK])
        indices_replaced = self.tf_bernoulli(input_shape, 0.8) & masked_indices

        inputs = tf.where(indices_replaced, self.tokenizer.mask_token_id, inputs)

        # 10% of the time, we replace masked input tokens with random word
        indices_random = self.tf_bernoulli(input_shape, 0.5) & masked_indices & ~indices_replaced
        random_words = tf.random.uniform(input_shape, maxval=len(self.tokenizer), dtype=tf.int64)
        inputs = tf.where(indices_random, random_words, inputs)

        # The rest of the time (10% of the time) we keep the masked input tokens unchanged
        return inputs, labels

    def numpy_mask_tokens(self, inputs: Any, mask_labels: Any) -> Tuple[Any, Any]:
        """
        Prepare masked tokens inputs/labels for masked language modeling: 80% MASK, 10% random, 10% original. Set
        'mask_labels' means we use whole word mask (wwm), we directly mask idxs according to it's ref.
        """
        if self.tokenizer.mask_token is None:
            raise ValueError(
                "This tokenizer does not have a mask token which is necessary for masked language modeling. Remove the"
                " --mlm flag if you want to use this tokenizer."
            )
        labels = np.copy(inputs)
        # We sample a few tokens in each sequence for masked-LM training (with probability args.mlm_probability defaults to 0.15 in Bert/RoBERTa)

        masked_indices = mask_labels.astype(bool)

        special_tokens_mask = [
            self.tokenizer.get_special_tokens_mask(val, already_has_special_tokens=True) for val in labels.tolist()
        ]
        masked_indices[np.array(special_tokens_mask, dtype=bool)] = 0
        if self.tokenizer._pad_token is not None:
            padding_mask = labels == self.tokenizer.pad_token_id
            masked_indices[padding_mask] = 0

        labels[~masked_indices] = -100  # We only compute loss on masked tokens

        # 80% of the time, we replace masked input tokens with tokenizer.mask_token ([MASK])
        indices_replaced = np.random.binomial(1, 0.8, size=labels.shape).astype(bool) & masked_indices
        inputs[indices_replaced] = self.tokenizer.convert_tokens_to_ids(self.tokenizer.mask_token)

        # 10% of the time, we replace masked input tokens with random word
        # indices_random = torch.bernoulli(torch.full(labels.shape, 0.5)).bool() & masked_indices & ~indices_replaced
        indices_random = (
            np.random.binomial(1, 0.5, size=labels.shape).astype(bool) & masked_indices & ~indices_replaced
        )
        random_words = np.random.randint(low=0, high=len(self.tokenizer), size=labels.shape, dtype=np.int64)
        inputs[indices_random] = random_words[indices_random]

        # The rest of the time (10% of the time) we keep the masked input tokens unchanged
        return inputs, labels


@dataclass
class DataCollatorForSOP(DataCollatorForLanguageModeling):
    """
    Data collator used for sentence order prediction task.

    - collates batches of tensors, honoring their tokenizer's pad_token
    - preprocesses batches for both masked language modeling and sentence order prediction
    """

    def __init__(self, *args, **kwargs):
        warnings.warn(
            "DataCollatorForSOP is deprecated and will be removed in a future version, you can now use "
            "DataCollatorForLanguageModeling instead.",
            FutureWarning,
        )

    def __call__(self, examples: List[Dict[str, Any]]) -> Dict[str, Any]:
        import torch
        from torch.nn.utils.rnn import pad_sequence

        input_ids = [example["input_ids"] for example in examples]
        input_ids = _torch_collate_batch(input_ids, self.tokenizer)
        input_ids, labels, attention_mask = self.mask_tokens(input_ids)

        token_type_ids = [example["token_type_ids"] for example in examples]
        # size of segment_ids varied because randomness, padding zero to the end as the original implementation
        token_type_ids = pad_sequence(token_type_ids, batch_first=True, padding_value=self.tokenizer.pad_token_id)

        sop_label_list = [example["sentence_order_label"] for example in examples]
        sentence_order_label = torch.stack(sop_label_list)

        return {
            "input_ids": input_ids,
            "labels": labels,
            "attention_mask": attention_mask,
            "token_type_ids": token_type_ids,
            "sentence_order_label": sentence_order_label,
        }

    def mask_tokens(self, inputs: Any) -> Tuple[Any, Any, Any]:
        """
        Prepare masked tokens inputs/labels/attention_mask for masked language modeling: 80% MASK, 10% random, 10%
        original. N-gram not applied yet.
        """
        import torch

        if self.tokenizer.mask_token is None:
            raise ValueError(
                "This tokenizer does not have a mask token which is necessary for masked language modeling. Remove the"
                " --mlm flag if you want to use this tokenizer."
            )

        labels = inputs.clone()
        # We sample a few tokens in each sequence for masked-LM training (with probability args.mlm_probability defaults to 0.15 in Bert/RoBERTa)
        probability_matrix = torch.full(labels.shape, self.mlm_probability)
        special_tokens_mask = [
            self.tokenizer.get_special_tokens_mask(val, already_has_special_tokens=True) for val in labels.tolist()
        ]
        probability_matrix.masked_fill_(torch.tensor(special_tokens_mask, dtype=torch.bool), value=0.0)
        if self.tokenizer._pad_token is not None:
            padding_mask = labels.eq(self.tokenizer.pad_token_id)
            probability_matrix.masked_fill_(padding_mask, value=0.0)
        masked_indices = torch.bernoulli(probability_matrix).bool()
        # probability be `1` (masked), however in albert model attention mask `0` means masked, revert the value
        attention_mask = (~masked_indices).float()
        if self.tokenizer._pad_token is not None:
            attention_padding_mask = labels.eq(self.tokenizer.pad_token_id)
            attention_mask.masked_fill_(attention_padding_mask, value=1.0)
        labels[~masked_indices] = -100  # We only compute loss on masked tokens, -100 is default for CE compute

        # 80% of the time, we replace masked input tokens with tokenizer.mask_token ([MASK])
        indices_replaced = torch.bernoulli(torch.full(labels.shape, 0.8)).bool() & masked_indices
        inputs[indices_replaced] = self.tokenizer.convert_tokens_to_ids(self.tokenizer.mask_token)

        # 10% of the time, we replace masked input tokens with random word
        indices_random = torch.bernoulli(torch.full(labels.shape, 0.5)).bool() & masked_indices & ~indices_replaced
        random_words = torch.randint(len(self.tokenizer), labels.shape, dtype=torch.long)
        inputs[indices_random] = random_words[indices_random]

        # The rest of the time (10% of the time) we keep the masked input tokens unchanged
        return inputs, labels, attention_mask


@dataclass
class DataCollatorForPermutationLanguageModeling(DataCollatorMixin):
    """
    Data collator used for permutation language modeling.

    - collates batches of tensors, honoring their tokenizer's pad_token
    - preprocesses batches for permutation language modeling with procedures specific to XLNet
    """

    tokenizer: PreTrainedTokenizerBase
    plm_probability: float = 1 / 6
    max_span_length: int = 5  # maximum length of a span of masked tokens
    return_tensors: str = "pt"

    def torch_call(self, examples: List[Union[List[int], Any, Dict[str, Any]]]) -> Dict[str, Any]:
        if isinstance(examples[0], Mapping):
            examples = [e["input_ids"] for e in examples]
        batch = _torch_collate_batch(examples, self.tokenizer)
        inputs, perm_mask, target_mapping, labels = self.torch_mask_tokens(batch)
        return {"input_ids": inputs, "perm_mask": perm_mask, "target_mapping": target_mapping, "labels": labels}

    def tf_call(self, examples: List[Union[List[int], Any, Dict[str, Any]]]) -> Dict[str, Any]:
        if isinstance(examples[0], Mapping):
            examples = [e["input_ids"] for e in examples]
        batch = _tf_collate_batch(examples, self.tokenizer)
        inputs, perm_mask, target_mapping, labels = self.tf_mask_tokens(batch)
        return {"input_ids": inputs, "perm_mask": perm_mask, "target_mapping": target_mapping, "labels": labels}

    def numpy_call(self, examples: List[Union[List[int], Any, Dict[str, Any]]]) -> Dict[str, Any]:
        if isinstance(examples[0], Mapping):
            examples = [e["input_ids"] for e in examples]
        batch = _numpy_collate_batch(examples, self.tokenizer)
        inputs, perm_mask, target_mapping, labels = self.numpy_mask_tokens(batch)
        return {"input_ids": inputs, "perm_mask": perm_mask, "target_mapping": target_mapping, "labels": labels}

    def torch_mask_tokens(self, inputs: Any) -> Tuple[Any, Any, Any, Any]:
        """
        The masked tokens to be predicted for a particular sequence are determined by the following algorithm:

            0. Start from the beginning of the sequence by setting `cur_len = 0` (number of tokens processed so far).
            1. Sample a `span_length` from the interval `[1, max_span_length]` (length of span of tokens to be masked)
            2. Reserve a context of length `context_length = span_length / plm_probability` to surround span to be
               masked
            3. Sample a starting point `start_index` from the interval `[cur_len, cur_len + context_length -
               span_length]` and mask tokens `start_index:start_index + span_length`
            4. Set `cur_len = cur_len + context_length`. If `cur_len < max_len` (i.e. there are tokens remaining in the
               sequence to be processed), repeat from Step 1.
        """
        import torch

        if self.tokenizer.mask_token is None:
            raise ValueError(
                "This tokenizer does not have a mask token which is necessary for permutation language modeling."
                " Please add a mask token if you want to use this tokenizer."
            )

        if inputs.size(1) % 2 != 0:
            raise ValueError(
                "This collator requires that sequence lengths be even to create a leakage-free perm_mask. Please see"
                " relevant comments in source code for details."
            )

        labels = inputs.clone()
        # Creating the mask and target_mapping tensors
        masked_indices = torch.full(labels.shape, 0, dtype=torch.bool)
        target_mapping = torch.zeros((labels.size(0), labels.size(1), labels.size(1)), dtype=torch.float32)

        for i in range(labels.size(0)):
            # Start from the beginning of the sequence by setting `cur_len = 0` (number of tokens processed so far).
            cur_len = 0
            max_len = labels.size(1)

            while cur_len < max_len:
                # Sample a `span_length` from the interval `[1, max_span_length]` (length of span of tokens to be masked)
                span_length = torch.randint(1, self.max_span_length + 1, (1,)).item()
                # Reserve a context of length `context_length = span_length / plm_probability` to surround the span to be masked
                context_length = int(span_length / self.plm_probability)
                # Sample a starting point `start_index` from the interval `[cur_len, cur_len + context_length - span_length]` and mask tokens `start_index:start_index + span_length`
                start_index = cur_len + torch.randint(context_length - span_length + 1, (1,)).item()
                masked_indices[i, start_index : start_index + span_length] = 1
                # Set `cur_len = cur_len + context_length`
                cur_len += context_length

            # Since we're replacing non-masked tokens with -100 in the labels tensor instead of skipping them altogether,
            # the i-th predict corresponds to the i-th token.
            target_mapping[i] = torch.eye(labels.size(1))

        special_tokens_mask = torch.tensor(
            [self.tokenizer.get_special_tokens_mask(val, already_has_special_tokens=True) for val in labels.tolist()],
            dtype=torch.bool,
        )
        masked_indices.masked_fill_(special_tokens_mask, value=0.0)
        if self.tokenizer._pad_token is not None:
            padding_mask = labels.eq(self.tokenizer.pad_token_id)
            masked_indices.masked_fill_(padding_mask, value=0.0)

        # Mask indicating non-functional tokens, where functional tokens are [SEP], [CLS], padding, etc.
        non_func_mask = ~(padding_mask | special_tokens_mask)

        inputs[masked_indices] = self.tokenizer.mask_token_id
        labels[~masked_indices] = -100  # We only compute loss on masked tokens

        perm_mask = torch.zeros((labels.size(0), labels.size(1), labels.size(1)), dtype=torch.float32)

        for i in range(labels.size(0)):
            # Generate permutation indices i.e. sample a random factorisation order for the sequence. This will
            # determine which tokens a given token can attend to (encoded in `perm_mask`).
            # Note: Length of token sequence being permuted has to be less than or equal to reused sequence length
            # (see documentation for `mems`), otherwise information may leak through due to reuse. In this implementation,
            # we assume that reused length is half of sequence length and permutation length is equal to reused length.
            # This requires that the sequence length be even.

            # Create a linear factorisation order
            perm_index = torch.arange(labels.size(1))
            # Split this into two halves, assuming that half the sequence is reused each time
            perm_index = perm_index.reshape((-1, labels.size(1) // 2)).transpose(0, 1)
            # Permute the two halves such that they do not cross over
            perm_index = perm_index[torch.randperm(labels.size(1) // 2)]
            # Flatten this out into the desired permuted factorisation order
            perm_index = torch.flatten(perm_index.transpose(0, 1))
            # Set the permutation indices of non-masked (non-functional) tokens to the
            # smallest index (-1) so that:
            # (1) They can be seen by all other positions
            # (2) They cannot see masked positions, so there won't be information leak
            perm_index.masked_fill_(~masked_indices[i] & non_func_mask[i], -1)
            # The logic for whether the i-th token can attend on the j-th token based on the factorisation order:
            # 0 (can attend): If perm_index[i] > perm_index[j] or j is neither masked nor a functional token
            # 1 (cannot attend): If perm_index[i] <= perm_index[j] and j is either masked or a functional token
            perm_mask[i] = (
                perm_index.reshape((labels.size(1), 1)) <= perm_index.reshape((1, labels.size(1)))
            ) & masked_indices[i]

        return inputs.long(), perm_mask, target_mapping, labels.long()

    def tf_mask_tokens(self, inputs: Any) -> Tuple[Any, Any, Any, Any]:
        """
        The masked tokens to be predicted for a particular sequence are determined by the following algorithm:

            0. Start from the beginning of the sequence by setting `cur_len = 0` (number of tokens processed so far).
            1. Sample a `span_length` from the interval `[1, max_span_length]` (length of span of tokens to be masked)
            2. Reserve a context of length `context_length = span_length / plm_probability` to surround span to be
               masked
            3. Sample a starting point `start_index` from the interval `[cur_len, cur_len + context_length -
               span_length]` and mask tokens `start_index:start_index + span_length`
            4. Set `cur_len = cur_len + context_length`. If `cur_len < max_len` (i.e. there are tokens remaining in the
               sequence to be processed), repeat from Step 1.
        """
        import tensorflow as tf

        if self.tokenizer.mask_token is None:
            raise ValueError(
                "This tokenizer does not have a mask token which is necessary for permutation language modeling."
                " Please add a mask token if you want to use this tokenizer."
            )

        if tf.shape(inputs)[1] % 2 != 0:
            raise ValueError(
                "This collator requires that sequence lengths be even to create a leakage-free perm_mask. Please see"
                " relevant comments in source code for details."
            )

        labels = tf.identity(inputs)
        # Creating the mask and target_mapping tensors
        masked_indices = np.full(labels.shape.as_list(), 0, dtype=bool)
        labels_shape = tf.shape(labels)
        target_mapping = np.zeros((labels_shape[0], labels_shape[1], labels_shape[1]), dtype=np.float32)

        for i in range(len(labels)):
            # Start from the beginning of the sequence by setting `cur_len = 0` (number of tokens processed so far).
            cur_len = 0
            max_len = tf.shape(labels)[1]

            while cur_len < max_len:
                # Sample a `span_length` from the interval `[1, max_span_length]` (length of span of tokens to be masked)
                span_length = randint(1, self.max_span_length + 1)
                # Reserve a context of length `context_length = span_length / plm_probability` to surround the span to be masked
                context_length = int(span_length / self.plm_probability)
                # Sample a starting point `start_index` from the interval `[cur_len, cur_len + context_length - span_length]` and mask tokens `start_index:start_index + span_length`
                start_index = cur_len + randint(0, context_length - span_length + 1)
                masked_indices[i, start_index : start_index + span_length] = 1
                # Set `cur_len = cur_len + context_length`
                cur_len += context_length

            # Since we're replacing non-masked tokens with -100 in the labels tensor instead of skipping them altogether,
            # the i-th predict corresponds to the i-th token.
            target_mapping[i] = np.eye(labels_shape[1])
        masked_indices = tf.cast(tf.convert_to_tensor(masked_indices), dtype=tf.bool)
        target_mapping = tf.convert_to_tensor(target_mapping)
        special_tokens_mask = tf.convert_to_tensor(
            [
                self.tokenizer.get_special_tokens_mask(val, already_has_special_tokens=True)
                for val in labels.numpy().tolist()
            ],
        )
        special_tokens_mask = tf.cast(special_tokens_mask, dtype=tf.bool)
        masked_indices = masked_indices & ~special_tokens_mask
        if self.tokenizer._pad_token is not None:
            padding_mask = labels == self.tokenizer.pad_token_id
            masked_indices = masked_indices & ~padding_mask

        # Mask indicating non-functional tokens, where functional tokens are [SEP], [CLS], padding, etc.
        non_func_mask = ~(padding_mask | special_tokens_mask)

        inputs = tf.where(masked_indices, self.tokenizer.mask_token_id, inputs)
        labels = tf.where(masked_indices, labels, -100)  # We only compute loss on masked tokens

        perm_mask = []

        for i in range(len(labels)):
            # Generate permutation indices i.e. sample a random factorisation order for the sequence. This will
            # determine which tokens a given token can attend to (encoded in `perm_mask`).
            # Note: Length of token sequence being permuted has to be less than or equal to reused sequence length
            # (see documentation for `mems`), otherwise information may leak through due to reuse. In this implementation,
            # we assume that reused length is half of sequence length and permutation length is equal to reused length.
            # This requires that the sequence length be even.

            # Create a linear factorisation order
            # tf.range is the equivalent of torch.arange
            perm_index = tf.range(labels_shape[1])
            # Split this into two halves, assuming that half the sequence is reused each time
            perm_index = tf.transpose(tf.reshape(perm_index, (-1, labels_shape[1] // 2)))
            # Permute the two halves such that they do not cross over
            perm_index = tf.random.shuffle(perm_index)  # Shuffles along the first dimension
            # Flatten this out into the desired permuted factorisation order
            perm_index = tf.reshape(tf.transpose(perm_index), (-1,))
            # Set the permutation indices of non-masked (non-functional) tokens to the
            # smallest index (-1) so that:
            # (1) They can be seen by all other positions
            # (2) They cannot see masked positions, so there won't be information leak
            perm_index = tf.where(~masked_indices[i] & non_func_mask[i], -1, perm_index)
            # The logic for whether the i-th token can attend on the j-th token based on the factorisation order:
            # 0 (can attend): If perm_index[i] > perm_index[j] or j is neither masked nor a functional token
            # 1 (cannot attend): If perm_index[i] <= perm_index[j] and j is either masked or a functional token
            perm_mask.append(
                (tf.reshape(perm_index, (labels_shape[1], 1)) <= tf.reshape(perm_index, (1, labels_shape[1])))
                & masked_indices[i]
            )
        perm_mask = tf.stack(perm_mask, axis=0)

        return tf.cast(inputs, tf.int64), tf.cast(perm_mask, tf.float32), target_mapping, tf.cast(labels, tf.int64)

    def numpy_mask_tokens(self, inputs: Any) -> Tuple[Any, Any, Any, Any]:
        """
        The masked tokens to be predicted for a particular sequence are determined by the following algorithm:

            0. Start from the beginning of the sequence by setting `cur_len = 0` (number of tokens processed so far).
            1. Sample a `span_length` from the interval `[1, max_span_length]` (length of span of tokens to be masked)
            2. Reserve a context of length `context_length = span_length / plm_probability` to surround span to be
               masked
            3. Sample a starting point `start_index` from the interval `[cur_len, cur_len + context_length -
               span_length]` and mask tokens `start_index:start_index + span_length`
            4. Set `cur_len = cur_len + context_length`. If `cur_len < max_len` (i.e. there are tokens remaining in the
               sequence to be processed), repeat from Step 1.
        """
        if self.tokenizer.mask_token is None:
            raise ValueError(
                "This tokenizer does not have a mask token which is necessary for permutation language modeling."
                " Please add a mask token if you want to use this tokenizer."
            )

        if inputs.shape[1] % 2 != 0:
            raise ValueError(
                "This collator requires that sequence lengths be even to create a leakage-free perm_mask. Please see"
                " relevant comments in source code for details."
            )

        labels = np.copy(inputs)
        # Creating the mask and target_mapping tensors
        masked_indices = np.full(labels.shape, 0, dtype=bool)
        target_mapping = np.zeros((labels.shape[0], labels.shape[1], labels.shape[1]), dtype=np.float32)

        for i in range(labels.shape[0]):
            # Start from the beginning of the sequence by setting `cur_len = 0` (number of tokens processed so far).
            cur_len = 0
            max_len = labels.shape[1]

            while cur_len < max_len:
                # Sample a `span_length` from the interval `[1, max_span_length]` (length of span of tokens to be masked)
                span_length = randint(1, self.max_span_length + 1)
                # Reserve a context of length `context_length = span_length / plm_probability` to surround the span to be masked
                context_length = int(span_length / self.plm_probability)
                # Sample a starting point `start_index` from the interval `[cur_len, cur_len + context_length - span_length]` and mask tokens `start_index:start_index + span_length`
                start_index = cur_len + randint(0, context_length - span_length + 1)
                masked_indices[i, start_index : start_index + span_length] = 1
                # Set `cur_len = cur_len + context_length`
                cur_len += context_length

            # Since we're replacing non-masked tokens with -100 in the labels tensor instead of skipping them altogether,
            # the i-th predict corresponds to the i-th token.
            target_mapping[i] = np.eye(labels.shape[1])

        special_tokens_mask = np.array(
            [self.tokenizer.get_special_tokens_mask(val, already_has_special_tokens=True) for val in labels.tolist()],
            dtype=bool,
        )
        masked_indices[special_tokens_mask] = 0
        if self.tokenizer._pad_token is not None:
            padding_mask = labels == self.tokenizer.pad_token_id
            masked_indices[padding_mask] = 0.0

        # Mask indicating non-functional tokens, where functional tokens are [SEP], [CLS], padding, etc.
        non_func_mask = ~(padding_mask | special_tokens_mask)

        inputs[masked_indices] = self.tokenizer.mask_token_id
        labels[~masked_indices] = -100  # We only compute loss on masked tokens

        perm_mask = np.zeros((labels.shape[0], labels.shape[1], labels.shape[1]), dtype=np.float32)

        for i in range(labels.shape[0]):
            # Generate permutation indices i.e. sample a random factorisation order for the sequence. This will
            # determine which tokens a given token can attend to (encoded in `perm_mask`).
            # Note: Length of token sequence being permuted has to be less than or equal to reused sequence length
            # (see documentation for `mems`), otherwise information may leak through due to reuse. In this implementation,
            # we assume that reused length is half of sequence length and permutation length is equal to reused length.
            # This requires that the sequence length be even.

            # Create a linear factorisation order
            perm_index = np.arange(labels.shape[1])
            # Split this into two halves, assuming that half the sequence is reused each time
            perm_index = perm_index.reshape((-1, labels.shape[1] // 2)).T
            # Permute the two halves such that they do not cross over
            np.random.shuffle(perm_index)
            # Flatten this out into the desired permuted factorisation order
            perm_index = perm_index.T.flatten()
            # Set the permutation indices of non-masked (non-functional) tokens to the
            # smallest index (-1) so that:
            # (1) They can be seen by all other positions
            # (2) They cannot see masked positions, so there won't be information leak
            perm_index[~masked_indices[i] & non_func_mask[i]] = -1
            # The logic for whether the i-th token can attend on the j-th token based on the factorisation order:
            # 0 (can attend): If perm_index[i] > perm_index[j] or j is neither masked nor a functional token
            # 1 (cannot attend): If perm_index[i] <= perm_index[j] and j is either masked or a functional token
            perm_mask[i] = (
                perm_index.reshape((labels.shape[1], 1)) <= perm_index.reshape((1, labels.shape[1]))
            ) & masked_indices[i]

        return inputs.astype(np.int64), perm_mask, target_mapping, labels.astype(np.int64)<|MERGE_RESOLUTION|>--- conflicted
+++ resolved
@@ -131,12 +131,8 @@
         if isinstance(first["label_ids"], torch.Tensor):
             batch["labels"] = torch.stack([f["label_ids"] for f in features])
         else:
-<<<<<<< HEAD
             # 另一种可能, first["label_ids"] 是个列表
-            dtype = torch.long if type(first["label_ids"][0]) is int else torch.float
-=======
             dtype = torch.long if isinstance(first["label_ids"][0], int) else torch.float
->>>>>>> 0676d992
             batch["labels"] = torch.tensor([f["label_ids"] for f in features], dtype=dtype)
 
     # 然后将其他的列都堆叠起来
